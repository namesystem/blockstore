## Github workflow to create multiarch binaries from source

name: Create Binaries

on:
  workflow_call:
    inputs:
      tag:
        description: "Tag name of this release (x.y.z)"
        required: true
        type: string
      arch:
        description: "Stringified JSON object listing of platform matrix"
        required: false
        type: string
        default: >-
          ["linux-glibc-x64", "linux-musl-x64", "linux-glibc-arm64", "linux-glibc-armv7", "linux-musl-arm64", "linux-musl-armv7", "macos-x64", "macos-arm64", "windows-x64"]
      cpu:
        description: "Stringified JSON object listing of target CPU matrix (for x86_64 builds)"
        required: false
        type: string
        default: >-
          ["x86-64", "x86-64-v3"]

## change the display name to the tag being built
run-name: ${{ inputs.tag }}

concurrency:
  group: create-binary-${{ github.head_ref || github.ref || github.run_id}}
  ## Only cancel in progress if this is for a PR
  cancel-in-progress: ${{ github.event_name == 'pull_request' }}

jobs:
  ## Runs when the following is true:
  ##  - tag is provided
  ##  - workflow is building default branch (master)
  artifact:
    if: |
      inputs.tag != '' && 
      github.ref == format('refs/heads/{0}', github.event.repository.default_branch)
    name: Build Binaries
    runs-on: ubuntu-latest
    strategy:
      ## Run a maximum of 10 builds concurrently, using the matrix defined in inputs.arch
      max-parallel: 10
      matrix:
        platform: ${{ fromJson(inputs.arch) }}
        cpu: ${{ fromJson(inputs.cpu) }}
    env:
      TEST_TIMEOUT: 30
    steps:
<<<<<<< HEAD
      ## Setup Docker for the builds
      - name: Docker setup
        uses: BowTiedDevOps/actions/docker@feat/retry-action

      ## Build the binaries using defined dockerfiles
      - name: Build Binary (${{ matrix.platform }})
        id: build_binaries
        uses: docker/build-push-action@4a13e500e55cf31b7a5d59a38ab2040ab0f42f56 # 5.1.0
        with:
          file: build-scripts/Dockerfile.${{ matrix.platform }}
          outputs: type=local,dest=./release/${{ matrix.platform }}
          build-args: |
            STACKS_NODE_VERSION=${{ inputs.tag || env.GITHUB_SHA_SHORT }}
            OS_ARCH=${{ matrix.platform }}
            GIT_BRANCH=${{ env.GITHUB_REF_SHORT }}
            GIT_COMMIT=${{ env.GITHUB_SHA_SHORT }}

      ## Compress the binary artifact
      - name: Compress artifact
        id: compress_artifact
        run: zip --junk-paths ${{ matrix.platform }} ./release/${{ matrix.platform }}/*

      ## Upload the binary artifact to the github action (used in `github-release.yml` to create a release)
      - name: Upload artifact
        id: upload_artifact
        uses: actions/upload-artifact@5d5d22a31266ced268874388b861e4b58bb5c2f3 # v4.3.1
=======
      ## Call composite action
      - name: Build Binary
        if: |
          !(
            contains(matrix.platform, 'arm') && 
            contains(matrix.cpu, 'v3')
          )
        id: build_binary
        timeout-minutes: ${{ fromJSON(env.TEST_TIMEOUT) }}
        uses: BowTiedDevOps/actions/stacks-core/create-source-binary@feat/update-release-dockerfiles
>>>>>>> 0d7330d4
        with:
          arch: ${{ matrix.platform }}
          cpu: ${{ matrix.cpu }}<|MERGE_RESOLUTION|>--- conflicted
+++ resolved
@@ -49,34 +49,6 @@
     env:
       TEST_TIMEOUT: 30
     steps:
-<<<<<<< HEAD
-      ## Setup Docker for the builds
-      - name: Docker setup
-        uses: BowTiedDevOps/actions/docker@feat/retry-action
-
-      ## Build the binaries using defined dockerfiles
-      - name: Build Binary (${{ matrix.platform }})
-        id: build_binaries
-        uses: docker/build-push-action@4a13e500e55cf31b7a5d59a38ab2040ab0f42f56 # 5.1.0
-        with:
-          file: build-scripts/Dockerfile.${{ matrix.platform }}
-          outputs: type=local,dest=./release/${{ matrix.platform }}
-          build-args: |
-            STACKS_NODE_VERSION=${{ inputs.tag || env.GITHUB_SHA_SHORT }}
-            OS_ARCH=${{ matrix.platform }}
-            GIT_BRANCH=${{ env.GITHUB_REF_SHORT }}
-            GIT_COMMIT=${{ env.GITHUB_SHA_SHORT }}
-
-      ## Compress the binary artifact
-      - name: Compress artifact
-        id: compress_artifact
-        run: zip --junk-paths ${{ matrix.platform }} ./release/${{ matrix.platform }}/*
-
-      ## Upload the binary artifact to the github action (used in `github-release.yml` to create a release)
-      - name: Upload artifact
-        id: upload_artifact
-        uses: actions/upload-artifact@5d5d22a31266ced268874388b861e4b58bb5c2f3 # v4.3.1
-=======
       ## Call composite action
       - name: Build Binary
         if: |
@@ -87,7 +59,6 @@
         id: build_binary
         timeout-minutes: ${{ fromJSON(env.TEST_TIMEOUT) }}
         uses: BowTiedDevOps/actions/stacks-core/create-source-binary@feat/update-release-dockerfiles
->>>>>>> 0d7330d4
         with:
           arch: ${{ matrix.platform }}
           cpu: ${{ matrix.cpu }}