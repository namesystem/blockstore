// Copyright (C) 2013-2020 Blockstack PBC, a public benefit corporation
// Copyright (C) 2020-2024 Stacks Open Internet Foundation
//
// This program is free software: you can redistribute it and/or modify
// it under the terms of the GNU General Public License as published by
// the Free Software Foundation, either version 3 of the License, or
// (at your option) any later version.
//
// This program is distributed in the hope that it will be useful,
// but WITHOUT ANY WARRANTY; without even the implied warranty of
// MERCHANTABILITY or FITNESS FOR A PARTICULAR PURPOSE.  See the
// GNU General Public License for more details.
//
// You should have received a copy of the GNU General Public License
// along with this program.  If not, see <http://www.gnu.org/licenses/>.

//! Messages in the signer-miner interaction have a multi-level hierarchy.
//! Signers send messages to each other through Packet messages. These messages,
//! as well as `BlockResponse`, `Transactions`, and `DkgResults` messages are stored
//! StackerDBs based on the `MessageSlotID` for the particular message type. This is a
//! shared identifier space between the four message kinds and their subtypes.
//!
//! These four message kinds are differentiated with a `SignerMessageTypePrefix`
//! and the `SignerMessage` enum.

use std::fmt::{Debug, Display};
use std::io::{Read, Write};
use std::net::{SocketAddr, TcpListener, TcpStream};
use std::ops::Range;
use std::sync::atomic::{AtomicBool, Ordering};
use std::sync::mpsc::Sender;
use std::sync::Arc;

use blockstack_lib::chainstate::nakamoto::signer_set::NakamotoSigners;
use blockstack_lib::chainstate::nakamoto::NakamotoBlock;
use blockstack_lib::chainstate::stacks::events::StackerDBChunksEvent;
use blockstack_lib::chainstate::stacks::StacksTransaction;
use blockstack_lib::net::api::getinfo::RPCPeerInfoData;
use blockstack_lib::net::api::postblock_proposal::{
    BlockValidateReject, BlockValidateResponse, ValidateRejectCode,
};
use blockstack_lib::util_lib::boot::boot_code_id;
use blockstack_lib::util_lib::signed_structured_data::{
    make_structured_data_domain, structured_data_message_hash,
};
use clarity::consts::{CHAIN_ID_MAINNET, CHAIN_ID_TESTNET};
use clarity::types::chainstate::{
    BlockHeaderHash, ConsensusHash, StacksPrivateKey, StacksPublicKey,
};
use clarity::types::PrivateKey;
use clarity::util::hash::Sha256Sum;
use clarity::util::retry::BoundReader;
use clarity::util::secp256k1::MessageSignature;
use clarity::vm::types::serialization::SerializationError;
use clarity::vm::types::{QualifiedContractIdentifier, TupleData};
use clarity::vm::Value;
use hashbrown::{HashMap, HashSet};
use serde::{Deserialize, Serialize};
use sha2::{Digest, Sha512_256};
use stacks_common::codec::{
    read_next, read_next_at_most, read_next_exact, write_next, Error as CodecError,
    StacksMessageCodec,
};
use stacks_common::consts::SIGNER_SLOTS_PER_USER;
use stacks_common::util::hash::Sha512Trunc256Sum;
use tiny_http::{
    Method as HttpMethod, Request as HttpRequest, Response as HttpResponse, Server as HttpServer,
};

use crate::http::{decode_http_body, decode_http_request};
use crate::stacks_common::types::PublicKey;
use crate::{
    BlockProposal, EventError, MessageSlotID as MessageSlotIDTrait,
    SignerMessage as SignerMessageTrait, VERSION_STRING,
};

define_u8_enum!(
/// Enum representing the stackerdb message identifier: this is
///  the contract index in the signers contracts (i.e., X in signers-0-X)
MessageSlotID {
    /// Block Response message from signers
    BlockResponse = 1
});

define_u8_enum!(
/// Enum representing the slots used by the miner
MinerSlotID {
    /// Block proposal from the miner
    BlockProposal = 0,
    /// Block pushed from the miner
    BlockPushed = 1
});

impl MinerSlotID {
    /// Return the u32 slot id for messages of this type from a given miner's
    /// slot range in the .miners contract
    pub fn get_slot_for_miner(&self, miner_range: &Range<u32>) -> u32 {
        miner_range.start.saturating_add(self.to_u8().into())
    }
}

impl MessageSlotIDTrait for MessageSlotID {
    fn stacker_db_contract(&self, mainnet: bool, reward_cycle: u64) -> QualifiedContractIdentifier {
        NakamotoSigners::make_signers_db_contract_id(reward_cycle, self.to_u32(), mainnet)
    }
    fn all() -> &'static [Self] {
        MessageSlotID::ALL
    }
}

impl SignerMessageTrait<MessageSlotID> for SignerMessage {
    fn msg_id(&self) -> Option<MessageSlotID> {
        self.msg_id()
    }
}

define_u8_enum!(
/// Enum representing the SignerMessage type prefix
SignerMessageTypePrefix {
    /// Block Proposal message from miners
    BlockProposal = 0,
    /// Block Response message from signers
    BlockResponse = 1,
    /// Block Pushed message from miners
    BlockPushed = 2,
    /// Mock block proposal message from Epoch 2.5 miners
    MockProposal = 3,
    /// Mock block signature message from Epoch 2.5 signers
    MockSignature = 4,
    /// Mock block message from Epoch 2.5 miners
    MockBlock = 5
});

#[cfg_attr(test, mutants::skip)]
impl MessageSlotID {
    /// Return the StackerDB contract corresponding to messages of this type
    pub fn stacker_db_contract(
        &self,
        mainnet: bool,
        reward_cycle: u64,
    ) -> QualifiedContractIdentifier {
        NakamotoSigners::make_signers_db_contract_id(reward_cycle, self.to_u32(), mainnet)
    }

    /// Return the u32 identifier for the message slot (used to index the contract that stores it)
    pub fn to_u32(self) -> u32 {
        self.to_u8().into()
    }
}

#[cfg_attr(test, mutants::skip)]
impl Display for MessageSlotID {
    fn fmt(&self, f: &mut std::fmt::Formatter<'_>) -> std::fmt::Result {
        write!(f, "{:?}({})", self, self.to_u8())
    }
}

impl TryFrom<u8> for SignerMessageTypePrefix {
    type Error = CodecError;
    fn try_from(value: u8) -> Result<Self, Self::Error> {
        Self::from_u8(value).ok_or_else(|| {
            CodecError::DeserializeError(format!("Unknown signer message type prefix: {value}"))
        })
    }
}

impl From<&SignerMessage> for SignerMessageTypePrefix {
    #[cfg_attr(test, mutants::skip)]
    fn from(message: &SignerMessage) -> Self {
        match message {
            SignerMessage::BlockProposal(_) => SignerMessageTypePrefix::BlockProposal,
            SignerMessage::BlockResponse(_) => SignerMessageTypePrefix::BlockResponse,
            SignerMessage::BlockPushed(_) => SignerMessageTypePrefix::BlockPushed,
            SignerMessage::MockProposal(_) => SignerMessageTypePrefix::MockProposal,
            SignerMessage::MockSignature(_) => SignerMessageTypePrefix::MockSignature,
            SignerMessage::MockBlock(_) => SignerMessageTypePrefix::MockBlock,
        }
    }
}

/// The messages being sent through the stacker db contracts
#[derive(Debug, Clone, PartialEq, Serialize, Deserialize)]
pub enum SignerMessage {
    /// The block proposal from miners for signers to observe and sign
    BlockProposal(BlockProposal),
    /// The block response from signers for miners to observe
    BlockResponse(BlockResponse),
    /// A block pushed from miners to the signers set
    BlockPushed(NakamotoBlock),
    /// A mock signature from the epoch 2.5 signers
    MockSignature(MockSignature),
    /// A mock message from the epoch 2.5 miners
    MockProposal(MockProposal),
    /// A mock block from the epoch 2.5 miners
    MockBlock(MockBlock),
}

impl SignerMessage {
    /// Helper function to determine the slot ID for the provided stacker-db writer id
    ///  Not every message has a `MessageSlotID`: messages from the miner do not
    ///   broadcast over `.signers-0-X` contracts.
    #[cfg_attr(test, mutants::skip)]
    pub fn msg_id(&self) -> Option<MessageSlotID> {
        match self {
            Self::BlockProposal(_)
            | Self::BlockPushed(_)
            | Self::MockProposal(_)
            | Self::MockBlock(_) => None,
            Self::BlockResponse(_) | Self::MockSignature(_) => Some(MessageSlotID::BlockResponse), // Mock signature uses the same slot as block response since its exclusively for epoch 2.5 testing
        }
    }
}

impl StacksMessageCodec for SignerMessage {
    fn consensus_serialize<W: Write>(&self, fd: &mut W) -> Result<(), CodecError> {
        SignerMessageTypePrefix::from(self)
            .to_u8()
            .consensus_serialize(fd)?;
        match self {
            SignerMessage::BlockProposal(block_proposal) => block_proposal.consensus_serialize(fd),
            SignerMessage::BlockResponse(block_response) => block_response.consensus_serialize(fd),
            SignerMessage::BlockPushed(block) => block.consensus_serialize(fd),
            SignerMessage::MockSignature(signature) => signature.consensus_serialize(fd),
            SignerMessage::MockProposal(message) => message.consensus_serialize(fd),
            SignerMessage::MockBlock(block) => block.consensus_serialize(fd),
        }?;
        Ok(())
    }

    #[cfg_attr(test, mutants::skip)]
    fn consensus_deserialize<R: Read>(fd: &mut R) -> Result<Self, CodecError> {
        let type_prefix_byte = u8::consensus_deserialize(fd)?;
        let type_prefix = SignerMessageTypePrefix::try_from(type_prefix_byte)?;
        let message = match type_prefix {
            SignerMessageTypePrefix::BlockProposal => {
                let block_proposal = StacksMessageCodec::consensus_deserialize(fd)?;
                SignerMessage::BlockProposal(block_proposal)
            }
            SignerMessageTypePrefix::BlockResponse => {
                let block_response = StacksMessageCodec::consensus_deserialize(fd)?;
                SignerMessage::BlockResponse(block_response)
            }
            SignerMessageTypePrefix::BlockPushed => {
                let block = StacksMessageCodec::consensus_deserialize(fd)?;
                SignerMessage::BlockPushed(block)
            }
            SignerMessageTypePrefix::MockProposal => {
                let message = StacksMessageCodec::consensus_deserialize(fd)?;
                SignerMessage::MockProposal(message)
            }
            SignerMessageTypePrefix::MockSignature => {
                let signature = StacksMessageCodec::consensus_deserialize(fd)?;
                SignerMessage::MockSignature(signature)
            }
            SignerMessageTypePrefix::MockBlock => {
                let block = StacksMessageCodec::consensus_deserialize(fd)?;
                SignerMessage::MockBlock(block)
            }
        };
        Ok(message)
    }
}

/// Work around for the fact that a lot of the structs being desierialized are not defined in messages.rs
pub trait StacksMessageCodecExtensions: Sized {
    /// Serialize the struct to the provided writer
    fn inner_consensus_serialize<W: Write>(&self, fd: &mut W) -> Result<(), CodecError>;
    /// Deserialize the struct from the provided reader
    fn inner_consensus_deserialize<R: Read>(fd: &mut R) -> Result<Self, CodecError>;
}

/// The signer relevant peer information from the stacks node
#[derive(Clone, Debug, PartialEq, Serialize, Deserialize)]
pub struct PeerInfo {
    /// The burn block height
    pub burn_block_height: u64,
    /// The consensus hash of the stacks tip
    pub stacks_tip_consensus_hash: ConsensusHash,
    /// The stacks tip
    pub stacks_tip: BlockHeaderHash,
    /// The stacks tip height
    pub stacks_tip_height: u64,
    /// The pox consensus
    pub pox_consensus: ConsensusHash,
    /// The server version
    pub server_version: String,
    /// The network id
    pub network_id: u32,
}

impl StacksMessageCodec for PeerInfo {
    fn consensus_serialize<W: Write>(&self, fd: &mut W) -> Result<(), CodecError> {
        write_next(fd, &self.burn_block_height)?;
        write_next(fd, self.stacks_tip_consensus_hash.as_bytes())?;
        write_next(fd, &self.stacks_tip)?;
        write_next(fd, &self.stacks_tip_height)?;
        write_next(fd, &(self.server_version.as_bytes().len() as u8))?;
        fd.write_all(self.server_version.as_bytes())
            .map_err(CodecError::WriteError)?;
        write_next(fd, &self.pox_consensus)?;
        write_next(fd, &self.network_id)?;
        Ok(())
    }

    fn consensus_deserialize<R: Read>(fd: &mut R) -> Result<Self, CodecError> {
        let burn_block_height = read_next::<u64, _>(fd)?;
        let stacks_tip_consensus_hash = read_next::<ConsensusHash, _>(fd)?;
        let stacks_tip = read_next::<BlockHeaderHash, _>(fd)?;
        let stacks_tip_height = read_next::<u64, _>(fd)?;
        let len_byte: u8 = read_next(fd)?;
        let mut bytes = vec![0u8; len_byte as usize];
        fd.read_exact(&mut bytes).map_err(CodecError::ReadError)?;
        // must encode a valid string
        let server_version = String::from_utf8(bytes).map_err(|_e| {
            CodecError::DeserializeError(
                "Failed to parse server version name: could not contruct from utf8".to_string(),
            )
        })?;
        let pox_consensus = read_next::<ConsensusHash, _>(fd)?;
        let network_id = read_next(fd)?;
        Ok(Self {
            burn_block_height,
            stacks_tip_consensus_hash,
            stacks_tip,
            stacks_tip_height,
            server_version,
            pox_consensus,
            network_id,
        })
    }
}

/// A mock block proposal for Epoch 2.5 mock signing
#[derive(Debug, Clone, PartialEq, Serialize, Deserialize)]
pub struct MockProposal {
    /// The view of the stacks node peer information at the time of the mock proposal
    pub peer_info: PeerInfo,
    /// The miner's signature across the peer info
    signature: MessageSignature,
}

impl MockProposal {
    /// Create a new mock proposal data struct from the provided peer info, chain id, and private key.
    pub fn new(peer_info: PeerInfo, stacks_private_key: &StacksPrivateKey) -> Self {
        let mut sig = Self {
            signature: MessageSignature::empty(),
            peer_info,
        };
        sig.sign(stacks_private_key)
            .expect("Failed to sign MockProposal");
        sig
    }

    /// The signature hash for the mock proposal
    pub fn miner_signature_hash(&self) -> Sha256Sum {
        let domain_tuple =
            make_structured_data_domain("mock-miner", "1.0.0", self.peer_info.network_id);
        let data_tuple = Value::Tuple(
            TupleData::from_data(vec![
                (
                    "stacks-tip-consensus-hash".into(),
                    Value::buff_from(self.peer_info.stacks_tip_consensus_hash.as_bytes().into())
                        .unwrap(),
                ),
                (
                    "stacks-tip".into(),
                    Value::buff_from(self.peer_info.stacks_tip.as_bytes().into()).unwrap(),
                ),
                (
                    "stacks-tip-height".into(),
                    Value::UInt(self.peer_info.stacks_tip_height.into()),
                ),
                (
                    "server-version".into(),
                    Value::string_ascii_from_bytes(self.peer_info.server_version.clone().into())
                        .unwrap(),
                ),
                (
                    "pox-consensus".into(),
                    Value::buff_from(self.peer_info.pox_consensus.as_bytes().into()).unwrap(),
                ),
            ])
            .expect("Error creating signature hash"),
        );
        structured_data_message_hash(data_tuple, domain_tuple)
    }

    /// The signature hash including the miner's signature. Used by signers.
    fn signer_signature_hash(&self) -> Sha256Sum {
        let domain_tuple =
            make_structured_data_domain("mock-signer", "1.0.0", self.peer_info.network_id);
        let data_tuple = Value::Tuple(
            TupleData::from_data(vec![
                (
                    "miner-signature-hash".into(),
                    Value::buff_from(self.miner_signature_hash().as_bytes().into()).unwrap(),
                ),
                (
                    "miner-signature".into(),
                    Value::buff_from(self.signature.as_bytes().into()).unwrap(),
                ),
            ])
            .expect("Error creating signature hash"),
        );
        structured_data_message_hash(data_tuple, domain_tuple)
    }

    /// Sign the mock proposal and set the internal signature field
    fn sign(&mut self, private_key: &StacksPrivateKey) -> Result<(), String> {
        let signature_hash = self.miner_signature_hash();
        self.signature = private_key.sign(signature_hash.as_bytes())?;
        Ok(())
    }
    /// Verify the mock proposal against the provided miner public key
    pub fn verify(&self, public_key: &StacksPublicKey) -> Result<bool, String> {
        if self.signature == MessageSignature::empty() {
            return Ok(false);
        }
        let signature_hash = self.miner_signature_hash();
        public_key
            .verify(&signature_hash.0, &self.signature)
            .map_err(|e| e.to_string())
    }
}

impl StacksMessageCodec for MockProposal {
    fn consensus_serialize<W: Write>(&self, fd: &mut W) -> Result<(), CodecError> {
        self.peer_info.consensus_serialize(fd)?;
        write_next(fd, &self.signature)?;
        Ok(())
    }

    fn consensus_deserialize<R: Read>(fd: &mut R) -> Result<Self, CodecError> {
        let peer_info = PeerInfo::consensus_deserialize(fd)?;
        let signature = read_next::<MessageSignature, _>(fd)?;
        Ok(Self {
            peer_info,
            signature,
        })
    }
}

/// A mock signature for the stacks node to be used for mock signing.
/// This is only used by Epoch 2.5 signers to simulate the signing of a block for every sortition.
#[derive(Debug, Clone, PartialEq, Serialize, Deserialize)]
pub struct MockSignature {
    /// The signer's signature across the mock proposal
    signature: MessageSignature,
    /// The mock block proposal that was signed across
    pub mock_proposal: MockProposal,
    /// The signature metadata
    pub metadata: SignerMessageMetadata,
}

impl MockSignature {
    /// Create a new mock signature from the provided proposal and signer private key.
    pub fn new(mock_proposal: MockProposal, stacks_private_key: &StacksPrivateKey) -> Self {
        let mut sig = Self {
            signature: MessageSignature::empty(),
            mock_proposal,
            metadata: SignerMessageMetadata::default(),
        };
        sig.sign(stacks_private_key)
            .expect("Failed to sign MockSignature");
        sig
    }

    /// Sign the mock signature and set the internal signature field
    fn sign(&mut self, private_key: &StacksPrivateKey) -> Result<(), String> {
        let signature_hash = self.mock_proposal.signer_signature_hash();
        self.signature = private_key.sign(signature_hash.as_bytes())?;
        Ok(())
    }

    /// Verify the mock signature against the provided signer public key
    pub fn verify(&self, public_key: &StacksPublicKey) -> Result<bool, String> {
        if self.signature == MessageSignature::empty() {
            return Ok(false);
        }
        let signature_hash = self.mock_proposal.signer_signature_hash();
        public_key
            .verify(&signature_hash.0, &self.signature)
            .map_err(|e| e.to_string())
    }
}

impl StacksMessageCodec for MockSignature {
    fn consensus_serialize<W: Write>(&self, fd: &mut W) -> Result<(), CodecError> {
        write_next(fd, &self.signature)?;
        self.mock_proposal.consensus_serialize(fd)?;
        self.metadata.consensus_serialize(fd)?;
        Ok(())
    }

    fn consensus_deserialize<R: Read>(fd: &mut R) -> Result<Self, CodecError> {
        let signature = read_next::<MessageSignature, _>(fd)?;
        let mock_proposal = MockProposal::consensus_deserialize(fd)?;
        let metadata = SignerMessageMetadata::consensus_deserialize(fd)?;
        Ok(Self {
            signature,
            mock_proposal,
            metadata,
        })
    }
}

/// The mock block data for epoch 2.5 miners to broadcast to simulate block signing
#[derive(Debug, Clone, PartialEq, Serialize, Deserialize)]
pub struct MockBlock {
    /// The mock proposal that was signed across
    pub mock_proposal: MockProposal,
    /// The mock signatures that the miner received
    pub mock_signatures: Vec<MockSignature>,
}

impl StacksMessageCodec for MockBlock {
    fn consensus_serialize<W: Write>(&self, fd: &mut W) -> Result<(), CodecError> {
        self.mock_proposal.consensus_serialize(fd)?;
        write_next(fd, &self.mock_signatures)?;
        Ok(())
    }

    fn consensus_deserialize<R: Read>(fd: &mut R) -> Result<Self, CodecError> {
        let mock_proposal = MockProposal::consensus_deserialize(fd)?;
        let mock_signatures = read_next::<Vec<MockSignature>, _>(fd)?;
        Ok(Self {
            mock_proposal,
            mock_signatures,
        })
    }
}

define_u8_enum!(
/// Enum representing the reject code type prefix
RejectCodeTypePrefix {
    /// The block was rejected due to validation issues
    ValidationFailed = 0,
    /// The block was rejected due to connectivity issues with the signer
    ConnectivityIssues = 1,
    /// The block was rejected in a prior round
    RejectedInPriorRound = 2,
    /// The block was rejected due to no sortition view
    NoSortitionView = 3,
    /// The block was rejected due to a mismatch with expected sortition view
    SortitionViewMismatch = 4,
    /// The block was rejected due to a testing directive
    TestingDirective = 5
});

impl TryFrom<u8> for RejectCodeTypePrefix {
    type Error = CodecError;
    fn try_from(value: u8) -> Result<Self, Self::Error> {
        Self::from_u8(value).ok_or_else(|| {
            CodecError::DeserializeError(format!("Unknown reject code type prefix: {value}"))
        })
    }
}

impl From<&RejectCode> for RejectCodeTypePrefix {
    fn from(reject_code: &RejectCode) -> Self {
        match reject_code {
            RejectCode::ValidationFailed(_) => RejectCodeTypePrefix::ValidationFailed,
            RejectCode::ConnectivityIssues => RejectCodeTypePrefix::ConnectivityIssues,
            RejectCode::RejectedInPriorRound => RejectCodeTypePrefix::RejectedInPriorRound,
            RejectCode::NoSortitionView => RejectCodeTypePrefix::NoSortitionView,
            RejectCode::SortitionViewMismatch => RejectCodeTypePrefix::SortitionViewMismatch,
            RejectCode::TestingDirective => RejectCodeTypePrefix::TestingDirective,
        }
    }
}

/// This enum is used to supply a `reason_code` for block rejections
#[derive(Debug, Clone, PartialEq, Serialize, Deserialize)]
pub enum RejectCode {
    /// RPC endpoint Validation failed
    ValidationFailed(ValidateRejectCode),
    /// No Sortition View to verify against
    NoSortitionView,
    /// The block was rejected due to connectivity issues with the signer
    ConnectivityIssues,
    /// The block was rejected in a prior round
    RejectedInPriorRound,
    /// The block was rejected due to a mismatch with expected sortition view
    SortitionViewMismatch,
    /// The block was rejected due to a testing directive
    TestingDirective,
}

define_u8_enum!(
/// Enum representing the BlockResponse type prefix
BlockResponseTypePrefix {
    /// An accepted block response
    Accepted = 0,
    /// A rejected block response
    Rejected = 1
});

impl TryFrom<u8> for BlockResponseTypePrefix {
    type Error = CodecError;
    fn try_from(value: u8) -> Result<Self, Self::Error> {
        Self::from_u8(value).ok_or_else(|| {
            CodecError::DeserializeError(format!("Unknown block response type prefix: {value}"))
        })
    }
}

impl From<&BlockResponse> for BlockResponseTypePrefix {
    fn from(block_response: &BlockResponse) -> Self {
        match block_response {
            BlockResponse::Accepted(_) => BlockResponseTypePrefix::Accepted,
            BlockResponse::Rejected(_) => BlockResponseTypePrefix::Rejected,
        }
    }
}

/// The response that a signer sends back to observing miners
/// either accepting or rejecting a Nakamoto block with the corresponding reason
#[derive(Clone, Debug, PartialEq, Serialize, Deserialize)]
pub enum BlockResponse {
    /// The Nakamoto block was accepted and therefore signed
    Accepted(BlockAccepted),
    /// The Nakamoto block was rejected and therefore not signed
    Rejected(BlockRejection),
}

#[cfg_attr(test, mutants::skip)]
impl std::fmt::Display for BlockResponse {
    fn fmt(&self, f: &mut std::fmt::Formatter<'_>) -> std::fmt::Result {
        match self {
            BlockResponse::Accepted(a) => {
                write!(
                    f,
                    "BlockAccepted: signer_sighash = {}, signature = {}, version = {}",
                    a.signer_signature_hash, a.signature, a.metadata.server_version
                )
            }
            BlockResponse::Rejected(r) => {
                write!(
                    f,
                    "BlockRejected: signer_sighash = {}, code = {}, reason = {}, signature = {}, version = {}",
                    r.reason_code, r.reason, r.signer_signature_hash, r.signature, r.metadata.server_version
                )
            }
        }
    }
}

impl BlockResponse {
    /// Create a new accepted BlockResponse for the provided block signer signature hash and signature
    pub fn accepted(hash: Sha512Trunc256Sum, sig: MessageSignature) -> Self {
        Self::Accepted(BlockAccepted {
            signer_signature_hash: hash,
            signature: sig,
            metadata: SignerMessageMetadata::default(),
        })
    }

    /// Create a new rejected BlockResponse for the provided block signer signature hash and rejection code and sign it with the provided private key
    pub fn rejected(
        hash: Sha512Trunc256Sum,
        reject_code: RejectCode,
        private_key: &StacksPrivateKey,
        mainnet: bool,
    ) -> Self {
        Self::Rejected(BlockRejection::new(hash, reject_code, private_key, mainnet))
    }
}

impl StacksMessageCodec for BlockResponse {
    fn consensus_serialize<W: Write>(&self, fd: &mut W) -> Result<(), CodecError> {
        write_next(fd, &(BlockResponseTypePrefix::from(self) as u8))?;
        match self {
            BlockResponse::Accepted(accepted) => {
                write_next(fd, accepted)?;
            }
            BlockResponse::Rejected(rejection) => {
                write_next(fd, rejection)?;
            }
        };
        Ok(())
    }

    fn consensus_deserialize<R: Read>(fd: &mut R) -> Result<Self, CodecError> {
        let type_prefix_byte = read_next::<u8, _>(fd)?;
        let type_prefix = BlockResponseTypePrefix::try_from(type_prefix_byte)?;
        let response = match type_prefix {
            BlockResponseTypePrefix::Accepted => {
                let accepted = read_next::<BlockAccepted, _>(fd)?;
                BlockResponse::Accepted(accepted)
            }
            BlockResponseTypePrefix::Rejected => {
                let rejection = read_next::<BlockRejection, _>(fd)?;
                BlockResponse::Rejected(rejection)
            }
        };
        Ok(response)
    }
}

/// Metadata for signer messages
#[derive(Clone, Debug, PartialEq, Serialize, Deserialize)]
pub struct SignerMessageMetadata {
    /// The signer's server version
    pub server_version: String,
}

/// To ensure backwards compatibility, when deserializing,
/// if no bytes are found, return empty metadata
impl StacksMessageCodec for SignerMessageMetadata {
    fn consensus_serialize<W: Write>(&self, fd: &mut W) -> Result<(), CodecError> {
        write_next(fd, &self.server_version.as_bytes().to_vec())?;
        Ok(())
    }

    fn consensus_deserialize<R: Read>(fd: &mut R) -> Result<Self, CodecError> {
        match read_next::<Vec<u8>, _>(fd) {
            Ok(server_version) => {
                let server_version = String::from_utf8(server_version).map_err(|e| {
                    CodecError::DeserializeError(format!(
                        "Failed to decode server version: {:?}",
                        &e
                    ))
                })?;
                Ok(Self { server_version })
            }
            Err(_) => {
                // For backwards compatibility, return empty metadata
                Ok(Self::empty())
            }
        }
    }
}

impl Default for SignerMessageMetadata {
    fn default() -> Self {
        Self {
            server_version: VERSION_STRING.to_string(),
        }
    }
}

impl SignerMessageMetadata {
    /// Empty metadata
    pub fn empty() -> Self {
        Self {
            server_version: String::new(),
        }
    }
}

/// A rejection response from a signer for a proposed block
#[derive(Clone, Debug, PartialEq, Serialize, Deserialize)]
pub struct BlockAccepted {
    /// The signer signature hash of the block that was accepted
    pub signer_signature_hash: Sha512Trunc256Sum,
    /// The signer's signature across the acceptance
    pub signature: MessageSignature,
    /// Signer message metadata
    pub metadata: SignerMessageMetadata,
}

impl StacksMessageCodec for BlockAccepted {
    fn consensus_serialize<W: Write>(&self, fd: &mut W) -> Result<(), CodecError> {
        write_next(fd, &self.signer_signature_hash)?;
        write_next(fd, &self.signature)?;
        write_next(fd, &self.metadata)?;
        Ok(())
    }

    fn consensus_deserialize<R: Read>(fd: &mut R) -> Result<Self, CodecError> {
        let signer_signature_hash = read_next::<Sha512Trunc256Sum, _>(fd)?;
        let signature = read_next::<MessageSignature, _>(fd)?;
        let metadata = read_next::<SignerMessageMetadata, _>(fd)?;
        Ok(Self {
            signer_signature_hash,
            signature,
            metadata,
        })
    }
}

impl BlockAccepted {
    /// Create a new BlockAccepted for the provided block signer signature hash and signature
    pub fn new(signer_signature_hash: Sha512Trunc256Sum, signature: MessageSignature) -> Self {
        Self {
            signer_signature_hash,
            signature,
            metadata: SignerMessageMetadata::default(),
        }
    }
}

/// A rejection response from a signer for a proposed block
#[derive(Clone, Debug, PartialEq, Serialize, Deserialize)]
pub struct BlockRejection {
    /// The reason for the rejection
    pub reason: String,
    /// The reason code for the rejection
    pub reason_code: RejectCode,
    /// The signer signature hash of the block that was rejected
    pub signer_signature_hash: Sha512Trunc256Sum,
    /// The signer's signature across the rejection
    pub signature: MessageSignature,
    /// The chain id
    pub chain_id: u32,
    /// Signer message metadata
    pub metadata: SignerMessageMetadata,
}

impl BlockRejection {
    /// Create a new BlockRejection for the provided block and reason code
    pub fn new(
        signer_signature_hash: Sha512Trunc256Sum,
        reason_code: RejectCode,
        private_key: &StacksPrivateKey,
        mainnet: bool,
    ) -> Self {
        let chain_id = if mainnet {
            CHAIN_ID_MAINNET
        } else {
            CHAIN_ID_TESTNET
        };
        let mut rejection = Self {
            reason: reason_code.to_string(),
            reason_code,
            signer_signature_hash,
            signature: MessageSignature::empty(),
            chain_id,
            metadata: SignerMessageMetadata::default(),
        };
        rejection
            .sign(private_key)
            .expect("Failed to sign BlockRejection");
        rejection
    }

    /// Create a new BlockRejection from a BlockValidateRejection
    pub fn from_validate_rejection(
        reject: BlockValidateReject,
        private_key: &StacksPrivateKey,
        mainnet: bool,
    ) -> Self {
        let chain_id = if mainnet {
            CHAIN_ID_MAINNET
        } else {
            CHAIN_ID_TESTNET
        };
        let mut rejection = Self {
            reason: reject.reason,
            reason_code: RejectCode::ValidationFailed(reject.reason_code),
            signer_signature_hash: reject.signer_signature_hash,
            chain_id,
            signature: MessageSignature::empty(),
            metadata: SignerMessageMetadata::default(),
        };
        rejection
            .sign(private_key)
            .expect("Failed to sign BlockRejection");
        rejection
    }

    /// The signature hash for the block rejection
    pub fn hash(&self) -> Sha256Sum {
        let domain_tuple = make_structured_data_domain("block-rejection", "1.0.0", self.chain_id);
        let data = Value::buff_from(self.signer_signature_hash.as_bytes().into()).unwrap();
        structured_data_message_hash(data, domain_tuple)
    }

    /// Sign the block rejection and set the internal signature field
    fn sign(&mut self, private_key: &StacksPrivateKey) -> Result<(), String> {
        let signature_hash = self.hash();
        self.signature = private_key.sign(signature_hash.as_bytes())?;
        Ok(())
    }

    /// Verify the rejection's signature against the provided signer public key
    pub fn verify(&self, public_key: &StacksPublicKey) -> Result<bool, String> {
        if self.signature == MessageSignature::empty() {
            return Ok(false);
        }
        let signature_hash = self.hash();
        public_key
            .verify(&signature_hash.0, &self.signature)
            .map_err(|e| e.to_string())
    }

    /// Recover the public key from the rejection signature
    pub fn recover_public_key(&self) -> Result<StacksPublicKey, &'static str> {
        if self.signature == MessageSignature::empty() {
            return Err("No signature to recover public key from");
        }
        let signature_hash = self.hash();
        StacksPublicKey::recover_to_pubkey(signature_hash.as_bytes(), &self.signature)
    }
}

impl StacksMessageCodec for BlockRejection {
    fn consensus_serialize<W: Write>(&self, fd: &mut W) -> Result<(), CodecError> {
        write_next(fd, &self.reason.as_bytes().to_vec())?;
        write_next(fd, &self.reason_code)?;
        write_next(fd, &self.signer_signature_hash)?;
        write_next(fd, &self.chain_id)?;
        write_next(fd, &self.signature)?;
        write_next(fd, &self.metadata)?;
        Ok(())
    }

    fn consensus_deserialize<R: Read>(fd: &mut R) -> Result<Self, CodecError> {
        let reason_bytes = read_next::<Vec<u8>, _>(fd)?;
        let reason = String::from_utf8(reason_bytes).map_err(|e| {
            CodecError::DeserializeError(format!("Failed to decode reason string: {:?}", &e))
        })?;
        let reason_code = read_next::<RejectCode, _>(fd)?;
        let signer_signature_hash = read_next::<Sha512Trunc256Sum, _>(fd)?;
        let chain_id = read_next::<u32, _>(fd)?;
        let signature = read_next::<MessageSignature, _>(fd)?;
        let metadata = read_next::<SignerMessageMetadata, _>(fd)?;
        Ok(Self {
            reason,
            reason_code,
            signer_signature_hash,
            chain_id,
            signature,
            metadata,
        })
    }
}

impl StacksMessageCodec for RejectCode {
    fn consensus_serialize<W: Write>(&self, fd: &mut W) -> Result<(), CodecError> {
        write_next(fd, &(RejectCodeTypePrefix::from(self) as u8))?;
        // Do not do a single match here as we may add other variants in the future and don't want to miss adding it
        match self {
            RejectCode::ValidationFailed(code) => write_next(fd, &(*code as u8))?,
            RejectCode::ConnectivityIssues
            | RejectCode::RejectedInPriorRound
            | RejectCode::NoSortitionView
            | RejectCode::SortitionViewMismatch
            | RejectCode::TestingDirective => {
                // No additional data to serialize / deserialize
            }
        };
        Ok(())
    }

    fn consensus_deserialize<R: Read>(fd: &mut R) -> Result<Self, CodecError> {
        let type_prefix_byte = read_next::<u8, _>(fd)?;
        let type_prefix = RejectCodeTypePrefix::try_from(type_prefix_byte)?;
        let code = match type_prefix {
            RejectCodeTypePrefix::ValidationFailed => RejectCode::ValidationFailed(
                ValidateRejectCode::try_from(read_next::<u8, _>(fd)?).map_err(|e| {
                    CodecError::DeserializeError(format!(
                        "Failed to decode validation reject code: {:?}",
                        &e
                    ))
                })?,
            ),
            RejectCodeTypePrefix::ConnectivityIssues => RejectCode::ConnectivityIssues,
            RejectCodeTypePrefix::RejectedInPriorRound => RejectCode::RejectedInPriorRound,
            RejectCodeTypePrefix::NoSortitionView => RejectCode::NoSortitionView,
            RejectCodeTypePrefix::SortitionViewMismatch => RejectCode::SortitionViewMismatch,
            RejectCodeTypePrefix::TestingDirective => RejectCode::TestingDirective,
        };
        Ok(code)
    }
}

#[cfg_attr(test, mutants::skip)]
impl std::fmt::Display for RejectCode {
    fn fmt(&self, f: &mut std::fmt::Formatter) -> std::fmt::Result {
        match self {
            RejectCode::ValidationFailed(code) => write!(f, "Validation failed: {:?}", code),
            RejectCode::ConnectivityIssues => write!(
                f,
                "The block was rejected due to connectivity issues with the signer."
            ),
            RejectCode::RejectedInPriorRound => write!(
                f,
                "The block was proposed before and rejected by the signer."
            ),
            RejectCode::NoSortitionView => {
                write!(f, "The block was rejected due to no sortition view.")
            }
            RejectCode::SortitionViewMismatch => {
                write!(
                    f,
                    "The block was rejected due to a mismatch with expected sortition view."
                )
            }
            RejectCode::TestingDirective => {
                write!(f, "The block was rejected due to a testing directive.")
            }
        }
    }
}

impl From<BlockResponse> for SignerMessage {
    fn from(block_response: BlockResponse) -> Self {
        Self::BlockResponse(block_response)
    }
}

#[cfg(test)]
mod test {
    use blockstack_lib::chainstate::nakamoto::NakamotoBlockHeader;
    use blockstack_lib::chainstate::stacks::{
        TransactionAnchorMode, TransactionAuth, TransactionPayload, TransactionPostConditionMode,
        TransactionSmartContract, TransactionVersion,
    };
    use blockstack_lib::util_lib::strings::StacksString;
    use clarity::consts::CHAIN_ID_MAINNET;
    use clarity::types::chainstate::{ConsensusHash, StacksBlockId, TrieHash};
    use clarity::types::PrivateKey;
    use clarity::util::hash::{hex_bytes, MerkleTree};
    use clarity::util::secp256k1::MessageSignature;
    use rand::rngs::mock;
    use rand::{thread_rng, Rng, RngCore};
    use rand_core::OsRng;
    use stacks_common::bitvec::BitVec;
    use stacks_common::consts::CHAIN_ID_TESTNET;
    use stacks_common::types::chainstate::StacksPrivateKey;

    use super::{StacksMessageCodecExtensions, *};

    #[test]
    fn signer_slots_count_is_sane() {
        let slot_identifiers_len = MessageSlotID::ALL.len();
        assert!(
            SIGNER_SLOTS_PER_USER as usize >= slot_identifiers_len,
            "stacks_common::SIGNER_SLOTS_PER_USER ({}) must be >= slot identifiers ({})",
            SIGNER_SLOTS_PER_USER,
            slot_identifiers_len,
        );
    }

    #[test]
    fn serde_reject_code() {
        let code = RejectCode::ValidationFailed(ValidateRejectCode::InvalidBlock);
        let serialized_code = code.serialize_to_vec();
        let deserialized_code = read_next::<RejectCode, _>(&mut &serialized_code[..])
            .expect("Failed to deserialize RejectCode");
        assert_eq!(code, deserialized_code);

        let code = RejectCode::ConnectivityIssues;
        let serialized_code = code.serialize_to_vec();
        let deserialized_code = read_next::<RejectCode, _>(&mut &serialized_code[..])
            .expect("Failed to deserialize RejectCode");
        assert_eq!(code, deserialized_code);
    }

    #[test]
    fn serde_block_rejection() {
        let rejection = BlockRejection::new(
            Sha512Trunc256Sum([0u8; 32]),
            RejectCode::ValidationFailed(ValidateRejectCode::InvalidBlock),
            &StacksPrivateKey::new(),
            thread_rng().gen_bool(0.5),
        );
        let serialized_rejection = rejection.serialize_to_vec();
        let deserialized_rejection = read_next::<BlockRejection, _>(&mut &serialized_rejection[..])
            .expect("Failed to deserialize BlockRejection");
        assert_eq!(rejection, deserialized_rejection);

        let rejection = BlockRejection::new(
            Sha512Trunc256Sum([1u8; 32]),
            RejectCode::ConnectivityIssues,
            &StacksPrivateKey::new(),
            thread_rng().gen_bool(0.5),
        );
        let serialized_rejection = rejection.serialize_to_vec();
        let deserialized_rejection = read_next::<BlockRejection, _>(&mut &serialized_rejection[..])
            .expect("Failed to deserialize BlockRejection");
        assert_eq!(rejection, deserialized_rejection);
    }

    #[test]
    fn serde_block_response() {
        let accepted = BlockAccepted {
            signer_signature_hash: Sha512Trunc256Sum([0u8; 32]),
            signature: MessageSignature::empty(),
            metadata: SignerMessageMetadata::default(),
        };
        let response = BlockResponse::Accepted(accepted);
        let serialized_response = response.serialize_to_vec();
        let deserialized_response = read_next::<BlockResponse, _>(&mut &serialized_response[..])
            .expect("Failed to deserialize BlockResponse");
        assert_eq!(response, deserialized_response);

        let response = BlockResponse::Rejected(BlockRejection::new(
            Sha512Trunc256Sum([1u8; 32]),
            RejectCode::ValidationFailed(ValidateRejectCode::InvalidBlock),
            &StacksPrivateKey::new(),
            thread_rng().gen_bool(0.5),
        ));
        let serialized_response = response.serialize_to_vec();
        let deserialized_response = read_next::<BlockResponse, _>(&mut &serialized_response[..])
            .expect("Failed to deserialize BlockResponse");
        assert_eq!(response, deserialized_response);
    }

    #[test]
    fn serde_signer_message() {
        let accepted = BlockAccepted {
            signer_signature_hash: Sha512Trunc256Sum([2u8; 32]),
            signature: MessageSignature::empty(),
            metadata: SignerMessageMetadata::default(),
        };
        let signer_message = SignerMessage::BlockResponse(BlockResponse::Accepted(accepted));
        let serialized_signer_message = signer_message.serialize_to_vec();
        let deserialized_signer_message =
            read_next::<SignerMessage, _>(&mut &serialized_signer_message[..])
                .expect("Failed to deserialize SignerMessage");
        assert_eq!(signer_message, deserialized_signer_message);

        let header = NakamotoBlockHeader::empty();
        let mut block = NakamotoBlock {
            header,
            txs: vec![],
        };
        let tx_merkle_root = {
            let txid_vecs = block
                .txs
                .iter()
                .map(|tx| tx.txid().as_bytes().to_vec())
                .collect();

            MerkleTree::<Sha512Trunc256Sum>::new(&txid_vecs).root()
        };
        block.header.tx_merkle_root = tx_merkle_root;

        let block_proposal = BlockProposal {
            block,
            burn_height: thread_rng().next_u64(),
            reward_cycle: thread_rng().next_u64(),
        };
        let signer_message = SignerMessage::BlockProposal(block_proposal);
        let serialized_signer_message = signer_message.serialize_to_vec();
        let deserialized_signer_message =
            read_next::<SignerMessage, _>(&mut &serialized_signer_message[..])
                .expect("Failed to deserialize SignerMessage");
        assert_eq!(signer_message, deserialized_signer_message);
    }

    fn random_peer_data() -> PeerInfo {
        let burn_block_height = thread_rng().next_u64();
        let stacks_tip_consensus_byte: u8 = thread_rng().gen();
        let stacks_tip_byte: u8 = thread_rng().gen();
        let stacks_tip_height = thread_rng().next_u64();
        let server_version = "0.0.0".to_string();
        let pox_consensus_byte: u8 = thread_rng().gen();
        let network_byte: u8 = thread_rng().gen_range(0..=1);
        let network_id = if network_byte == 1 {
            CHAIN_ID_TESTNET
        } else {
            CHAIN_ID_MAINNET
        };
        PeerInfo {
            burn_block_height,
            stacks_tip_consensus_hash: ConsensusHash([stacks_tip_consensus_byte; 20]),
            stacks_tip: BlockHeaderHash([stacks_tip_byte; 32]),
            stacks_tip_height,
            server_version,
            pox_consensus: ConsensusHash([pox_consensus_byte; 20]),
            network_id,
        }
    }
    fn random_mock_proposal() -> MockProposal {
        let peer_info = random_peer_data();
        MockProposal {
            peer_info,
            signature: MessageSignature::empty(),
        }
    }

    #[test]
    fn verify_sign_mock_proposal() {
        let private_key = StacksPrivateKey::new();
        let public_key = StacksPublicKey::from_private(&private_key);

        let bad_private_key = StacksPrivateKey::new();
        let bad_public_key = StacksPublicKey::from_private(&bad_private_key);

        let mut mock_proposal = random_mock_proposal();
        assert!(!mock_proposal
            .verify(&public_key)
            .expect("Failed to verify MockProposal"));

        mock_proposal
            .sign(&private_key)
            .expect("Failed to sign MockProposal");

        assert!(mock_proposal
            .verify(&public_key)
            .expect("Failed to verify MockProposal"));
        assert!(!mock_proposal
            .verify(&bad_public_key)
            .expect("Failed to verify MockProposal"));
    }

    #[test]
    fn serde_peer_data() {
        let peer_data = random_peer_data();
        let serialized_data = peer_data.serialize_to_vec();
        let deserialized_data = read_next::<PeerInfo, _>(&mut &serialized_data[..])
            .expect("Failed to deserialize PeerInfo");
        assert_eq!(peer_data, deserialized_data);
    }

    #[test]
    fn serde_mock_proposal() {
        let mut mock_signature = random_mock_proposal();
        mock_signature.sign(&StacksPrivateKey::new()).unwrap();
        let serialized_signature = mock_signature.serialize_to_vec();
        let deserialized_signature = read_next::<MockProposal, _>(&mut &serialized_signature[..])
            .expect("Failed to deserialize MockSignature");
        assert_eq!(mock_signature, deserialized_signature);
    }

    #[test]
    fn serde_mock_signature() {
        let mut mock_signature = MockSignature {
            signature: MessageSignature::empty(),
            mock_proposal: random_mock_proposal(),
            metadata: SignerMessageMetadata::default(),
        };
        mock_signature
            .sign(&StacksPrivateKey::new())
            .expect("Failed to sign MockSignature");
        let serialized_signature = mock_signature.serialize_to_vec();
        let deserialized_signature = read_next::<MockSignature, _>(&mut &serialized_signature[..])
            .expect("Failed to deserialize MockSignature");
        assert_eq!(mock_signature, deserialized_signature);
    }

    #[test]
    fn serde_mock_block() {
        let mock_proposal = random_mock_proposal();
        let mock_signature_1 = MockSignature::new(mock_proposal.clone(), &StacksPrivateKey::new());
        let mock_signature_2 = MockSignature::new(mock_proposal.clone(), &StacksPrivateKey::new());
        let mock_block = MockBlock {
            mock_proposal,
            mock_signatures: vec![mock_signature_1, mock_signature_2],
        };
        let serialized_data = mock_block.serialize_to_vec();
        let deserialized_data = read_next::<MockBlock, _>(&mut &serialized_data[..])
            .expect("Failed to deserialize MockSignData");
        assert_eq!(mock_block, deserialized_data);
    }

    #[test]
<<<<<<< HEAD
    fn get_slot_for_miner() {
        let miner_range = std::ops::Range { start: 7, end: 10 };
        assert_eq!(
            MinerSlotID::BlockProposal.get_slot_for_miner(&miner_range),
            7,
            "Block proposals should be in the first slot assigned to a miner"
        );
        assert_eq!(
            MinerSlotID::BlockPushed.get_slot_for_miner(&miner_range),
            8,
            "Block pushes should be in the second slot assigned to a miner"
        );
    }
=======
    fn test_backwards_compatibility() {
        let block_rejected_hex = "010100000050426c6f636b206973206e6f7420612074656e7572652d737461727420626c6f636b2c20616e642068617320616e20756e7265636f676e697a65642074656e75726520636f6e73656e7375732068617368000691f95f84b7045f7dce7757052caa986ef042cb58f7df5031a3b5b5d0e3dda63e80000000006fb349212e1a1af1a3c712878d5159b5ec14636adb6f70be00a6da4ad4f88a9934d8a9abb229620dd8e0f225d63401e36c64817fb29e6c05591dcbe95c512df3";
        let block_rejected_bytes = hex_bytes(&block_rejected_hex).unwrap();
        let block_accepted_hex = "010011717149677c2ac97d15ae5954f7a716f10100b9cb81a2bf27551b2f2e54ef19001c694f8134c5c90f2f2bcd330e9f423204884f001b5df0050f36a2c4ff79dd93522bb2ae395ea87de4964886447507c18374b7a46ee2e371e9bf332f0706a3e8";
        let block_accepted_bytes = hex_bytes(&block_accepted_hex).unwrap();
        let block_rejected = read_next::<SignerMessage, _>(&mut &block_rejected_bytes[..])
            .expect("Failed to deserialize BlockRejection");
        let block_accepted = read_next::<SignerMessage, _>(&mut &block_accepted_bytes[..])
            .expect("Failed to deserialize BlockRejection");

        assert_eq!(
            block_rejected,
            SignerMessage::BlockResponse(BlockResponse::Rejected(BlockRejection {
                reason_code: RejectCode::ValidationFailed(ValidateRejectCode::NoSuchTenure),
                reason: "Block is not a tenure-start block, and has an unrecognized tenure consensus hash".to_string(),
                signer_signature_hash: Sha512Trunc256Sum::from_hex("91f95f84b7045f7dce7757052caa986ef042cb58f7df5031a3b5b5d0e3dda63e").unwrap(),
                chain_id: CHAIN_ID_TESTNET,
                signature: MessageSignature::from_hex("006fb349212e1a1af1a3c712878d5159b5ec14636adb6f70be00a6da4ad4f88a9934d8a9abb229620dd8e0f225d63401e36c64817fb29e6c05591dcbe95c512df3").unwrap(),
                metadata: SignerMessageMetadata::empty(),
            }))
        );

        assert_eq!(
            block_accepted,
            SignerMessage::BlockResponse(BlockResponse::Accepted(BlockAccepted {
                signer_signature_hash: Sha512Trunc256Sum::from_hex(
                    "11717149677c2ac97d15ae5954f7a716f10100b9cb81a2bf27551b2f2e54ef19"
                )
                .unwrap(),
                metadata: SignerMessageMetadata::empty(),
                signature: MessageSignature::from_hex("001c694f8134c5c90f2f2bcd330e9f423204884f001b5df0050f36a2c4ff79dd93522bb2ae395ea87de4964886447507c18374b7a46ee2e371e9bf332f0706a3e8").unwrap(),
            }))
        );
    }

    #[test]
    fn test_block_response_metadata() {
        let block_rejected_hex = "010100000050426c6f636b206973206e6f7420612074656e7572652d737461727420626c6f636b2c20616e642068617320616e20756e7265636f676e697a65642074656e75726520636f6e73656e7375732068617368000691f95f84b7045f7dce7757052caa986ef042cb58f7df5031a3b5b5d0e3dda63e80000000006fb349212e1a1af1a3c712878d5159b5ec14636adb6f70be00a6da4ad4f88a9934d8a9abb229620dd8e0f225d63401e36c64817fb29e6c05591dcbe95c512df30000000b48656c6c6f20776f726c64";
        let block_rejected_bytes = hex_bytes(&block_rejected_hex).unwrap();
        let block_accepted_hex = "010011717149677c2ac97d15ae5954f7a716f10100b9cb81a2bf27551b2f2e54ef19001c694f8134c5c90f2f2bcd330e9f423204884f001b5df0050f36a2c4ff79dd93522bb2ae395ea87de4964886447507c18374b7a46ee2e371e9bf332f0706a3e80000000b48656c6c6f20776f726c64";
        let block_accepted_bytes = hex_bytes(&block_accepted_hex).unwrap();
        let block_rejected = read_next::<SignerMessage, _>(&mut &block_rejected_bytes[..])
            .expect("Failed to deserialize BlockRejection");
        let block_accepted = read_next::<SignerMessage, _>(&mut &block_accepted_bytes[..])
            .expect("Failed to deserialize BlockRejection");

        assert_eq!(
            block_rejected,
            SignerMessage::BlockResponse(BlockResponse::Rejected(BlockRejection {
                reason_code: RejectCode::ValidationFailed(ValidateRejectCode::NoSuchTenure),
                reason: "Block is not a tenure-start block, and has an unrecognized tenure consensus hash".to_string(),
                signer_signature_hash: Sha512Trunc256Sum::from_hex("91f95f84b7045f7dce7757052caa986ef042cb58f7df5031a3b5b5d0e3dda63e").unwrap(),
                chain_id: CHAIN_ID_TESTNET,
                signature: MessageSignature::from_hex("006fb349212e1a1af1a3c712878d5159b5ec14636adb6f70be00a6da4ad4f88a9934d8a9abb229620dd8e0f225d63401e36c64817fb29e6c05591dcbe95c512df3").unwrap(),
                metadata: SignerMessageMetadata {
                    server_version: "Hello world".to_string(),
                },
            }))
        );

        assert_eq!(
            block_accepted,
            SignerMessage::BlockResponse(BlockResponse::Accepted(BlockAccepted {
                signer_signature_hash: Sha512Trunc256Sum::from_hex(
                    "11717149677c2ac97d15ae5954f7a716f10100b9cb81a2bf27551b2f2e54ef19"
                )
                .unwrap(),
                metadata: SignerMessageMetadata {
                    server_version: "Hello world".to_string(),
                },
                signature: MessageSignature::from_hex("001c694f8134c5c90f2f2bcd330e9f423204884f001b5df0050f36a2c4ff79dd93522bb2ae395ea87de4964886447507c18374b7a46ee2e371e9bf332f0706a3e8").unwrap(),
            }))
        );
    }

    #[test]
    fn test_empty_metadata() {
        let serialized_metadata = [0u8; 0];
        let deserialized_metadata =
            read_next::<SignerMessageMetadata, _>(&mut &serialized_metadata[..])
                .expect("Failed to deserialize SignerMessageMetadata");
        assert_eq!(deserialized_metadata, SignerMessageMetadata::empty());
    }
>>>>>>> 50c723aa
}<|MERGE_RESOLUTION|>--- conflicted
+++ resolved
@@ -1248,7 +1248,6 @@
     }
 
     #[test]
-<<<<<<< HEAD
     fn get_slot_for_miner() {
         let miner_range = std::ops::Range { start: 7, end: 10 };
         assert_eq!(
@@ -1262,7 +1261,8 @@
             "Block pushes should be in the second slot assigned to a miner"
         );
     }
-=======
+
+    #[test]
     fn test_backwards_compatibility() {
         let block_rejected_hex = "010100000050426c6f636b206973206e6f7420612074656e7572652d737461727420626c6f636b2c20616e642068617320616e20756e7265636f676e697a65642074656e75726520636f6e73656e7375732068617368000691f95f84b7045f7dce7757052caa986ef042cb58f7df5031a3b5b5d0e3dda63e80000000006fb349212e1a1af1a3c712878d5159b5ec14636adb6f70be00a6da4ad4f88a9934d8a9abb229620dd8e0f225d63401e36c64817fb29e6c05591dcbe95c512df3";
         let block_rejected_bytes = hex_bytes(&block_rejected_hex).unwrap();
@@ -1346,5 +1346,4 @@
                 .expect("Failed to deserialize SignerMessageMetadata");
         assert_eq!(deserialized_metadata, SignerMessageMetadata::empty());
     }
->>>>>>> 50c723aa
 }