--- conflicted
+++ resolved
@@ -1201,13 +1201,9 @@
             }
         }
 
-<<<<<<< HEAD
+        let _path = preamble.path.clone();
+        test_debug!("Failed to parse '{}'", &_path);
         Err(net_error::ClientError(ClientError::NotFound(preamble.path.clone())))
-=======
-        let path = preamble.path.clone();
-        test_debug!("Failed to parse '{}'", &path);
-        return Ok(HttpRequestType::Unmatched(HttpRequestMetadata::from_preamble(preamble), path));
->>>>>>> 48949bc0
     }
 
     fn parse_getinfo<R: Read>(_protocol: &mut StacksHttp, preamble: &HttpRequestPreamble, _regex: &Captures, _query: Option<&str>, _fd: &mut R) -> Result<HttpRequestType, net_error> {
