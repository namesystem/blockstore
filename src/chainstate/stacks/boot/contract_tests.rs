--- conflicted
+++ resolved
@@ -80,13 +80,8 @@
         &vec![StacksPublicKey::from_private(&MINER_KEY.clone())],
     )
     .unwrap();
-<<<<<<< HEAD
     static ref LIQUID_SUPPLY: u128 = USTX_PER_HOLDER * (POX_ADDRS.len() as u128);
     static ref MIN_THRESHOLD: u128 = *LIQUID_SUPPLY / super::test::TESTNET_STACKING_THRESHOLD_25;
-=======
-    pub static ref LIQUID_SUPPLY: u128 = USTX_PER_HOLDER * (POX_ADDRS.len() as u128);
-    pub static ref MIN_THRESHOLD: u128 = *LIQUID_SUPPLY / 480;
->>>>>>> 7f0fbad4
 }
 
 impl From<&StacksPrivateKey> for StandardPrincipalData {
