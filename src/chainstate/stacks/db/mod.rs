// Copyright (C) 2013-2020 Blockstack PBC, a public benefit corporation
// Copyright (C) 2020 Stacks Open Internet Foundation
//
// This program is free software: you can redistribute it and/or modify
// it under the terms of the GNU General Public License as published by
// the Free Software Foundation, either version 3 of the License, or
// (at your option) any later version.
//
// This program is distributed in the hope that it will be useful,
// but WITHOUT ANY WARRANTY; without even the implied warranty of
// MERCHANTABILITY or FITNESS FOR A PARTICULAR PURPOSE.  See the
// GNU General Public License for more details.
//
// You should have received a copy of the GNU General Public License
// along with this program.  If not, see <http://www.gnu.org/licenses/>.

use std::collections::{btree_map::Entry, BTreeMap, HashSet};
use std::fmt;
use std::fs;
use std::io;
use std::io::prelude::*;
use std::ops::{Deref, DerefMut};
use std::path::{Path, PathBuf};

use clarity::vm::ast::ASTRules;
use rusqlite::types::ToSql;
use rusqlite::Connection;
use rusqlite::OpenFlags;
use rusqlite::OptionalExtension;
use rusqlite::Row;
use rusqlite::Transaction;
use rusqlite::NO_PARAMS;

use crate::burnchains::bitcoin::address::{BitcoinAddress, LegacyBitcoinAddress};
use crate::burnchains::{Address, Burnchain, BurnchainParameters, PoxConstants};
use crate::chainstate::burn::db::sortdb::BlockHeaderCache;
use crate::chainstate::burn::db::sortdb::*;
use crate::chainstate::burn::db::sortdb::{SortitionDB, SortitionDBConn};
use crate::chainstate::burn::operations::{DelegateStxOp, StackStxOp, TransferStxOp};
use crate::chainstate::burn::ConsensusHash;
use crate::chainstate::stacks::boot::*;
use crate::chainstate::stacks::db::accounts::*;
use crate::chainstate::stacks::db::blocks::*;
use crate::chainstate::stacks::db::unconfirmed::UnconfirmedState;
use crate::chainstate::stacks::events::*;
use crate::chainstate::stacks::index::marf::{
    MARFOpenOpts, MarfConnection, BLOCK_HASH_TO_HEIGHT_MAPPING_KEY,
    BLOCK_HEIGHT_TO_HASH_MAPPING_KEY, MARF,
};
use crate::chainstate::stacks::index::storage::TrieFileStorage;
use crate::chainstate::stacks::index::MarfTrieId;
use crate::chainstate::stacks::Error;
use crate::chainstate::stacks::*;
use crate::chainstate::stacks::{
    C32_ADDRESS_VERSION_MAINNET_MULTISIG, C32_ADDRESS_VERSION_MAINNET_SINGLESIG,
    C32_ADDRESS_VERSION_TESTNET_MULTISIG, C32_ADDRESS_VERSION_TESTNET_SINGLESIG,
};
use crate::clarity_vm::clarity::{
    ClarityBlockConnection, ClarityConnection, ClarityInstance, ClarityReadOnlyConnection,
    Error as clarity_error,
};
use crate::core::*;
use crate::monitoring;
use crate::net::atlas::BNS_CHARS_REGEX;
use crate::net::Error as net_error;
use crate::net::MemPoolSyncData;
use crate::util_lib::db::Error as db_error;
use crate::util_lib::db::{
    query_count, query_row, tx_begin_immediate, tx_busy_handler, DBConn, DBTx, FromColumn, FromRow,
    IndexDBConn, IndexDBTx,
};
use clarity::vm::analysis::analysis_db::AnalysisDatabase;
use clarity::vm::analysis::run_analysis;
use clarity::vm::clarity::TransactionConnection;
use clarity::vm::contexts::OwnedEnvironment;
use clarity::vm::costs::{ExecutionCost, LimitedCostTracker};
use clarity::vm::database::{
    BurnStateDB, ClarityDatabase, HeadersDB, STXBalance, SqliteConnection, NULL_BURN_STATE_DB,
};

use crate::clarity_vm::clarity::PreCommitClarityBlock;
use clarity::vm::events::*;
use clarity::vm::representations::ClarityName;
use clarity::vm::representations::ContractName;
use clarity::vm::types::TupleData;
use stacks_common::util;
use stacks_common::util::hash::to_hex;

use crate::chainstate::burn::ConsensusHashExtensions;
use crate::chainstate::stacks::address::StacksAddressExtensions;
use crate::chainstate::stacks::index::{ClarityMarfTrieId, MARFValue};
use crate::chainstate::stacks::StacksBlockHeader;
use crate::chainstate::stacks::StacksMicroblockHeader;
use crate::clarity_vm::database::marf::MarfedKV;
<<<<<<< HEAD
use crate::types::chainstate::{
    MARFValue, StacksAddress, StacksBlockHeader, StacksBlockId, StacksMicroblockHeader,
};
use crate::types::proof::{ClarityMarfTrieId, TrieHash};
use crate::util::boot::{boot_code_acc, boot_code_addr, boot_code_id, boot_code_tx_auth};
use clarity_vm::clarity::BlockLimitsFunctions;
use clarity_vm::clarity::ProductionBlockLimitFns;
use vm::Value;
=======
use crate::clarity_vm::database::HeadersDBConn;
use crate::util_lib::boot::{boot_code_acc, boot_code_addr, boot_code_id, boot_code_tx_auth};
use clarity::vm::Value;
use stacks_common::types::chainstate::{StacksAddress, StacksBlockId, TrieHash};
>>>>>>> 130220b0

pub mod accounts;
pub mod blocks;
pub mod contracts;
pub mod headers;
pub mod transactions;
pub mod unconfirmed;

lazy_static! {
    pub static ref TRANSACTION_LOG: bool =
        std::env::var("STACKS_TRANSACTION_LOG") == Ok("1".into());
}

/// Fault injection struct for various kinds of faults we'd like to introduce into the system
pub struct StacksChainStateFaults {
    // if true, then the envar STACKS_HIDE_BLOCKS_AT_HEIGHT will be consulted to get a list of
    // Stacks block heights to never propagate or announce.
    pub hide_blocks: bool,
}

impl StacksChainStateFaults {
    pub fn new() -> Self {
        Self { hide_blocks: false }
    }
}

pub struct StacksChainState {
    pub mainnet: bool,
    pub chain_id: u32,
    pub clarity_state: ClarityInstance,
    pub state_index: MARF<StacksBlockId>,
    pub blocks_path: String,
    pub clarity_state_index_path: String, // path to clarity MARF
    pub clarity_state_index_root: String, // path to dir containing clarity MARF and side-store
    pub root_path: String,
    pub unconfirmed_state: Option<UnconfirmedState>,
    pub fault_injection: StacksChainStateFaults,
    marf_opts: Option<MARFOpenOpts>,
}

#[derive(Debug, Clone, PartialEq)]
pub struct StacksAccount {
    pub principal: PrincipalData,
    pub nonce: u64,
    pub stx_balance: STXBalance,
}

#[derive(Debug, Clone, PartialEq)]
pub struct MinerPaymentSchedule {
    pub address: StacksAddress,
    pub recipient: PrincipalData,
    pub block_hash: BlockHeaderHash,
    pub consensus_hash: ConsensusHash,
    pub parent_block_hash: BlockHeaderHash,
    pub parent_consensus_hash: ConsensusHash,
    pub coinbase: u128,
    pub tx_fees_anchored: u128,
    pub tx_fees_streamed: u128,
    pub stx_burns: u128,
    pub burnchain_commit_burn: u64,
    pub burnchain_sortition_burn: u64,
    pub miner: bool, // is this a schedule payment for the block's miner?
    pub stacks_block_height: u64,
    pub vtxindex: u32,
}

#[derive(Debug, Clone, PartialEq)]
pub struct StacksHeaderInfo {
    pub anchored_header: StacksBlockHeader,
    pub microblock_tail: Option<StacksMicroblockHeader>,
    pub stacks_block_height: u64,
    pub index_root: TrieHash,
    pub consensus_hash: ConsensusHash,
    pub burn_header_hash: BurnchainHeaderHash,
    pub burn_header_height: u32,
    pub burn_header_timestamp: u64,
    pub anchored_block_size: u64,
}

#[derive(Debug, Clone, PartialEq)]
pub struct MinerRewardInfo {
    pub from_block_consensus_hash: ConsensusHash,
    pub from_stacks_block_hash: BlockHeaderHash,
    pub from_parent_block_consensus_hash: ConsensusHash,
    pub from_parent_stacks_block_hash: BlockHeaderHash,
}

/// This is the block receipt for a Stacks block
#[derive(Debug, Clone, PartialEq)]
pub struct StacksEpochReceipt {
    pub header: StacksHeaderInfo,
    pub tx_receipts: Vec<StacksTransactionReceipt>,
    pub matured_rewards: Vec<MinerReward>,
    pub matured_rewards_info: Option<MinerRewardInfo>,
    pub parent_microblocks_cost: ExecutionCost,
    pub anchored_block_cost: ExecutionCost,
    pub parent_burn_block_hash: BurnchainHeaderHash,
    pub parent_burn_block_height: u32,
    pub parent_burn_block_timestamp: u64,
    /// This is the Stacks epoch that the block was evaluated in,
    /// which is the Stacks epoch that this block's parent was elected
    /// in.
    pub evaluated_epoch: StacksEpochId,
    pub epoch_transition: bool,
}

#[derive(Debug, Clone, PartialEq)]
pub struct DBConfig {
    pub version: String,
    pub mainnet: bool,
    pub chain_id: u32,
}

impl DBConfig {
    pub fn supports_epoch(&self, epoch_id: StacksEpochId) -> bool {
        match epoch_id {
            StacksEpochId::Epoch10 => true,
            StacksEpochId::Epoch20 => {
                self.version == "1"
                    || self.version == "2"
                    || self.version == "3"
                    || self.version == "4"
            }
            StacksEpochId::Epoch2_05 => {
                self.version == "2" || self.version == "3" || self.version == "4"
            }
            StacksEpochId::Epoch21 => self.version == "3" || self.version == "4",
            StacksEpochId::Epoch22 => self.version == "3" || self.version == "4",
            StacksEpochId::Epoch23 => self.version == "3" || self.version == "4",
            StacksEpochId::Epoch24 => self.version == "3" || self.version == "4",
        }
    }
}

impl StacksHeaderInfo {
    pub fn index_block_hash(&self) -> StacksBlockId {
        self.anchored_header.index_block_hash(&self.consensus_hash)
    }

    pub fn regtest_genesis() -> StacksHeaderInfo {
        let burnchain_params = BurnchainParameters::bitcoin_regtest();
        StacksHeaderInfo {
            anchored_header: StacksBlockHeader::genesis_block_header(),
            microblock_tail: None,
            stacks_block_height: 0,
            index_root: TrieHash([0u8; 32]),
            burn_header_hash: burnchain_params.first_block_hash.clone(),
            burn_header_height: burnchain_params.first_block_height as u32,
            consensus_hash: ConsensusHash::empty(),
            burn_header_timestamp: 0,
            anchored_block_size: 0,
        }
    }

    pub fn genesis(
        root_hash: TrieHash,
        first_burnchain_block_hash: &BurnchainHeaderHash,
        first_burnchain_block_height: u32,
        first_burnchain_block_timestamp: u64,
    ) -> StacksHeaderInfo {
        StacksHeaderInfo {
            anchored_header: StacksBlockHeader::genesis_block_header(),
            microblock_tail: None,
            stacks_block_height: 0,
            index_root: root_hash,
            burn_header_hash: first_burnchain_block_hash.clone(),
            burn_header_height: first_burnchain_block_height,
            consensus_hash: FIRST_BURNCHAIN_CONSENSUS_HASH.clone(),
            burn_header_timestamp: first_burnchain_block_timestamp,
            anchored_block_size: 0,
        }
    }

    pub fn is_first_mined(&self) -> bool {
        self.anchored_header.is_first_mined()
    }
}

impl FromRow<DBConfig> for DBConfig {
    fn from_row<'a>(row: &'a Row) -> Result<DBConfig, db_error> {
        let version: String = row.get_unwrap("version");
        let mainnet_i64: i64 = row.get_unwrap("mainnet");
        let chain_id_i64: i64 = row.get_unwrap("chain_id");

        let mainnet = mainnet_i64 != 0;
        let chain_id = chain_id_i64 as u32;

        Ok(DBConfig {
            version,
            mainnet,
            chain_id,
        })
    }
}

impl FromRow<StacksHeaderInfo> for StacksHeaderInfo {
    fn from_row<'a>(row: &'a Row) -> Result<StacksHeaderInfo, db_error> {
        let block_height: u64 = u64::from_column(row, "block_height")?;
        let index_root = TrieHash::from_column(row, "index_root")?;
        let consensus_hash = ConsensusHash::from_column(row, "consensus_hash")?;
        let burn_header_hash = BurnchainHeaderHash::from_column(row, "burn_header_hash")?;
        let burn_header_height: u64 = u64::from_column(row, "burn_header_height")?;
        let burn_header_timestamp = u64::from_column(row, "burn_header_timestamp")?;
        let stacks_header = StacksBlockHeader::from_row(row)?;
        let anchored_block_size_str: String = row.get_unwrap("block_size");
        let anchored_block_size = anchored_block_size_str
            .parse::<u64>()
            .map_err(|_| db_error::ParseError)?;

        if block_height != stacks_header.total_work.work {
            return Err(db_error::ParseError);
        }

        Ok(StacksHeaderInfo {
            anchored_header: stacks_header,
            microblock_tail: None,
            stacks_block_height: block_height,
            index_root,
            consensus_hash,
            burn_header_hash,
            burn_header_height: burn_header_height as u32,
            burn_header_timestamp,
            anchored_block_size,
        })
    }
}

pub type StacksDBTx<'a> = IndexDBTx<'a, (), StacksBlockId>;
pub type StacksDBConn<'a> = IndexDBConn<'a, (), StacksBlockId>;

pub struct ClarityTx<'a, 'b> {
    block: ClarityBlockConnection<'a, 'b>,
    pub config: DBConfig,
}

impl<'a, 'b> ClarityConnection for ClarityTx<'a, 'b> {
    fn with_clarity_db_readonly_owned<F, R>(&mut self, to_do: F) -> R
    where
        F: FnOnce(ClarityDatabase) -> (R, ClarityDatabase),
    {
        ClarityConnection::with_clarity_db_readonly_owned(&mut self.block, to_do)
    }

    fn with_analysis_db_readonly<F, R>(&mut self, to_do: F) -> R
    where
        F: FnOnce(&mut AnalysisDatabase) -> R,
    {
        self.block.with_analysis_db_readonly(to_do)
    }

    fn get_epoch(&self) -> StacksEpochId {
        self.block.get_epoch()
    }
}

impl<'a, 'b> ClarityTx<'a, 'b> {
    pub fn cost_so_far(&self) -> ExecutionCost {
        self.block.cost_so_far()
    }

    pub fn get_epoch(&self) -> StacksEpochId {
        self.block.get_epoch()
    }

    /// Set the ClarityTx's cost tracker.
    /// Returns the replaced cost tracker.
    fn set_cost_tracker(&mut self, new_tracker: LimitedCostTracker) -> LimitedCostTracker {
        self.block.set_cost_tracker(new_tracker)
    }

    /// Returns the block limit for the block being created.
    pub fn block_limit(&self) -> Option<ExecutionCost> {
        self.block.block_limit()
    }

    /// Run `todo` in this ClarityTx with `new_tracker`.
    /// Returns the result of `todo` and the `new_tracker`
    pub fn with_temporary_cost_tracker<F, R>(
        &mut self,
        new_tracker: LimitedCostTracker,
        todo: F,
    ) -> (R, LimitedCostTracker)
    where
        F: FnOnce(&mut ClarityTx) -> R,
    {
        let original_tracker = self.set_cost_tracker(new_tracker);
        let result = todo(self);
        let new_tracker = self.set_cost_tracker(original_tracker);
        (result, new_tracker)
    }

    pub fn seal(&mut self) -> TrieHash {
        self.block.seal()
    }

    #[cfg(test)]
    pub fn commit_block(self) -> () {
        self.block.commit_block();
    }

    pub fn commit_mined_block(self, block_hash: &StacksBlockId) -> ExecutionCost {
        self.block.commit_mined_block(block_hash).get_total()
    }

    pub fn commit_to_block(
        self,
        consensus_hash: &ConsensusHash,
        block_hash: &BlockHeaderHash,
    ) -> () {
        let index_block_hash = StacksBlockHeader::make_index_block_hash(consensus_hash, block_hash);
        self.block.commit_to_block(&index_block_hash);
    }

    pub fn precommit_to_block(
        self,
        consensus_hash: &ConsensusHash,
        block_hash: &BlockHeaderHash,
    ) -> PreCommitClarityBlock<'a> {
        let index_block_hash = StacksBlockId::new(consensus_hash, block_hash);
        self.block.precommit_to_block(index_block_hash)
    }

    pub fn commit_unconfirmed(self) -> () {
        self.block.commit_unconfirmed();
    }

    pub fn rollback_block(self) -> () {
        self.block.rollback_block()
    }

    pub fn rollback_unconfirmed(self) -> () {
        self.block.rollback_unconfirmed()
    }

    pub fn reset_cost(&mut self, cost: ExecutionCost) -> () {
        self.block.reset_block_cost(cost);
    }

    pub fn connection(&mut self) -> &mut ClarityBlockConnection<'a, 'b> {
        &mut self.block
    }

    pub fn increment_ustx_liquid_supply(&mut self, incr_by: u128) {
        self.connection()
            .as_transaction(|tx| {
                tx.with_clarity_db(|db| {
                    db.increment_ustx_liquid_supply(incr_by)
                        .map_err(|e| e.into())
                })
            })
            .expect("FATAL: `ust-liquid-supply` overflowed");
    }
}

pub struct ChainstateTx<'a> {
    pub config: DBConfig,
    pub blocks_path: String,
    pub tx: StacksDBTx<'a>,
    pub root_path: String,
}

impl<'a> ChainstateTx<'a> {
    pub fn new(
        tx: StacksDBTx<'a>,
        blocks_path: String,
        root_path: String,
        config: DBConfig,
    ) -> ChainstateTx<'a> {
        ChainstateTx {
            config,
            blocks_path,
            tx,
            root_path,
        }
    }

    pub fn get_blocks_path(&self) -> &String {
        &self.blocks_path
    }

    pub fn commit(self) -> Result<(), db_error> {
        self.tx.commit()
    }

    pub fn get_config(&self) -> &DBConfig {
        &self.config
    }

    pub fn log_transactions_processed(
        &self,
        block_id: &StacksBlockId,
        events: &[StacksTransactionReceipt],
    ) {
        if *TRANSACTION_LOG {
            let insert =
                "INSERT INTO transactions (txid, index_block_hash, tx_hex, result) VALUES (?, ?, ?, ?)";
            for tx_event in events.iter() {
                let txid = tx_event.transaction.txid();
                let tx_hex = tx_event.transaction.serialize_to_dbstring();
                let result = tx_event.result.to_string();
                let params: &[&dyn ToSql] = &[&txid, block_id, &tx_hex, &result];
                if let Err(e) = self.tx.tx().execute(insert, params) {
                    warn!("Failed to log TX: {}", e);
                }
            }
        }
        for tx_event in events.iter() {
            let txid = tx_event.transaction.txid();
            if let Err(e) = monitoring::log_transaction_processed(&txid, &self.root_path) {
                warn!("Failed to monitor TX processed: {:?}", e; "txid" => %txid);
            }
        }
    }
}

impl<'a> Deref for ChainstateTx<'a> {
    type Target = StacksDBTx<'a>;
    fn deref(&self) -> &StacksDBTx<'a> {
        &self.tx
    }
}

impl<'a> DerefMut for ChainstateTx<'a> {
    fn deref_mut(&mut self) -> &mut StacksDBTx<'a> {
        &mut self.tx
    }
}

/// Interface for streaming data
pub trait Streamer {
    fn offset(&self) -> u64;
    fn add_bytes(&mut self, nw: u64);
}

/// Opaque structure for streaming block, microblock, and header data from disk
#[derive(Debug, PartialEq, Clone)]
pub enum StreamCursor {
    Block(BlockStreamData),
    Microblocks(MicroblockStreamData),
    Headers(HeaderStreamData),
    MempoolTxs(TxStreamData),
}

#[derive(Debug, PartialEq, Clone)]
pub struct BlockStreamData {
    /// index block hash of the block to download
    index_block_hash: StacksBlockId,
    /// offset into whatever is being read (the blob, or the file in the chunk store)
    offset: u64,
    /// total number of bytes read.
    total_bytes: u64,
}

#[derive(Debug, PartialEq, Clone)]
pub struct MicroblockStreamData {
    /// index block hash of the block to download
    index_block_hash: StacksBlockId,
    /// microblock blob row id
    rowid: Option<i64>,
    /// offset into whatever is being read (the blob, or the file in the chunk store)
    offset: u64,
    /// total number of bytes read.
    total_bytes: u64,

    /// length prefix
    num_items_buf: [u8; 4],
    num_items_ptr: usize,

    /// microblock pointer
    microblock_hash: BlockHeaderHash,
    parent_index_block_hash: StacksBlockId,

    /// unconfirmed state
    seq: u16,
    unconfirmed: bool,
}

#[derive(Debug, PartialEq, Clone)]
pub struct HeaderStreamData {
    /// index block hash of the block to download
    index_block_hash: StacksBlockId,
    /// offset into whatever is being read (the blob, or the file in the chunk store)
    offset: u64,
    /// total number of bytes read.
    total_bytes: u64,
    /// number of headers requested
    num_headers: u32,

    /// header buffer data
    header_bytes: Option<Vec<u8>>,
    end_of_stream: bool,
    corked: bool,
}

#[derive(Debug, PartialEq, Clone)]
pub struct TxStreamData {
    /// Mempool sync data requested
    pub tx_query: MemPoolSyncData,
    /// last txid loaded
    pub last_randomized_txid: Txid,
    /// serialized transaction buffer that's being sent
    pub tx_buf: Vec<u8>,
    pub tx_buf_ptr: usize,
    /// number of transactions visited in the DB so far
    pub num_txs: u64,
    /// maximum we can visit in the query
    pub max_txs: u64,
    /// height of the chain at time of query
    pub height: u64,
    /// Are we done sending transactions, and are now in the process of sending the trailing page
    /// ID?
    pub corked: bool,
}

pub const CHAINSTATE_VERSION: &'static str = "3";

const CHAINSTATE_INITIAL_SCHEMA: &'static [&'static str] = &[
    "PRAGMA foreign_keys = ON;",
    r#"
    -- Anchored stacks block headers
    CREATE TABLE block_headers(
        version INTEGER NOT NULL,
        total_burn TEXT NOT NULL,       -- converted to/from u64
        total_work TEXT NOT NULL,       -- converted to/from u64
        proof TEXT NOT NULL,
        parent_block TEXT NOT NULL,             -- hash of parent Stacks block
        parent_microblock TEXT NOT NULL,
        parent_microblock_sequence INTEGER NOT NULL,
        tx_merkle_root TEXT NOT NULL,
        state_index_root TEXT NOT NULL,
        microblock_pubkey_hash TEXT NOT NULL,
        
        block_hash TEXT NOT NULL,                   -- NOTE: this is *not* unique, since two burn chain forks can commit to the same Stacks block.
        index_block_hash TEXT UNIQUE NOT NULL,      -- NOTE: this is the hash of the block hash and consensus hash of the burn block that selected it, 
                                                    -- and is guaranteed to be globally unique (across all Stacks forks and across all PoX forks).
                                                    -- index_block_hash is the block hash fed into the MARF index.

        -- internal use only
        block_height INTEGER NOT NULL,
        index_root TEXT NOT NULL,                    -- root hash of the internal, not-consensus-critical MARF that allows us to track chainstate /fork metadata
        consensus_hash TEXT UNIQUE NOT NULL,         -- all consensus hashes are guaranteed to be unique
        burn_header_hash TEXT NOT NULL,              -- burn header hash corresponding to the consensus hash (NOT guaranteed to be unique, since we can have 2+ blocks per burn block if there's a PoX fork)
        burn_header_height INT NOT NULL,             -- height of the burnchain block header that generated this consensus hash
        burn_header_timestamp INT NOT NULL,          -- timestamp from burnchain block header that generated this consensus hash
        parent_block_id TEXT NOT NULL,               -- NOTE: this is the parent index_block_hash

        cost TEXT NOT NULL,
        block_size TEXT NOT NULL,       -- converted to/from u64
        affirmation_weight INTEGER NOT NULL,

        PRIMARY KEY(consensus_hash,block_hash)
    );"#,
    r#"
    -- scheduled payments
    -- no designated primary key since there can be duplicate entries
    CREATE TABLE payments(
        address TEXT NOT NULL,              -- miner that produced this block and microblock stream
        block_hash TEXT NOT NULL,
        consensus_hash TEXT NOT NULL,
        parent_block_hash TEXT NOT NULL,
        parent_consensus_hash TEXT NOT NULL,
        coinbase TEXT NOT NULL,             -- encodes u128
        tx_fees_anchored TEXT NOT NULL,     -- encodes u128
        tx_fees_streamed TEXT NOT NULL,     -- encodes u128
        stx_burns TEXT NOT NULL,            -- encodes u128
        burnchain_commit_burn INT NOT NULL,
        burnchain_sortition_burn INT NOT NULL,
        miner INT NOT NULL,
        
        -- internal use
        stacks_block_height INTEGER NOT NULL,
        index_block_hash TEXT NOT NULL,     -- NOTE: can't enforce UNIQUE here, because there will be multiple entries per block
        vtxindex INT NOT NULL               -- user burn support vtxindex
    );"#,
    r#"
    -- users who supported miners
    CREATE TABLE user_supporters(
        address TEXT NOT NULL,
        support_burn INT NOT NULL,
        block_hash TEXT NOT NULL,
        consensus_hash TEXT NOT NULL,

        PRIMARY KEY(address,block_hash,consensus_hash)
    );"#,
    r#"
    CREATE TABLE db_config(
        version TEXT NOT NULL,
        mainnet INTEGER NOT NULL,
        chain_id INTEGER NOT NULL
    );"#,
    r#"
    -- Staging microblocks -- preprocessed microblocks queued up for subsequent processing and inclusion in the chunk store.
    CREATE TABLE staging_microblocks(anchored_block_hash TEXT NOT NULL,     -- this is the hash of the parent anchored block
                                     consensus_hash TEXT NOT NULL,          -- this is the hash of the burn chain block that holds the parent anchored block's block-commit
                                     index_block_hash TEXT NOT NULL,        -- this is the anchored block's index hash
                                     microblock_hash TEXT NOT NULL,
                                     parent_hash TEXT NOT NULL,             -- previous microblock
                                     index_microblock_hash TEXT NOT NULL,   -- this is the hash of consensus_hash and microblock_hash
                                     sequence INT NOT NULL,
                                     processed INT NOT NULL,
                                     orphaned INT NOT NULL,
                                     PRIMARY KEY(anchored_block_hash,consensus_hash,microblock_hash)
    );"#,
    r#"
    -- Staging microblocks data
    CREATE TABLE staging_microblocks_data(block_hash TEXT NOT NULL,
                                          block_data BLOB NOT NULL,
                                          PRIMARY KEY(block_hash)
    );"#,
    r#"
    -- Invalidated staging microblocks data
    CREATE TABLE invalidated_microblocks_data(block_hash TEXT NOT NULL,
                                              block_data BLOB NOT NULL,
                                              PRIMARY KEY(block_hash)
    );"#,
    r#"
    -- Staging blocks -- preprocessed blocks queued up for subsequent processing and inclusion in the chunk store.
    CREATE TABLE staging_blocks(anchored_block_hash TEXT NOT NULL,
                                parent_anchored_block_hash TEXT NOT NULL,
                                consensus_hash TEXT NOT NULL,
                                -- parent_consensus_hash is the consensus hash of the sortition that chose the parent Stacks block.
                                parent_consensus_hash TEXT NOT NULL,
                                parent_microblock_hash TEXT NOT NULL,
                                parent_microblock_seq INT NOT NULL,
                                microblock_pubkey_hash TEXT NOT NULL,
                                height INT NOT NULL,
                                attachable INT NOT NULL,            -- set to 1 if this block's parent is processed; 0 if not
                                orphaned INT NOT NULL,              -- set to 1 if this block can never be attached
                                processed INT NOT NULL,
                                commit_burn INT NOT NULL,
                                sortition_burn INT NOT NULL,
                                index_block_hash TEXT NOT NULL,           -- used internally; hash of consensus hash and anchored_block_hash
                                download_time INT NOT NULL,               -- how long the block was in-flight
                                arrival_time INT NOT NULL,                -- when this block was stored
                                processed_time INT NOT NULL,              -- when this block was processed
                                PRIMARY KEY(anchored_block_hash,consensus_hash)
    );"#,
    r#"
    -- users who burned in support of a block
    CREATE TABLE staging_user_burn_support(anchored_block_hash TEXT NOT NULL,
                                           consensus_hash TEXT NOT NULL,
                                           address TEXT NOT NULL,
                                           burn_amount INT NOT NULL,
                                           vtxindex INT NOT NULL
    );"#,
    r#"
    CREATE TABLE transactions(
        id INTEGER PRIMARY KEY,
        txid TEXT NOT NULL,
        index_block_hash TEXT NOT NULL,
        tx_hex TEXT NOT NULL,
        result TEXT NOT NULL,
        UNIQUE (txid,index_block_hash)
    );"#,
];

const CHAINSTATE_SCHEMA_2: &'static [&'static str] = &[
    // new in epoch 2.05 (schema version 2)
    // table of blocks that applied an epoch transition
    r#"
    CREATE TABLE epoch_transitions(
        block_id TEXT PRIMARY KEY
    );"#,
    r#"
    UPDATE db_config SET version = "2";
    "#,
];

const CHAINSTATE_SCHEMA_3: &'static [&'static str] = &[
    // new in epoch 2.1 (schema version 3)
    // track mature miner rewards paid out, so we can report them in Clarity.
    r#"
    -- table for MinerRewards.
    -- For each block within in a fork, there will be exactly two miner records:
    -- * one that records the coinbase, anchored tx fee, and confirmed streamed tx fees, and
    -- * one that records only the produced streamed tx fees.
    -- The latter is determined once this block's stream gets subsequently confirmed.
    -- You query this table by passing both the parent and the child block hashes, since both the 
    -- parent and child blocks determine the full reward for the parent block.
    CREATE TABLE matured_rewards(
        address TEXT NOT NULL,      -- address of the miner who produced the block
        recipient TEXT,             -- who received the reward (if different from the miner)
        vtxindex INTEGER NOT NULL,  -- will be 0 if this is the miner, >0 if this is a user burn support
        coinbase TEXT NOT NULL,
        tx_fees_anchored TEXT NOT NULL,
        tx_fees_streamed_confirmed TEXT NOT NULL,
        tx_fees_streamed_produced TEXT NOT NULL,

        -- fork identifier 
        child_index_block_hash TEXT NOT NULL,
        parent_index_block_hash TEXT NOT NULL,

        -- there are two rewards records per (parent,child) pair. One will have a non-zero coinbase; the other will have a 0 coinbase.
        PRIMARY KEY(parent_index_block_hash,child_index_block_hash,coinbase)
    );"#,
    r#"
    -- Add a `recipient` column so that in Stacks 2.1, the block reward can be sent to someone besides the miner (e.g. a contract).
    -- If NULL, then the payment goes to the `address`.
    ALTER TABLE payments ADD COLUMN recipient TEXT;
    "#,
    r#"
    CREATE INDEX IF NOT EXISTS index_matured_rewards_by_vtxindex ON matured_rewards(parent_index_block_hash,child_index_block_hash,vtxindex);
    "#,
    r#"
    CREATE INDEX IF NOT EXISTS index_parent_block_id_by_block_id ON block_headers(index_block_hash,parent_block_id);
    "#,
    // table to map index block hashes to the txids of on-burnchain stacks operations that were
    // proessed
    r#"
    CREATE TABLE burnchain_txids(
        index_block_hash TEXT PRIMARY KEY,
        -- this is a JSON-encoded list of txids
        txids TEXT NOT NULL
    );"#,
    r#"
    UPDATE db_config SET version = "3";
    "#,
];

const CHAINSTATE_INDEXES: &'static [&'static str] = &[
    "CREATE INDEX IF NOT EXISTS index_block_hash_to_primary_key ON block_headers(index_block_hash,consensus_hash,block_hash);",
    "CREATE INDEX IF NOT EXISTS block_headers_hash_index ON block_headers(block_hash,block_height);",
    "CREATE INDEX IF NOT EXISTS block_index_hash_index ON block_headers(index_block_hash,consensus_hash,block_hash);",
    "CREATE INDEX IF NOT EXISTS block_headers_burn_header_height ON block_headers(burn_header_height);",
    "CREATE INDEX IF NOT EXISTS index_payments_block_hash_consensus_hash_vtxindex ON payments(block_hash,consensus_hash,vtxindex ASC);",
    "CREATE INDEX IF NOT EXISTS index_payments_index_block_hash_vtxindex ON payments(index_block_hash,vtxindex ASC);",
    "CREATE INDEX IF NOT EXISTS staging_microblocks_processed ON staging_microblocks(processed);",
    "CREATE INDEX IF NOT EXISTS staging_microblocks_orphaned ON staging_microblocks(orphaned);",
    "CREATE INDEX IF NOT EXISTS staging_microblocks_index_hash ON staging_microblocks(index_block_hash);",
    "CREATE INDEX IF NOT EXISTS staging_microblocks_index_hash_processed ON staging_microblocks(index_block_hash,processed);",
    "CREATE INDEX IF NOT EXISTS staging_microblocks_index_hash_orphaned ON staging_microblocks(index_block_hash,orphaned);",
    "CREATE INDEX IF NOT EXISTS staging_microblocks_microblock_hash ON staging_microblocks(microblock_hash);",
    "CREATE INDEX IF NOT EXISTS processed_stacks_blocks ON staging_blocks(processed,anchored_block_hash,consensus_hash);",
    "CREATE INDEX IF NOT EXISTS orphaned_stacks_blocks ON staging_blocks(orphaned,anchored_block_hash,consensus_hash);",
    "CREATE INDEX IF NOT EXISTS parent_blocks ON staging_blocks(parent_anchored_block_hash);",
    "CREATE INDEX IF NOT EXISTS parent_consensus_hashes ON staging_blocks(parent_consensus_hash);",
    "CREATE INDEX IF NOT EXISTS index_block_hashes ON staging_blocks(index_block_hash);",
    "CREATE INDEX IF NOT EXISTS height_stacks_blocks ON staging_blocks(height);",
    "CREATE INDEX IF NOT EXISTS index_staging_user_burn_support ON staging_user_burn_support(anchored_block_hash,consensus_hash);",
    "CREATE INDEX IF NOT EXISTS txid_tx_index ON transactions(txid);",
    "CREATE INDEX IF NOT EXISTS index_block_hash_tx_index ON transactions(index_block_hash);",
    "CREATE INDEX IF NOT EXISTS index_block_header_by_affirmation_weight ON block_headers(affirmation_weight);",
    "CREATE INDEX IF NOT EXISTS index_block_header_by_height_and_affirmation_weight ON block_headers(block_height,affirmation_weight);",
];

pub use stacks_common::consts::MINER_REWARD_MATURITY;

// fraction (out of 100) of the coinbase a user will receive for reporting a microblock stream fork
pub const POISON_MICROBLOCK_COMMISSION_FRACTION: u128 = 5;

#[derive(Debug, Clone)]
pub struct ChainstateAccountBalance {
    pub address: String,
    pub amount: u64,
}

#[derive(Debug, Clone)]
pub struct ChainstateAccountLockup {
    pub address: String,
    pub amount: u64,
    pub block_height: u64,
}

#[derive(Debug, Clone)]
pub struct ChainstateBNSNamespace {
    pub namespace_id: String,
    pub importer: String,
    pub buckets: String,
    pub base: u64,
    pub coeff: u64,
    pub nonalpha_discount: u64,
    pub no_vowel_discount: u64,
    pub lifetime: u64,
}

#[derive(Debug, Clone)]
pub struct ChainstateBNSName {
    pub fully_qualified_name: String,
    pub owner: String,
    pub zonefile_hash: String,
}

impl ChainstateAccountLockup {
    pub fn new(address: StacksAddress, amount: u64, block_height: u64) -> ChainstateAccountLockup {
        ChainstateAccountLockup {
            address: address.to_string(),
            amount,
            block_height,
        }
    }
}

pub struct ChainStateBootData {
    pub first_burnchain_block_hash: BurnchainHeaderHash,
    pub first_burnchain_block_height: u32,
    pub first_burnchain_block_timestamp: u32,
    pub initial_balances: Vec<(PrincipalData, u64)>,
    pub pox_constants: PoxConstants,
    pub post_flight_callback: Option<Box<dyn FnOnce(&mut ClarityTx) -> ()>>,
    pub get_bulk_initial_lockups:
        Option<Box<dyn FnOnce() -> Box<dyn Iterator<Item = ChainstateAccountLockup>>>>,
    pub get_bulk_initial_balances:
        Option<Box<dyn FnOnce() -> Box<dyn Iterator<Item = ChainstateAccountBalance>>>>,
    pub get_bulk_initial_namespaces:
        Option<Box<dyn FnOnce() -> Box<dyn Iterator<Item = ChainstateBNSNamespace>>>>,
    pub get_bulk_initial_names:
        Option<Box<dyn FnOnce() -> Box<dyn Iterator<Item = ChainstateBNSName>>>>,
}

impl ChainStateBootData {
    pub fn new(
        burnchain: &Burnchain,
        initial_balances: Vec<(PrincipalData, u64)>,
        post_flight_callback: Option<Box<dyn FnOnce(&mut ClarityTx) -> ()>>,
    ) -> ChainStateBootData {
        ChainStateBootData {
            first_burnchain_block_hash: burnchain.first_block_hash.clone(),
            first_burnchain_block_height: burnchain.first_block_height as u32,
            first_burnchain_block_timestamp: burnchain.first_block_timestamp,
            initial_balances,
            pox_constants: burnchain.pox_constants.clone(),
            post_flight_callback,
            get_bulk_initial_lockups: None,
            get_bulk_initial_balances: None,
            get_bulk_initial_namespaces: None,
            get_bulk_initial_names: None,
        }
    }
}

impl StacksChainState {
    fn instantiate_db(
        mainnet: bool,
        chain_id: u32,
        marf_path: &str,
        migrate: bool,
    ) -> Result<MARF<StacksBlockId>, Error> {
        let mut marf = StacksChainState::open_index(marf_path)?;
        let mut dbtx = StacksDBTx::new(&mut marf, ());

        {
            let tx = dbtx.tx();

            for cmd in CHAINSTATE_INITIAL_SCHEMA {
                tx.execute_batch(cmd)?;
            }
            tx.execute(
                "INSERT INTO db_config (version,mainnet,chain_id) VALUES (?1,?2,?3)",
                &[
                    &"1".to_string(),
                    &(if mainnet { 1 } else { 0 }) as &dyn ToSql,
                    &chain_id as &dyn ToSql,
                ],
            )?;

            if migrate {
                StacksChainState::apply_schema_migrations(&tx, mainnet, chain_id)?;
            }

            StacksChainState::add_indexes(&tx)?;
        }

        dbtx.instantiate_index()?;
        dbtx.commit()?;
        Ok(marf)
    }

    /// Load the chainstate DBConfig, given the path to the chainstate root
    pub fn get_db_config_from_path(chainstate_root_path: &str) -> Result<DBConfig, db_error> {
        let index_pathbuf =
            StacksChainState::header_index_root_path(PathBuf::from(chainstate_root_path));
        let index_path = index_pathbuf
            .to_str()
            .ok_or_else(|| db_error::ParseError)?
            .to_string();

        let marf = StacksChainState::open_index(&index_path)?;
        StacksChainState::load_db_config(marf.sqlite_conn())
    }

    pub fn load_db_config(conn: &DBConn) -> Result<DBConfig, db_error> {
        let config = query_row::<DBConfig, _>(
            conn,
            &"SELECT * FROM db_config LIMIT 1".to_string(),
            NO_PARAMS,
        )?;
        Ok(config.expect("BUG: no db_config installed"))
    }

    fn apply_schema_migrations<'a>(
        tx: &DBTx<'a>,
        mainnet: bool,
        chain_id: u32,
    ) -> Result<(), Error> {
        let mut db_config =
            StacksChainState::load_db_config(tx).expect("CORRUPTION: no db_config found");

        if db_config.mainnet != mainnet {
            error!(
                "Invalid chain state database: expected mainnet = {}, got {}",
                mainnet, db_config.mainnet
            );
            return Err(Error::InvalidChainstateDB);
        }

        if db_config.chain_id != chain_id {
            error!(
                "Invalid chain ID: expected {}, got {}",
                chain_id, db_config.chain_id
            );
            return Err(Error::InvalidChainstateDB);
        }

        if db_config.version != CHAINSTATE_VERSION {
            while db_config.version != CHAINSTATE_VERSION {
                match db_config.version.as_str() {
                    "1" => {
                        // migrate to 2
                        info!("Migrating chainstate schema from version 1 to 2");
                        for cmd in CHAINSTATE_SCHEMA_2.iter() {
                            tx.execute_batch(cmd)?;
                        }
                    }
                    "2" => {
                        // migrate to 3
                        info!("Migrating chainstate schema from version 2 to 3");
                        for cmd in CHAINSTATE_SCHEMA_3.iter() {
                            tx.execute_batch(cmd)?;
                        }
                    }
                    "3" => {
                        // done
                        break;
                    }
                    _ => {
                        error!(
                            "Invalid chain state database: expected version = {}, got {}",
                            CHAINSTATE_VERSION, db_config.version
                        );
                        return Err(Error::InvalidChainstateDB);
                    }
                }
                db_config =
                    StacksChainState::load_db_config(tx).expect("CORRUPTION: no db_config found");
            }
        }
        Ok(())
    }

    fn add_indexes<'a>(tx: &DBTx<'a>) -> Result<(), Error> {
        for cmd in CHAINSTATE_INDEXES {
            tx.execute_batch(cmd)?;
        }
        Ok(())
    }

    fn open_db(
        mainnet: bool,
        chain_id: u32,
        index_path: &str,
    ) -> Result<MARF<StacksBlockId>, Error> {
        let create_flag = fs::metadata(index_path).is_err();

        if create_flag {
            // instantiate!
            StacksChainState::instantiate_db(mainnet, chain_id, index_path, true)
        } else {
            let mut marf = StacksChainState::open_index(index_path)?;
            let tx = marf.storage_tx()?;
            StacksChainState::apply_schema_migrations(&tx, mainnet, chain_id)?;
            StacksChainState::add_indexes(&tx)?;
            tx.commit()?;
            Ok(marf)
        }
    }

    #[cfg(test)]
    pub fn open_db_without_migrations(
        mainnet: bool,
        chain_id: u32,
        index_path: &str,
    ) -> Result<MARF<StacksBlockId>, Error> {
        let create_flag = fs::metadata(index_path).is_err();

        if create_flag {
            // instantiate!
            StacksChainState::instantiate_db(mainnet, chain_id, index_path, false)
        } else {
            let mut marf = StacksChainState::open_index(index_path)?;
            let tx = marf.storage_tx()?;
            StacksChainState::add_indexes(&tx)?;
            tx.commit()?;
            Ok(marf)
        }
    }

    pub fn open_index(marf_path: &str) -> Result<MARF<StacksBlockId>, db_error> {
        test_debug!("Open MARF index at {}", marf_path);
        let mut open_opts = MARFOpenOpts::default();
        open_opts.external_blobs = true;
        let marf = MARF::from_path(marf_path, open_opts).map_err(|e| db_error::IndexError(e))?;
        Ok(marf)
    }

    /// Idempotent `mkdir -p`
    fn mkdirs(path: &PathBuf) -> Result<(), Error> {
        match fs::metadata(path) {
            Ok(md) => {
                if !md.is_dir() {
                    error!("Not a directory: {:?}", path);
                    return Err(Error::DBError(db_error::ExistsError));
                }
                Ok(())
            }
            Err(e) => {
                if e.kind() != io::ErrorKind::NotFound {
                    return Err(Error::DBError(db_error::IOError(e)));
                }
                fs::create_dir_all(path).map_err(|e| Error::DBError(db_error::IOError(e)))
            }
        }
    }

    fn parse_genesis_address(addr: &str, mainnet: bool) -> PrincipalData {
        // Typical entries are BTC encoded addresses that need converted to STX
        let mut stacks_address = match LegacyBitcoinAddress::from_b58(&addr) {
            Ok(addr) => StacksAddress::from_legacy_bitcoin_address(&addr),
            // A few addresses (from legacy placeholder accounts) are already STX addresses
            _ => match StacksAddress::from_string(addr) {
                Some(addr) => addr,
                None => panic!("Failed to parsed genesis address {}", addr),
            },
        };
        // Convert a given address to the currently running network mode (mainnet vs testnet).
        // All addresses from the Stacks 1.0 import data should be mainnet, but we'll handle either case.
        stacks_address.version = if mainnet {
            match stacks_address.version {
                C32_ADDRESS_VERSION_TESTNET_SINGLESIG => C32_ADDRESS_VERSION_MAINNET_SINGLESIG,
                C32_ADDRESS_VERSION_TESTNET_MULTISIG => C32_ADDRESS_VERSION_MAINNET_MULTISIG,
                _ => stacks_address.version,
            }
        } else {
            match stacks_address.version {
                C32_ADDRESS_VERSION_MAINNET_SINGLESIG => C32_ADDRESS_VERSION_TESTNET_SINGLESIG,
                C32_ADDRESS_VERSION_MAINNET_MULTISIG => C32_ADDRESS_VERSION_TESTNET_MULTISIG,
                _ => stacks_address.version,
            }
        };
        let principal: PrincipalData = stacks_address.into();
        return principal;
    }

    /// Install the boot code into the chain history.
    fn install_boot_code(
        chainstate: &mut StacksChainState,
        mainnet: bool,
        boot_data: &mut ChainStateBootData,
    ) -> Result<Vec<StacksTransactionReceipt>, Error> {
        info!("Building genesis block");

        let tx_version = if mainnet {
            TransactionVersion::Mainnet
        } else {
            TransactionVersion::Testnet
        };

        let boot_code_address = boot_code_addr(mainnet);

        let boot_code_auth = boot_code_tx_auth(boot_code_address);

        let mut boot_code_account = boot_code_acc(boot_code_address, 0);

        let mut initial_liquid_ustx = 0u128;
        let mut receipts = vec![];

        {
            let mut clarity_tx = chainstate.genesis_block_begin(
                &NULL_BURN_STATE_DB,
                &BURNCHAIN_BOOT_CONSENSUS_HASH,
                &BOOT_BLOCK_HASH,
                &FIRST_BURNCHAIN_CONSENSUS_HASH,
                &FIRST_STACKS_BLOCK_HASH,
            );
            let boot_code = if mainnet {
                *boot::STACKS_BOOT_CODE_MAINNET
            } else {
                *boot::STACKS_BOOT_CODE_TESTNET
            };
            for (boot_code_name, boot_code_contract) in boot_code.iter() {
                debug!(
                    "Instantiate boot code contract '{}' ({} bytes)...",
                    boot_code_name,
                    boot_code_contract.len()
                );

                let smart_contract = TransactionPayload::SmartContract(
                    TransactionSmartContract {
                        name: ContractName::try_from(boot_code_name.to_string())
                            .expect("FATAL: invalid boot-code contract name"),
                        code_body: StacksString::from_str(boot_code_contract)
                            .expect("FATAL: invalid boot code body"),
                    },
                    None,
                );

                let boot_code_smart_contract = StacksTransaction::new(
                    tx_version.clone(),
                    boot_code_auth.clone(),
                    smart_contract,
                );

                let tx_receipt = clarity_tx.connection().as_transaction(|clarity| {
                    StacksChainState::process_transaction_payload(
                        clarity,
                        &boot_code_smart_contract,
                        &boot_code_account,
                        ASTRules::PrecheckSize,
                    )
                })?;
                receipts.push(tx_receipt);

                boot_code_account.nonce += 1;
            }

            let mut allocation_events: Vec<StacksTransactionEvent> = vec![];
            if boot_data.initial_balances.len() > 0 {
                warn!(
                    "Seeding {} balances coming from the config",
                    boot_data.initial_balances.len()
                );
            }
            for (address, amount) in boot_data.initial_balances.iter() {
                clarity_tx.connection().as_transaction(|clarity| {
                    StacksChainState::account_genesis_credit(clarity, address, (*amount).into())
                });
                initial_liquid_ustx = initial_liquid_ustx
                    .checked_add(*amount as u128)
                    .expect("FATAL: liquid STX overflow");
                let mint_event = StacksTransactionEvent::STXEvent(STXEventType::STXMintEvent(
                    STXMintEventData {
                        recipient: address.clone(),
                        amount: *amount as u128,
                    },
                ));
                allocation_events.push(mint_event);
            }

            clarity_tx.connection().as_transaction(|clarity| {
                // Balances
                if let Some(get_balances) = boot_data.get_bulk_initial_balances.take() {
                    info!("Importing accounts from Stacks 1.0");
                    let mut balances_count = 0;
                    let initial_balances = get_balances();
                    for balance in initial_balances {
                        balances_count = balances_count + 1;
                        let stx_address =
                            StacksChainState::parse_genesis_address(&balance.address, mainnet);
                        StacksChainState::account_genesis_credit(
                            clarity,
                            &stx_address,
                            balance.amount.into(),
                        );
                        initial_liquid_ustx = initial_liquid_ustx
                            .checked_add(balance.amount as u128)
                            .expect("FATAL: liquid STX overflow");
                        let mint_event = StacksTransactionEvent::STXEvent(
                            STXEventType::STXMintEvent(STXMintEventData {
                                recipient: stx_address,
                                amount: balance.amount.into(),
                            }),
                        );
                        allocation_events.push(mint_event);
                    }
                    info!("Seeding {} balances coming from chain dump", balances_count);
                }

                // Lockups
                if let Some(get_schedules) = boot_data.get_bulk_initial_lockups.take() {
                    info!("Initializing chain with lockups");
                    let mut lockups_per_block: BTreeMap<u64, Vec<Value>> = BTreeMap::new();
                    let initial_lockups = get_schedules();
                    for schedule in initial_lockups {
                        let stx_address =
                            StacksChainState::parse_genesis_address(&schedule.address, mainnet);
                        let value = Value::Tuple(
                            TupleData::from_data(vec![
                                ("recipient".into(), Value::Principal(stx_address)),
                                ("amount".into(), Value::UInt(schedule.amount.into())),
                            ])
                            .unwrap(),
                        );
                        match lockups_per_block.entry(schedule.block_height) {
                            Entry::Occupied(schedules) => {
                                schedules.into_mut().push(value);
                            }
                            Entry::Vacant(entry) => {
                                let schedules = vec![value];
                                entry.insert(schedules);
                            }
                        };
                    }

                    let lockup_contract_id = boot_code_id("lockup", mainnet);
                    let epoch = clarity.get_epoch();
                    clarity
                        .with_clarity_db(|db| {
                            for (block_height, schedule) in lockups_per_block.into_iter() {
                                let key = Value::UInt(block_height.into());
                                let value = Value::cons_list(schedule, &epoch).unwrap();
                                db.insert_entry_unknown_descriptor(
                                    &lockup_contract_id,
                                    "lockups",
                                    key,
                                    value,
                                    &epoch,
                                )?;
                            }
                            Ok(())
                        })
                        .unwrap();
                }

                // BNS Namespace
                let bns_contract_id = boot_code_id("bns", mainnet);
                if let Some(get_namespaces) = boot_data.get_bulk_initial_namespaces.take() {
                    info!("Initializing chain with namespaces");
                    let epoch = clarity.get_epoch();
                    clarity
                        .with_clarity_db(|db| {
                            let initial_namespaces = get_namespaces();
                            for entry in initial_namespaces {
                                let namespace = {
                                    if !BNS_CHARS_REGEX.is_match(&entry.namespace_id) {
                                        panic!("Invalid namespace characters");
                                    }
                                    let buffer = entry.namespace_id.as_bytes();
                                    Value::buff_from(buffer.to_vec()).expect("Invalid namespace")
                                };

                                let importer = {
                                    let address = StacksChainState::parse_genesis_address(
                                        &entry.importer,
                                        mainnet,
                                    );
                                    Value::Principal(address)
                                };

                                let revealed_at = Value::UInt(0);
                                let launched_at = Value::UInt(0);
                                let lifetime = Value::UInt(entry.lifetime.into());
                                let price_function = {
                                    let base = Value::UInt(entry.base.into());
                                    let coeff = Value::UInt(entry.coeff.into());
                                    let nonalpha_discount =
                                        Value::UInt(entry.nonalpha_discount.into());
                                    let no_vowel_discount =
                                        Value::UInt(entry.no_vowel_discount.into());
                                    let buckets: Vec<_> = entry
                                        .buckets
                                        .split(";")
                                        .map(|e| Value::UInt(e.parse::<u64>().unwrap().into()))
                                        .collect();
                                    assert_eq!(buckets.len(), 16);

                                    TupleData::from_data(vec![
                                        (
                                            "buckets".into(),
                                            Value::cons_list(buckets, &epoch).unwrap(),
                                        ),
                                        ("base".into(), base),
                                        ("coeff".into(), coeff),
                                        ("nonalpha-discount".into(), nonalpha_discount),
                                        ("no-vowel-discount".into(), no_vowel_discount),
                                    ])
                                    .unwrap()
                                };

                                let namespace_props = Value::Tuple(
                                    TupleData::from_data(vec![
                                        ("revealed-at".into(), revealed_at),
                                        ("launched-at".into(), Value::some(launched_at).unwrap()),
                                        ("lifetime".into(), lifetime),
                                        ("namespace-import".into(), importer),
                                        ("can-update-price-function".into(), Value::Bool(true)),
                                        ("price-function".into(), Value::Tuple(price_function)),
                                    ])
                                    .unwrap(),
                                );

                                db.insert_entry_unknown_descriptor(
                                    &bns_contract_id,
                                    "namespaces",
                                    namespace,
                                    namespace_props,
                                    &epoch,
                                )?;
                            }
                            Ok(())
                        })
                        .unwrap();
                }

                // BNS Names
                if let Some(get_names) = boot_data.get_bulk_initial_names.take() {
                    info!("Initializing chain with names");
                    let epoch = clarity.get_epoch();
                    clarity
                        .with_clarity_db(|db| {
                            let initial_names = get_names();
                            for entry in initial_names {
                                let components: Vec<_> =
                                    entry.fully_qualified_name.split(".").collect();
                                assert_eq!(components.len(), 2);

                                let namespace = {
                                    let namespace_str = components[1];
                                    if !BNS_CHARS_REGEX.is_match(&namespace_str) {
                                        panic!("Invalid namespace characters");
                                    }
                                    let buffer = namespace_str.as_bytes();
                                    Value::buff_from(buffer.to_vec()).expect("Invalid namespace")
                                };

                                let name = {
                                    let name_str = components[0].to_string();
                                    if !BNS_CHARS_REGEX.is_match(&name_str) {
                                        panic!("Invalid name characters");
                                    }
                                    let buffer = name_str.as_bytes();
                                    Value::buff_from(buffer.to_vec()).expect("Invalid name")
                                };

                                let fqn = Value::Tuple(
                                    TupleData::from_data(vec![
                                        ("namespace".into(), namespace),
                                        ("name".into(), name),
                                    ])
                                    .unwrap(),
                                );

                                let owner_address =
                                    StacksChainState::parse_genesis_address(&entry.owner, mainnet);

                                let zonefile_hash = {
                                    if entry.zonefile_hash.len() == 0 {
                                        Value::buff_from(vec![]).unwrap()
                                    } else {
                                        let buffer = Hash160::from_hex(&entry.zonefile_hash)
                                            .expect("Invalid zonefile_hash");
                                        Value::buff_from(buffer.to_bytes().to_vec()).unwrap()
                                    }
                                };

                                let expected_asset_type =
                                    db.get_nft_key_type(&bns_contract_id, "names")?;
                                db.set_nft_owner(
                                    &bns_contract_id,
                                    "names",
                                    &fqn,
                                    &owner_address,
                                    &expected_asset_type,
                                    &epoch,
                                )?;

                                let registered_at = Value::UInt(0);
                                let name_props = Value::Tuple(
                                    TupleData::from_data(vec![
                                        (
                                            "registered-at".into(),
                                            Value::some(registered_at).unwrap(),
                                        ),
                                        ("imported-at".into(), Value::none()),
                                        ("revoked-at".into(), Value::none()),
                                        ("zonefile-hash".into(), zonefile_hash),
                                    ])
                                    .unwrap(),
                                );

                                db.insert_entry_unknown_descriptor(
                                    &bns_contract_id,
                                    "name-properties",
                                    fqn.clone(),
                                    name_props,
                                    &epoch,
                                )?;

                                db.insert_entry_unknown_descriptor(
                                    &bns_contract_id,
                                    "owner-name",
                                    Value::Principal(owner_address),
                                    fqn,
                                    &epoch,
                                )?;
                            }
                            Ok(())
                        })
                        .unwrap();
                }
                info!("Saving Genesis block. This could take a while");
            });

            let allocations_tx = StacksTransaction::new(
                tx_version.clone(),
                boot_code_auth,
                TransactionPayload::TokenTransfer(
                    PrincipalData::Standard(boot_code_address.into()),
                    0,
                    TokenTransferMemo([0u8; 34]),
                ),
            );
            let allocations_receipt = StacksTransactionReceipt::from_stx_transfer(
                allocations_tx,
                allocation_events,
                Value::okay_true(),
                ExecutionCost::zero(),
            );
            receipts.push(allocations_receipt);

            if let Some(callback) = boot_data.post_flight_callback.take() {
                callback(&mut clarity_tx);
            }

            // Setup burnchain parameters for pox contract
            let pox_constants = &boot_data.pox_constants;
            let contract = boot_code_id("pox", mainnet);
            let sender = PrincipalData::from(contract.clone());
            let params = vec![
                Value::UInt(boot_data.first_burnchain_block_height as u128),
                Value::UInt(pox_constants.prepare_length as u128),
                Value::UInt(pox_constants.reward_cycle_length as u128),
                Value::UInt(pox_constants.pox_rejection_fraction as u128),
            ];
            clarity_tx.connection().as_transaction(|conn| {
                conn.run_contract_call(
                    &sender,
                    None,
                    &contract,
                    "set-burnchain-parameters",
                    &params,
                    |_, _| false,
                )
                .expect("Failed to set burnchain parameters in PoX contract");
            });

            clarity_tx
                .connection()
                .as_transaction(|tx| {
                    tx.with_clarity_db(|db| {
                        db.increment_ustx_liquid_supply(initial_liquid_ustx)
                            .map_err(|e| e.into())
                    })
                })
                .expect("FATAL: `ustx-liquid-supply` overflowed");

            clarity_tx.commit_to_block(&FIRST_BURNCHAIN_CONSENSUS_HASH, &FIRST_STACKS_BLOCK_HASH);
        }

        // verify that genesis root hash is as expected
        {
            let genesis_root_hash = chainstate.clarity_state.with_marf(|marf| {
                let index_block_hash = StacksBlockHeader::make_index_block_hash(
                    &FIRST_BURNCHAIN_CONSENSUS_HASH,
                    &FIRST_STACKS_BLOCK_HASH,
                );
                marf.get_root_hash_at(&index_block_hash).unwrap()
            });

            info!("Computed Clarity state genesis"; "root_hash" => %genesis_root_hash);

            if mainnet {
                assert_eq!(
                    &genesis_root_hash.to_string(),
                    MAINNET_2_0_GENESIS_ROOT_HASH,
                    "Incorrect root hash for genesis block computed. expected={} computed={}",
                    MAINNET_2_0_GENESIS_ROOT_HASH,
                    genesis_root_hash.to_string()
                )
            }
        }

        {
            // add a block header entry for the boot code
            let mut tx = chainstate.index_tx_begin()?;
            let parent_hash = StacksBlockId::sentinel();
            let first_index_hash = StacksBlockHeader::make_index_block_hash(
                &FIRST_BURNCHAIN_CONSENSUS_HASH,
                &FIRST_STACKS_BLOCK_HASH,
            );

            test_debug!(
                "Boot code headers index_put_begin {}-{}",
                &parent_hash,
                &first_index_hash
            );

            let first_root_hash =
                tx.put_indexed_all(&parent_hash, &first_index_hash, &vec![], &vec![])?;

            test_debug!(
                "Boot code headers index_commit {}-{}",
                &parent_hash,
                &first_index_hash
            );

            let first_tip_info = StacksHeaderInfo::genesis(
                first_root_hash,
                &boot_data.first_burnchain_block_hash,
                boot_data.first_burnchain_block_height,
                boot_data.first_burnchain_block_timestamp as u64,
            );

            StacksChainState::insert_stacks_block_header(
                &mut tx,
                &parent_hash,
                &first_tip_info,
                &ExecutionCost::zero(),
                0,
            )?;
            tx.commit()?;
        }

        debug!("Finish install boot code");
        Ok(receipts)
    }

    pub fn open(
        mainnet: bool,
        chain_id: u32,
        path_str: &str,
        marf_opts: Option<MARFOpenOpts>,
    ) -> Result<(StacksChainState, Vec<StacksTransactionReceipt>), Error> {
        StacksChainState::open_and_exec(mainnet, chain_id, path_str, None, marf_opts)
    }

    /// Re-open the chainstate -- i.e. to get a new handle to it using an existing chain state's
    /// parameters
    pub fn reopen(&self) -> Result<(StacksChainState, Vec<StacksTransactionReceipt>), Error> {
        StacksChainState::open(
            self.mainnet,
            self.chain_id,
            &self.root_path,
            self.marf_opts.clone(),
        )
    }

    pub fn blocks_path(mut path: PathBuf) -> PathBuf {
        path.push("blocks");
        path
    }

    pub fn vm_state_path(mut path: PathBuf) -> PathBuf {
        path.push("vm");
        path
    }

    pub fn vm_state_index_root_path(path: PathBuf) -> PathBuf {
        let mut ret = StacksChainState::vm_state_path(path);
        ret.push("clarity");
        ret
    }

    pub fn vm_state_index_marf_path(path: PathBuf) -> PathBuf {
        let mut ret = StacksChainState::vm_state_index_root_path(path);
        ret.push("marf.sqlite");
        ret
    }

    pub fn header_index_root_path(path: PathBuf) -> PathBuf {
        let mut ret = StacksChainState::vm_state_path(path);
        ret.push("index.sqlite");
        ret
    }

    pub fn make_chainstate_dirs(path_str: &str) -> Result<(), Error> {
        let path = PathBuf::from(path_str);
        StacksChainState::mkdirs(&path)?;

        let blocks_path = StacksChainState::blocks_path(path.clone());
        StacksChainState::mkdirs(&blocks_path)?;

        let vm_state_path = StacksChainState::vm_state_path(path.clone());
        StacksChainState::mkdirs(&vm_state_path)?;
        Ok(())
    }

    pub fn open_and_exec(
        mainnet: bool,
        chain_id: u32,
        path_str: &str,
        boot_data: Option<&mut ChainStateBootData>,
        marf_opts: Option<MARFOpenOpts>,
    ) -> Result<(StacksChainState, Vec<StacksTransactionReceipt>), Error> {
        StacksChainState::open_and_exec_with_limits(
            mainnet,
            chain_id,
            path_str,
            boot_data,
            ProductionBlockLimitFns(),
        )
    }

    pub fn open_and_exec_with_limits(
        mainnet: bool,
        chain_id: u32,
        path_str: &str,
        boot_data: Option<&mut ChainStateBootData>,
        block_limit_fns: BlockLimitsFunctions,
    ) -> Result<(StacksChainState, Vec<StacksTransactionReceipt>), Error> {
        StacksChainState::make_chainstate_dirs(path_str)?;
        let path = PathBuf::from(path_str);
        let blocks_path = StacksChainState::blocks_path(path.clone());
        let blocks_path_root = blocks_path
            .to_str()
            .ok_or_else(|| Error::DBError(db_error::ParseError))?
            .to_string();

        let clarity_state_index_root_path =
            StacksChainState::vm_state_index_root_path(path.clone());
        let clarity_state_index_root = clarity_state_index_root_path
            .to_str()
            .ok_or_else(|| Error::DBError(db_error::ParseError))?
            .to_string();

        let clarity_state_index_marf_path =
            StacksChainState::vm_state_index_marf_path(path.clone());
        let clarity_state_index_marf = clarity_state_index_marf_path
            .to_str()
            .ok_or_else(|| Error::DBError(db_error::ParseError))?
            .to_string();

        let header_index_root_path = StacksChainState::header_index_root_path(path.clone());
        let header_index_root = header_index_root_path
            .to_str()
            .ok_or_else(|| Error::DBError(db_error::ParseError))?
            .to_string();

        let init_required = match fs::metadata(&clarity_state_index_marf) {
            Ok(_) => false,
            Err(_) => true,
        };

        let state_index = StacksChainState::open_db(mainnet, chain_id, &header_index_root)?;

        let vm_state = MarfedKV::open(
            &clarity_state_index_root,
            Some(&StacksBlockHeader::make_index_block_hash(
                &MINER_BLOCK_CONSENSUS_HASH,
                &MINER_BLOCK_HEADER_HASH,
            )),
            marf_opts.clone(),
        )
        .map_err(|e| Error::ClarityError(e.into()))?;

<<<<<<< HEAD
        let clarity_state =
            ClarityInstance::new_with_limits_fns(mainnet, vm_state, block_limit_fns);
=======
        let clarity_state = ClarityInstance::new(mainnet, chain_id, vm_state);
>>>>>>> 130220b0

        let mut chainstate = StacksChainState {
            mainnet: mainnet,
            chain_id: chain_id,
            clarity_state: clarity_state,
            state_index: state_index,
            blocks_path: blocks_path_root,
            clarity_state_index_path: clarity_state_index_marf,
            clarity_state_index_root: clarity_state_index_root,
            root_path: path_str.to_string(),
            unconfirmed_state: None,
            fault_injection: StacksChainStateFaults::new(),
            marf_opts: marf_opts,
        };

        let mut receipts = vec![];
        match (init_required, boot_data) {
            (true, Some(boot_data)) => {
                let mut res =
                    StacksChainState::install_boot_code(&mut chainstate, mainnet, boot_data)?;
                receipts.append(&mut res);
            }
            (true, None) => {
                panic!(
                    "StacksChainState initialization is required, but boot_data was not passed."
                );
            }
            (false, _) => {}
        }

        Ok((chainstate, receipts))
    }

    pub fn config(&self) -> DBConfig {
        DBConfig {
            mainnet: self.mainnet,
            chain_id: self.chain_id,
            version: CHAINSTATE_VERSION.to_string(),
        }
    }

    /// Begin a transaction against the (indexed) stacks chainstate DB.
    /// Does not create a Clarity instance.
    pub fn index_tx_begin<'a>(&'a mut self) -> Result<StacksDBTx<'a>, Error> {
        Ok(StacksDBTx::new(&mut self.state_index, ()))
    }

    pub fn index_conn<'a>(&'a self) -> Result<StacksDBConn<'a>, Error> {
        Ok(StacksDBConn::new(&self.state_index, ()))
    }

    /// Begin a transaction against the underlying DB
    /// Does not create a Clarity instance, and does not affect the MARF.
    pub fn db_tx_begin<'a>(&'a mut self) -> Result<DBTx<'a>, Error> {
        self.state_index.storage_tx().map_err(Error::DBError)
    }

    /// Simultaneously begin a transaction against both the headers and blocks.
    /// Used when considering a new block to append the chain state.
    pub fn chainstate_tx_begin<'a>(
        &'a mut self,
    ) -> Result<(ChainstateTx<'a>, &'a mut ClarityInstance), Error> {
        let config = self.config();
        let blocks_path = self.blocks_path.clone();
        let clarity_instance = &mut self.clarity_state;
        let inner_tx = StacksDBTx::new(&mut self.state_index, ());

        let chainstate_tx =
            ChainstateTx::new(inner_tx, blocks_path, self.root_path.clone(), config);

        Ok((chainstate_tx, clarity_instance))
    }

    // NOTE: used for testing in the stacks testnet code.
    // DO NOT CALL FROM PRODUCTION
    pub fn clarity_eval_read_only(
        &mut self,
        burn_dbconn: &dyn BurnStateDB,
        parent_id_bhh: &StacksBlockId,
        contract: &QualifiedContractIdentifier,
        code: &str,
    ) -> Value {
        let result = self.clarity_state.eval_read_only(
            parent_id_bhh,
            &HeadersDBConn(self.state_index.sqlite_conn()),
            burn_dbconn,
            contract,
            code,
            ASTRules::PrecheckSize,
        );
        result.unwrap()
    }

    pub fn db(&self) -> &DBConn {
        self.state_index.sqlite_conn()
    }

    /// Begin processing an epoch's transactions within the context of a chainstate transaction
    pub fn chainstate_block_begin<'a, 'b>(
        chainstate_tx: &'b ChainstateTx<'b>,
        clarity_instance: &'a mut ClarityInstance,
        burn_dbconn: &'b dyn BurnStateDB,
        parent_consensus_hash: &ConsensusHash,
        parent_block: &BlockHeaderHash,
        new_consensus_hash: &ConsensusHash,
        new_block: &BlockHeaderHash,
    ) -> ClarityTx<'a, 'b> {
        let conf = chainstate_tx.config.clone();
        StacksChainState::inner_clarity_tx_begin(
            conf,
            chainstate_tx,
            clarity_instance,
            burn_dbconn,
            parent_consensus_hash,
            parent_block,
            new_consensus_hash,
            new_block,
        )
    }

    /// Begin a transaction against the Clarity VM, _outside of_ the context of a chainstate
    /// transaction.  Used by the miner for producing blocks.
    pub fn block_begin<'a>(
        &'a mut self,
        burn_dbconn: &'a dyn BurnStateDB,
        parent_consensus_hash: &ConsensusHash,
        parent_block: &BlockHeaderHash,
        new_consensus_hash: &ConsensusHash,
        new_block: &BlockHeaderHash,
    ) -> ClarityTx<'a, 'a> {
        let conf = self.config();
        StacksChainState::inner_clarity_tx_begin(
            conf,
            &self.state_index,
            &mut self.clarity_state,
            burn_dbconn,
            parent_consensus_hash,
            parent_block,
            new_consensus_hash,
            new_block,
        )
    }

    /// Begin a transaction against the Clarity VM for initiating the genesis block
    ///  the genesis block is special cased because it must be evaluated _before_ the
    ///  cost contract is loaded in the boot code.
    pub fn genesis_block_begin<'a>(
        &'a mut self,
        burn_dbconn: &'a dyn BurnStateDB,
        parent_consensus_hash: &ConsensusHash,
        parent_block: &BlockHeaderHash,
        new_consensus_hash: &ConsensusHash,
        new_block: &BlockHeaderHash,
    ) -> ClarityTx<'a, 'a> {
        let conf = self.config();
        let db = &self.state_index;
        let clarity_instance = &mut self.clarity_state;

        // mix burn header hash and stacks block header hash together, since the stacks block hash
        // it not guaranteed to be globally unique (but the burn header hash _is_).
        let parent_index_block =
            StacksChainState::get_parent_index_block(parent_consensus_hash, parent_block);

        let new_index_block =
            StacksBlockHeader::make_index_block_hash(new_consensus_hash, new_block);

        test_debug!(
            "Begin processing genesis Stacks block off of {}/{}",
            parent_consensus_hash,
            parent_block
        );
        test_debug!(
            "Child MARF index root:  {} = {} + {}",
            new_index_block,
            new_consensus_hash,
            new_block
        );
        test_debug!(
            "Parent MARF index root: {} = {} + {}",
            parent_index_block,
            parent_consensus_hash,
            parent_block
        );

        let inner_clarity_tx = clarity_instance.begin_genesis_block(
            &parent_index_block,
            &new_index_block,
            db,
            burn_dbconn,
        );

        test_debug!("Got clarity TX!");
        ClarityTx {
            block: inner_clarity_tx,
            config: conf,
        }
    }

    pub fn with_clarity_marf<F, R>(&mut self, f: F) -> R
    where
        F: FnOnce(&mut MARF<StacksBlockId>) -> R,
    {
        self.clarity_state.with_marf(f)
    }

    fn begin_read_only_clarity_tx<'a>(
        &'a mut self,
        burn_dbconn: &'a dyn BurnStateDB,
        index_block: &StacksBlockId,
    ) -> ClarityReadOnlyConnection<'a> {
        self.clarity_state
            .read_only_connection(&index_block, &self.state_index, burn_dbconn)
    }

    /// Run to_do on the state of the Clarity VM at the given chain tip.
    /// Returns Some(x: R) if the given parent_tip exists.
    /// Returns None if not
    pub fn with_read_only_clarity_tx<F, R>(
        &mut self,
        burn_dbconn: &dyn BurnStateDB,
        parent_tip: &StacksBlockId,
        to_do: F,
    ) -> Option<R>
    where
        F: FnOnce(&mut ClarityReadOnlyConnection) -> R,
    {
        match StacksChainState::has_stacks_block(self.db(), parent_tip) {
            Ok(true) => {}
            Ok(false) => {
                return None;
            }
            Err(e) => {
                warn!("Failed to query for {}: {:?}", parent_tip, &e);
                return None;
            }
        }
        let mut conn = self.begin_read_only_clarity_tx(burn_dbconn, parent_tip);
        let result = to_do(&mut conn);
        Some(result)
    }

    /// Run to_do on the unconfirmed Clarity VM state
    pub fn with_read_only_unconfirmed_clarity_tx<F, R>(
        &mut self,
        burn_dbconn: &dyn BurnStateDB,
        to_do: F,
    ) -> Result<Option<R>, Error>
    where
        F: FnOnce(&mut ClarityReadOnlyConnection) -> R,
    {
        if let Some(ref unconfirmed) = self.unconfirmed_state.as_ref() {
            if !unconfirmed.is_readable() {
                return Ok(None);
            }
        }

        let mut unconfirmed_state_opt = self.unconfirmed_state.take();
        let res = if let Some(ref mut unconfirmed_state) = unconfirmed_state_opt {
            let mut conn = unconfirmed_state
                .clarity_inst
                .read_only_connection_checked(
                    &unconfirmed_state.unconfirmed_chain_tip,
                    &self.state_index,
                    burn_dbconn,
                )?;
            let result = to_do(&mut conn);
            Some(result)
        } else {
            None
        };
        self.unconfirmed_state = unconfirmed_state_opt;
        Ok(res)
    }

    /// Run to_do on the unconfirmed Clarity VM state if the tip refers to the unconfirmed state;
    /// otherwise run to_do on the confirmed state of the Clarity VM. If the tip doesn't exist,
    /// then return None.
    pub fn maybe_read_only_clarity_tx<F, R>(
        &mut self,
        burn_dbconn: &dyn BurnStateDB,
        parent_tip: &StacksBlockId,
        to_do: F,
    ) -> Result<Option<R>, Error>
    where
        F: FnOnce(&mut ClarityReadOnlyConnection) -> R,
    {
        let unconfirmed = if let Some(ref unconfirmed_state) = self.unconfirmed_state {
            *parent_tip == unconfirmed_state.unconfirmed_chain_tip
                && unconfirmed_state.is_readable()
        } else {
            false
        };

        if unconfirmed {
            self.with_read_only_unconfirmed_clarity_tx(burn_dbconn, to_do)
        } else {
            Ok(self.with_read_only_clarity_tx(burn_dbconn, parent_tip, to_do))
        }
    }

    fn get_parent_index_block(
        parent_consensus_hash: &ConsensusHash,
        parent_block: &BlockHeaderHash,
    ) -> StacksBlockId {
        if *parent_block == BOOT_BLOCK_HASH {
            // begin boot block
            StacksBlockId::sentinel()
        } else if *parent_block == FIRST_STACKS_BLOCK_HASH {
            // begin first-ever block
            StacksBlockHeader::make_index_block_hash(
                &FIRST_BURNCHAIN_CONSENSUS_HASH,
                &FIRST_STACKS_BLOCK_HASH,
            )
        } else {
            // subsequent block
            StacksBlockHeader::make_index_block_hash(parent_consensus_hash, parent_block)
        }
    }

    /// Begin an unconfirmed VM transaction, if there's no other open transaction for it.
    pub fn chainstate_begin_unconfirmed<'a, 'b>(
        conf: DBConfig,
        headers_db: &'b dyn HeadersDB,
        clarity_instance: &'a mut ClarityInstance,
        burn_dbconn: &'b dyn BurnStateDB,
        tip: &StacksBlockId,
    ) -> ClarityTx<'a, 'b> {
        let inner_clarity_tx = clarity_instance.begin_unconfirmed(tip, headers_db, burn_dbconn);
        ClarityTx {
            block: inner_clarity_tx,
            config: conf,
        }
    }

    /// Open a Clarity transaction against this chainstate's unconfirmed state, if it exists.
    pub fn begin_unconfirmed<'a>(
        &'a mut self,
        burn_dbconn: &'a dyn BurnStateDB,
    ) -> Option<ClarityTx<'a, 'a>> {
        let conf = self.config();
        if let Some(ref mut unconfirmed) = self.unconfirmed_state {
            if !unconfirmed.is_writable() {
                debug!("Unconfirmed state is not writable; cannot begin unconfirmed Clarity Tx");
                return None;
            }

            Some(StacksChainState::chainstate_begin_unconfirmed(
                conf,
                &self.state_index,
                &mut unconfirmed.clarity_inst,
                burn_dbconn,
                &unconfirmed.confirmed_chain_tip,
            ))
        } else {
            debug!("Unconfirmed state is not instantiated; cannot begin unconfirmed Clarity Tx");
            None
        }
    }

    /// Create a Clarity VM database transaction
    fn inner_clarity_tx_begin<'a, 'b>(
        conf: DBConfig,
        headers_db: &'b dyn HeadersDB,
        clarity_instance: &'a mut ClarityInstance,
        burn_dbconn: &'b dyn BurnStateDB,
        parent_consensus_hash: &ConsensusHash,
        parent_block: &BlockHeaderHash,
        new_consensus_hash: &ConsensusHash,
        new_block: &BlockHeaderHash,
    ) -> ClarityTx<'a, 'b> {
        // mix consensus hash and stacks block header hash together, since the stacks block hash
        // it not guaranteed to be globally unique (but the pair is)
        let parent_index_block =
            StacksChainState::get_parent_index_block(parent_consensus_hash, parent_block);

        let new_index_block =
            StacksBlockHeader::make_index_block_hash(new_consensus_hash, new_block);

        test_debug!(
            "Begin processing Stacks block off of {}/{}",
            parent_consensus_hash,
            parent_block
        );
        test_debug!(
            "Child MARF index root:  {} = {} + {}",
            new_index_block,
            new_consensus_hash,
            new_block
        );
        test_debug!(
            "Parent MARF index root: {} = {} + {}",
            parent_index_block,
            parent_consensus_hash,
            parent_block
        );

        let inner_clarity_tx = clarity_instance.begin_block(
            &parent_index_block,
            &new_index_block,
            headers_db,
            burn_dbconn,
        );

        test_debug!("Got clarity TX!");
        ClarityTx {
            block: inner_clarity_tx,
            config: conf,
        }
    }

    /// Create a Clarity VM transaction connection for testing in 2.1
    #[cfg(test)]
    pub fn test_genesis_block_begin_2_1<'a>(
        &'a mut self,
        burn_dbconn: &'a dyn BurnStateDB,
        parent_consensus_hash: &ConsensusHash,
        parent_block: &BlockHeaderHash,
        new_consensus_hash: &ConsensusHash,
        new_block: &BlockHeaderHash,
    ) -> ClarityTx<'a, 'a> {
        let conf = self.config();
        let db = &self.state_index;
        let clarity_instance = &mut self.clarity_state;

        // mix burn header hash and stacks block header hash together, since the stacks block hash
        // it not guaranteed to be globally unique (but the burn header hash _is_).
        let parent_index_block =
            StacksChainState::get_parent_index_block(parent_consensus_hash, parent_block);

        let new_index_block =
            StacksBlockHeader::make_index_block_hash(new_consensus_hash, new_block);

        test_debug!(
            "Begin processing test genesis Stacks block off of {}/{}",
            parent_consensus_hash,
            parent_block
        );
        test_debug!(
            "Child MARF index root:  {} = {} + {}",
            new_index_block,
            new_consensus_hash,
            new_block
        );
        test_debug!(
            "Parent MARF index root: {} = {} + {}",
            parent_index_block,
            parent_consensus_hash,
            parent_block
        );

        let inner_clarity_tx = clarity_instance.begin_test_genesis_block_2_1(
            &parent_index_block,
            &new_index_block,
            db,
            burn_dbconn,
        );

        test_debug!("Got clarity TX!");
        ClarityTx {
            block: inner_clarity_tx,
            config: conf,
        }
    }

    /// Create a Clarity VM transaction connection for testing in 2.05
    #[cfg(test)]
    pub fn test_genesis_block_begin_2_05<'a>(
        &'a mut self,
        burn_dbconn: &'a dyn BurnStateDB,
        parent_consensus_hash: &ConsensusHash,
        parent_block: &BlockHeaderHash,
        new_consensus_hash: &ConsensusHash,
        new_block: &BlockHeaderHash,
    ) -> ClarityTx<'a, 'a> {
        let conf = self.config();
        let db = &self.state_index;
        let clarity_instance = &mut self.clarity_state;

        // mix burn header hash and stacks block header hash together, since the stacks block hash
        // it not guaranteed to be globally unique (but the burn header hash _is_).
        let parent_index_block =
            StacksChainState::get_parent_index_block(parent_consensus_hash, parent_block);

        let new_index_block =
            StacksBlockHeader::make_index_block_hash(new_consensus_hash, new_block);

        test_debug!(
            "Begin processing test genesis Stacks block off of {}/{}",
            parent_consensus_hash,
            parent_block
        );
        test_debug!(
            "Child MARF index root:  {} = {} + {}",
            new_index_block,
            new_consensus_hash,
            new_block
        );
        test_debug!(
            "Parent MARF index root: {} = {} + {}",
            parent_index_block,
            parent_consensus_hash,
            parent_block
        );

        let inner_clarity_tx = clarity_instance.begin_test_genesis_block(
            &parent_index_block,
            &new_index_block,
            db,
            burn_dbconn,
        );

        test_debug!("Got clarity TX!");
        ClarityTx {
            block: inner_clarity_tx,
            config: conf,
        }
    }

    /// Get the appropriate MARF index hash to use to identify a chain tip, given a block header
    pub fn get_index_hash(
        consensus_hash: &ConsensusHash,
        header: &StacksBlockHeader,
    ) -> StacksBlockId {
        if consensus_hash == &FIRST_BURNCHAIN_CONSENSUS_HASH {
            StacksBlockHeader::make_index_block_hash(
                &FIRST_BURNCHAIN_CONSENSUS_HASH,
                &FIRST_STACKS_BLOCK_HASH,
            )
        } else {
            header.index_block_hash(consensus_hash)
        }
    }

    /// Record the microblock public key hash for a block into the MARF'ed Clarity DB
    pub fn insert_microblock_pubkey_hash(
        clarity_tx: &mut ClarityTx,
        height: u32,
        mblock_pubkey_hash: &Hash160,
    ) -> Result<(), Error> {
        clarity_tx
            .connection()
            .as_transaction(|tx| {
                tx.with_clarity_db(|ref mut db| {
                    db.insert_microblock_pubkey_hash_height(mblock_pubkey_hash, height)
                        .expect("FATAL: failed to store microblock public key hash to Clarity DB");
                    Ok(())
                })
            })
            .expect("FATAL: failed to store microblock public key hash");
        Ok(())
    }

    /// Get the block height at which a microblock public key hash was used, if any
    pub fn has_microblock_pubkey_hash(
        clarity_tx: &mut ClarityTx,
        mblock_pubkey_hash: &Hash160,
    ) -> Result<Option<u32>, Error> {
        let height_opt = clarity_tx
            .connection()
            .with_clarity_db_readonly::<_, Result<_, ()>>(|ref mut db| {
                let height_opt = db.get_microblock_pubkey_hash_height(mblock_pubkey_hash);
                Ok(height_opt)
            })
            .expect("FATAL: failed to query microblock public key hash");
        Ok(height_opt)
    }

    /// Get the burnchain txids for a given index block hash
    fn get_burnchain_txids_for_block(
        conn: &Connection,
        index_block_hash: &StacksBlockId,
    ) -> Result<Vec<Txid>, Error> {
        let sql = "SELECT txids FROM burnchain_txids WHERE index_block_hash = ?1";
        let args: &[&dyn ToSql] = &[index_block_hash];

        let txids = conn
            .query_row(sql, args, |r| {
                let txids_json: String = r.get_unwrap(0);
                let txids: Vec<Txid> = serde_json::from_str(&txids_json)
                    .expect("FATAL: database corruption: could not parse TXID JSON");

                Ok(txids)
            })
            .optional()?
            .unwrap_or(vec![]);

        Ok(txids)
    }

    /// Get the txids of the burnchain operations applied in the past N Stacks blocks.
    pub fn get_burnchain_txids_in_ancestors(
        conn: &Connection,
        index_block_hash: &StacksBlockId,
        count: u64,
    ) -> Result<HashSet<Txid>, Error> {
        let mut ret = HashSet::new();
        let ancestors = StacksChainState::get_ancestor_index_hashes(conn, index_block_hash, count)?;
        for ancestor in ancestors.into_iter() {
            let txids = StacksChainState::get_burnchain_txids_for_block(conn, &ancestor)?;
            for txid in txids.into_iter() {
                ret.insert(txid);
            }
        }
        Ok(ret)
    }

    /// Store all on-burnchain STX operations' txids by index block hash
    fn store_burnchain_txids(
        tx: &DBTx,
        index_block_hash: &StacksBlockId,
        burn_stack_stx_ops: Vec<StackStxOp>,
        burn_transfer_stx_ops: Vec<TransferStxOp>,
        burn_delegate_stx_ops: Vec<DelegateStxOp>,
    ) -> Result<(), Error> {
        let mut txids: Vec<_> = burn_stack_stx_ops
            .into_iter()
            .fold(vec![], |mut txids, op| {
                txids.push(op.txid);
                txids
            });

        let mut xfer_txids = burn_transfer_stx_ops
            .into_iter()
            .fold(vec![], |mut txids, op| {
                txids.push(op.txid);
                txids
            });

        txids.append(&mut xfer_txids);

        let mut delegate_txids = burn_delegate_stx_ops
            .into_iter()
            .fold(vec![], |mut txids, op| {
                txids.push(op.txid);
                txids
            });

        txids.append(&mut delegate_txids);

        let txids_json =
            serde_json::to_string(&txids).expect("FATAL: could not serialize Vec<Txid>");
        let sql = "INSERT INTO burnchain_txids (index_block_hash, txids) VALUES (?1, ?2)";
        let args: &[&dyn ToSql] = &[index_block_hash, &txids_json];
        tx.execute(sql, args)?;
        Ok(())
    }

    /// Append a Stacks block to an existing Stacks block, and grant the miner the block reward.
    /// Return the new Stacks header info.
    pub fn advance_tip<'a>(
        headers_tx: &mut StacksDBTx<'a>,
        parent_tip: &StacksBlockHeader,
        parent_consensus_hash: &ConsensusHash,
        new_tip: &StacksBlockHeader,
        new_consensus_hash: &ConsensusHash,
        new_burn_header_hash: &BurnchainHeaderHash,
        new_burnchain_height: u32,
        new_burnchain_timestamp: u64,
        microblock_tail_opt: Option<StacksMicroblockHeader>,
        block_reward: &MinerPaymentSchedule,
        user_burns: &[StagingUserBurnSupport],
        mature_miner_payouts: Option<(MinerReward, Vec<MinerReward>, MinerReward, MinerRewardInfo)>, // (miner, [users], parent, matured rewards)
        anchor_block_cost: &ExecutionCost,
        anchor_block_size: u64,
        applied_epoch_transition: bool,
        burn_stack_stx_ops: Vec<StackStxOp>,
        burn_transfer_stx_ops: Vec<TransferStxOp>,
        burn_delegate_stx_ops: Vec<DelegateStxOp>,
        affirmation_weight: u64,
    ) -> Result<StacksHeaderInfo, Error> {
        if new_tip.parent_block != FIRST_STACKS_BLOCK_HASH {
            // not the first-ever block, so linkage must occur
            assert_eq!(new_tip.parent_block, parent_tip.block_hash());
        }

        assert_eq!(
            parent_tip
                .total_work
                .work
                .checked_add(1)
                .expect("Block height overflow"),
            new_tip.total_work.work
        );

        let parent_hash = StacksChainState::get_index_hash(parent_consensus_hash, parent_tip);

        // store each indexed field
        test_debug!(
            "Headers index_put_begin {}-{}",
            &parent_hash,
            &new_tip.index_block_hash(new_consensus_hash)
        );
        let root_hash = headers_tx.put_indexed_all(
            &parent_hash,
            &new_tip.index_block_hash(new_consensus_hash),
            &vec![],
            &vec![],
        )?;
        let index_block_hash = new_tip.index_block_hash(&new_consensus_hash);
        test_debug!(
            "Headers index_indexed_all finished {}-{}",
            &parent_hash,
            &index_block_hash,
        );

        let new_tip_info = StacksHeaderInfo {
            anchored_header: new_tip.clone(),
            microblock_tail: microblock_tail_opt,
            index_root: root_hash,
            stacks_block_height: new_tip.total_work.work,
            consensus_hash: new_consensus_hash.clone(),
            burn_header_hash: new_burn_header_hash.clone(),
            burn_header_height: new_burnchain_height,
            burn_header_timestamp: new_burnchain_timestamp,
            anchored_block_size: anchor_block_size,
        };

        StacksChainState::insert_stacks_block_header(
            headers_tx.deref_mut(),
            &parent_hash,
            &new_tip_info,
            anchor_block_cost,
            affirmation_weight,
        )?;
        StacksChainState::insert_miner_payment_schedule(
            headers_tx.deref_mut(),
            block_reward,
            user_burns,
        )?;
        StacksChainState::store_burnchain_txids(
            headers_tx.deref(),
            &index_block_hash,
            burn_stack_stx_ops,
            burn_transfer_stx_ops,
            burn_delegate_stx_ops,
        )?;

        if let Some((miner_payout, user_payouts, parent_payout, reward_info)) = mature_miner_payouts
        {
            let rewarded_miner_block_id = StacksBlockHeader::make_index_block_hash(
                &reward_info.from_block_consensus_hash,
                &reward_info.from_stacks_block_hash,
            );
            let rewarded_parent_miner_block_id = StacksBlockHeader::make_index_block_hash(
                &reward_info.from_parent_block_consensus_hash,
                &reward_info.from_parent_stacks_block_hash,
            );

            StacksChainState::insert_matured_child_miner_reward(
                headers_tx.deref_mut(),
                &rewarded_parent_miner_block_id,
                &rewarded_miner_block_id,
                &miner_payout,
            )?;
            for user_payout in user_payouts.into_iter() {
                StacksChainState::insert_matured_child_user_reward(
                    headers_tx.deref_mut(),
                    &rewarded_parent_miner_block_id,
                    &rewarded_miner_block_id,
                    &user_payout,
                )?;
            }
            StacksChainState::insert_matured_parent_miner_reward(
                headers_tx.deref_mut(),
                &rewarded_parent_miner_block_id,
                &rewarded_miner_block_id,
                &parent_payout,
            )?;
        }

        if applied_epoch_transition {
            debug!("Block {} applied an epoch transition", &index_block_hash);
            let sql = "INSERT INTO epoch_transitions (block_id) VALUES (?)";
            let args: &[&dyn ToSql] = &[&index_block_hash];
            headers_tx.deref_mut().execute(sql, args)?;
        }

        debug!(
            "Advanced to new tip! {}/{}",
            new_consensus_hash,
            new_tip.block_hash()
        );
        Ok(new_tip_info)
    }
}

#[cfg(test)]
pub mod test {
    use std::{env, fs};

    use crate::chainstate::stacks::db::*;
    use crate::chainstate::stacks::*;
    use clarity::vm::test_util::TEST_BURN_STATE_DB;
    use stx_genesis::GenesisData;

    use crate::util_lib::boot::boot_code_test_addr;

    use super::*;

    pub fn instantiate_chainstate(
        mainnet: bool,
        chain_id: u32,
        test_name: &str,
    ) -> StacksChainState {
        instantiate_chainstate_with_balances(mainnet, chain_id, test_name, vec![])
    }

    pub fn instantiate_chainstate_with_balances(
        mainnet: bool,
        chain_id: u32,
        test_name: &str,
        balances: Vec<(StacksAddress, u64)>,
    ) -> StacksChainState {
        let path = chainstate_path(test_name);
        match fs::metadata(&path) {
            Ok(_) => {
                fs::remove_dir_all(&path).unwrap();
            }
            Err(_) => {}
        };

        let initial_balances = balances
            .into_iter()
            .map(|(addr, balance)| (PrincipalData::from(addr), balance))
            .collect();

        let mut boot_data = ChainStateBootData {
            initial_balances,
            post_flight_callback: None,
            first_burnchain_block_hash: BurnchainHeaderHash::zero(),
            first_burnchain_block_height: 0,
            first_burnchain_block_timestamp: 0,
            pox_constants: PoxConstants::testnet_default(),
            get_bulk_initial_lockups: None,
            get_bulk_initial_balances: None,
            get_bulk_initial_names: None,
            get_bulk_initial_namespaces: None,
        };

        StacksChainState::open_and_exec(mainnet, chain_id, &path, Some(&mut boot_data), None)
            .unwrap()
            .0
    }

    pub fn open_chainstate(mainnet: bool, chain_id: u32, test_name: &str) -> StacksChainState {
        let path = chainstate_path(test_name);
        StacksChainState::open(mainnet, chain_id, &path, None)
            .unwrap()
            .0
    }

    pub fn chainstate_path(test_name: &str) -> String {
        format!("/tmp/blockstack-test-chainstate-{}", test_name)
    }

    #[test]
    fn test_instantiate_chainstate() {
        let mut chainstate = instantiate_chainstate(false, 0x80000000, function_name!());

        // verify that the boot code is there
        let mut conn = chainstate.block_begin(
            &TEST_BURN_STATE_DB,
            &FIRST_BURNCHAIN_CONSENSUS_HASH,
            &FIRST_STACKS_BLOCK_HASH,
            &MINER_BLOCK_CONSENSUS_HASH,
            &MINER_BLOCK_HEADER_HASH,
        );

        for (boot_contract_name, _) in STACKS_BOOT_CODE_TESTNET.iter() {
            let boot_contract_id = QualifiedContractIdentifier::new(
                boot_code_test_addr().into(),
                ContractName::try_from(boot_contract_name.to_string()).unwrap(),
            );
            let contract_res =
                StacksChainState::get_contract(&mut conn, &boot_contract_id).unwrap();
            assert!(contract_res.is_some());
        }
    }

    #[test]
    fn test_chainstate_sampled_genesis_consistency() {
        // Test root hash for the test chainstate data set
        let mut boot_data = ChainStateBootData {
            initial_balances: vec![],
            first_burnchain_block_hash: BurnchainHeaderHash::zero(),
            first_burnchain_block_height: 0,
            first_burnchain_block_timestamp: 0,
            pox_constants: PoxConstants::testnet_default(),
            post_flight_callback: None,
            get_bulk_initial_lockups: Some(Box::new(|| {
                Box::new(GenesisData::new(true).read_lockups().map(|item| {
                    ChainstateAccountLockup {
                        address: item.address,
                        amount: item.amount,
                        block_height: item.block_height,
                    }
                }))
            })),
            get_bulk_initial_balances: Some(Box::new(|| {
                Box::new(GenesisData::new(true).read_balances().map(|item| {
                    ChainstateAccountBalance {
                        address: item.address,
                        amount: item.amount,
                    }
                }))
            })),
            get_bulk_initial_namespaces: Some(Box::new(|| {
                Box::new(GenesisData::new(true).read_namespaces().map(|item| {
                    ChainstateBNSNamespace {
                        namespace_id: item.namespace_id,
                        importer: item.importer,
                        buckets: item.buckets,
                        base: item.base as u64,
                        coeff: item.coeff as u64,
                        nonalpha_discount: item.nonalpha_discount as u64,
                        no_vowel_discount: item.no_vowel_discount as u64,
                        lifetime: item.lifetime as u64,
                    }
                }))
            })),
            get_bulk_initial_names: Some(Box::new(|| {
                Box::new(
                    GenesisData::new(true)
                        .read_names()
                        .map(|item| ChainstateBNSName {
                            fully_qualified_name: item.fully_qualified_name,
                            owner: item.owner,
                            zonefile_hash: item.zonefile_hash,
                        }),
                )
            })),
        };

        let path = chainstate_path(function_name!());
        match fs::metadata(&path) {
            Ok(_) => {
                fs::remove_dir_all(&path).unwrap();
            }
            Err(_) => {}
        };

        let mut chainstate =
            StacksChainState::open_and_exec(false, 0x80000000, &path, Some(&mut boot_data), None)
                .unwrap()
                .0;

        let genesis_root_hash = chainstate.clarity_state.with_marf(|marf| {
            let index_block_hash = StacksBlockHeader::make_index_block_hash(
                &FIRST_BURNCHAIN_CONSENSUS_HASH,
                &FIRST_STACKS_BLOCK_HASH,
            );
            marf.get_root_hash_at(&index_block_hash).unwrap()
        });

        // If the genesis data changed, then this test will fail.
        // Just update the expected value
        assert_eq!(
            genesis_root_hash.to_string(),
            "c771616ff6acb710051238c9f4a3c48020a6d70cda637d34b89f2311a7e27886"
        );
    }

    #[test]
    fn test_chainstate_full_genesis_consistency() {
        if env::var("CIRCLE_CI_TEST") != Ok("1".into()) {
            return;
        }

        // Test root hash for the final chainstate data set
        let mut boot_data = ChainStateBootData {
            initial_balances: vec![],
            first_burnchain_block_hash: BurnchainHeaderHash::from_hex(
                BITCOIN_MAINNET_FIRST_BLOCK_HASH,
            )
            .unwrap(),
            first_burnchain_block_height: BITCOIN_MAINNET_FIRST_BLOCK_HEIGHT as u32,
            first_burnchain_block_timestamp: BITCOIN_MAINNET_FIRST_BLOCK_TIMESTAMP,
            pox_constants: PoxConstants::mainnet_default(),
            post_flight_callback: None,
            get_bulk_initial_lockups: Some(Box::new(|| {
                Box::new(GenesisData::new(false).read_lockups().map(|item| {
                    ChainstateAccountLockup {
                        address: item.address,
                        amount: item.amount,
                        block_height: item.block_height,
                    }
                }))
            })),
            get_bulk_initial_balances: Some(Box::new(|| {
                Box::new(GenesisData::new(false).read_balances().map(|item| {
                    ChainstateAccountBalance {
                        address: item.address,
                        amount: item.amount,
                    }
                }))
            })),
            get_bulk_initial_namespaces: Some(Box::new(|| {
                Box::new(GenesisData::new(false).read_namespaces().map(|item| {
                    ChainstateBNSNamespace {
                        namespace_id: item.namespace_id,
                        importer: item.importer,
                        buckets: item.buckets,
                        base: item.base as u64,
                        coeff: item.coeff as u64,
                        nonalpha_discount: item.nonalpha_discount as u64,
                        no_vowel_discount: item.no_vowel_discount as u64,
                        lifetime: item.lifetime as u64,
                    }
                }))
            })),
            get_bulk_initial_names: Some(Box::new(|| {
                Box::new(
                    GenesisData::new(false)
                        .read_names()
                        .map(|item| ChainstateBNSName {
                            fully_qualified_name: item.fully_qualified_name,
                            owner: item.owner,
                            zonefile_hash: item.zonefile_hash,
                        }),
                )
            })),
        };

        let path = chainstate_path(function_name!());
        match fs::metadata(&path) {
            Ok(_) => {
                fs::remove_dir_all(&path).unwrap();
            }
            Err(_) => {}
        };

        let mut chainstate =
            StacksChainState::open_and_exec(true, 0x000000001, &path, Some(&mut boot_data), None)
                .unwrap()
                .0;

        let genesis_root_hash = chainstate.clarity_state.with_marf(|marf| {
            let index_block_hash = StacksBlockHeader::make_index_block_hash(
                &FIRST_BURNCHAIN_CONSENSUS_HASH,
                &FIRST_STACKS_BLOCK_HASH,
            );
            marf.get_root_hash_at(&index_block_hash).unwrap()
        });

        // If the genesis data changed, then this test will fail.
        // Just update the expected value
        assert_eq!(
            format!("{}", genesis_root_hash),
            MAINNET_2_0_GENESIS_ROOT_HASH
        );
    }
}<|MERGE_RESOLUTION|>--- conflicted
+++ resolved
@@ -57,7 +57,7 @@
 };
 use crate::clarity_vm::clarity::{
     ClarityBlockConnection, ClarityConnection, ClarityInstance, ClarityReadOnlyConnection,
-    Error as clarity_error,
+    Error as clarity_error, ProductionBlockLimitFns,
 };
 use crate::core::*;
 use crate::monitoring;
@@ -92,21 +92,10 @@
 use crate::chainstate::stacks::StacksBlockHeader;
 use crate::chainstate::stacks::StacksMicroblockHeader;
 use crate::clarity_vm::database::marf::MarfedKV;
-<<<<<<< HEAD
-use crate::types::chainstate::{
-    MARFValue, StacksAddress, StacksBlockHeader, StacksBlockId, StacksMicroblockHeader,
-};
-use crate::types::proof::{ClarityMarfTrieId, TrieHash};
-use crate::util::boot::{boot_code_acc, boot_code_addr, boot_code_id, boot_code_tx_auth};
-use clarity_vm::clarity::BlockLimitsFunctions;
-use clarity_vm::clarity::ProductionBlockLimitFns;
-use vm::Value;
-=======
 use crate::clarity_vm::database::HeadersDBConn;
 use crate::util_lib::boot::{boot_code_acc, boot_code_addr, boot_code_id, boot_code_tx_auth};
 use clarity::vm::Value;
 use stacks_common::types::chainstate::{StacksAddress, StacksBlockId, TrieHash};
->>>>>>> 130220b0
 
 pub mod accounts;
 pub mod blocks;
@@ -1704,6 +1693,7 @@
             chain_id,
             path_str,
             boot_data,
+            marf_opts,
             ProductionBlockLimitFns(),
         )
     }
@@ -1713,6 +1703,7 @@
         chain_id: u32,
         path_str: &str,
         boot_data: Option<&mut ChainStateBootData>,
+        marf_opts: Option<MARFOpenOpts>,
         block_limit_fns: BlockLimitsFunctions,
     ) -> Result<(StacksChainState, Vec<StacksTransactionReceipt>), Error> {
         StacksChainState::make_chainstate_dirs(path_str)?;
@@ -1760,12 +1751,8 @@
         )
         .map_err(|e| Error::ClarityError(e.into()))?;
 
-<<<<<<< HEAD
         let clarity_state =
-            ClarityInstance::new_with_limits_fns(mainnet, vm_state, block_limit_fns);
-=======
-        let clarity_state = ClarityInstance::new(mainnet, chain_id, vm_state);
->>>>>>> 130220b0
+            ClarityInstance::new_with_limits_fns(mainnet, chain_id, vm_state, block_limit_fns);
 
         let mut chainstate = StacksChainState {
             mainnet: mainnet,
