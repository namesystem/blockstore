// Copyright (C) 2013-2020 Blockstack PBC, a public benefit corporation
// Copyright (C) 2020 Stacks Open Internet Foundation
//
// This program is free software: you can redistribute it and/or modify
// it under the terms of the GNU General Public License as published by
// the Free Software Foundation, either version 3 of the License, or
// (at your option) any later version.
//
// This program is distributed in the hope that it will be useful,
// but WITHOUT ANY WARRANTY; without even the implied warranty of
// MERCHANTABILITY or FITNESS FOR A PARTICULAR PURPOSE.  See the
// GNU General Public License for more details.
//
// You should have received a copy of the GNU General Public License
// along with this program.  If not, see <http://www.gnu.org/licenses/>.

use chainstate::burn::BlockHeaderHash;
use chainstate::stacks::db::{
    blocks::MemPoolRejection, ClarityTx, StacksChainState, MINER_REWARD_MATURITY,
};
use chainstate::stacks::events::StacksTransactionReceipt;
use chainstate::stacks::index::TrieHash;
use chainstate::stacks::Error;
use chainstate::stacks::*;
use std::collections::HashMap;
use std::collections::HashSet;
use std::convert::From;
use std::fs;
use std::mem;

use net::codec::{read_next, write_next};
use net::Error as net_error;
use net::StacksMessageCodec;
use vm::clarity::ClarityConnection;

use util::hash::MerkleTree;
use util::hash::Sha512Trunc256Sum;
use util::secp256k1::{MessageSignature, Secp256k1PrivateKey};

use net::StacksPublicKeyBuffer;

use chainstate::burn::db::sortdb::{SortitionDB, SortitionDBConn};
use chainstate::burn::operations::*;
use chainstate::burn::*;

use chainstate::stacks::db::unconfirmed::UnconfirmedState;

use burnchains::BurnchainHeaderHash;
use burnchains::PrivateKey;
use burnchains::PublicKey;

use util::vrf::*;

use core::mempool::*;
use core::*;

use vm::database::{BurnStateDB, NULL_BURN_STATE_DB};

#[derive(Clone)]
struct MicroblockMinerRuntime {
    consumed_execution: ExecutionCost,
    bytes_so_far: u64,
    pub prev_microblock_header: Option<StacksMicroblockHeader>,
    considered: Option<HashSet<Txid>>,
}

impl From<&UnconfirmedState> for MicroblockMinerRuntime {
    fn from(unconfirmed: &UnconfirmedState) -> MicroblockMinerRuntime {
        let considered = unconfirmed
            .mined_txs
            .iter()
            .map(|(txid, _)| txid.clone())
            .collect();
        MicroblockMinerRuntime {
            consumed_execution: unconfirmed.cost_so_far.clone(),
            bytes_so_far: unconfirmed.bytes_so_far,
            prev_microblock_header: unconfirmed.last_mblock.clone(),
            considered: Some(considered),
        }
    }
}

///
///    Independent structure for building microblocks:
///       StacksBlockBuilder cannot be used, since microblocks should only be broadcasted
///       once the anchored block is mined, won sortition, and a StacksBlockBuilder will
///       not survive that long.
///
///     StacksMicroblockBuilder holds a mutable reference to the provided chainstate in the
///       new function. This is required for the `clarity_tx` -- basically, to append transactions
///       as new microblocks, the builder _needs_ to be able to keep the current clarity_tx "open"
pub struct StacksMicroblockBuilder<'a> {
    anchor_block: BlockHeaderHash,
    anchor_block_consensus_hash: ConsensusHash,
    anchor_block_height: u64,
    header_reader: StacksChainState,
    clarity_tx: Option<ClarityTx<'a>>,
    unconfirmed: bool,
    runtime: MicroblockMinerRuntime,
}

impl<'a> StacksMicroblockBuilder<'a> {
    pub fn new(
        anchor_block: BlockHeaderHash,
        anchor_block_consensus_hash: ConsensusHash,
        chainstate: &'a mut StacksChainState,
        burn_dbconn: &'a dyn BurnStateDB,
    ) -> Result<StacksMicroblockBuilder<'a>, Error> {
        let runtime = if let Some(unconfirmed_state) = chainstate.unconfirmed_state.as_ref() {
            MicroblockMinerRuntime::from(unconfirmed_state)
        } else {
            warn!("No unconfirmed state instantiated; cannot mine microblocks");
            return Err(Error::NoSuchBlockError);
        };

        let (header_reader, _) = chainstate.reopen()?;
        let anchor_block_height = StacksChainState::get_anchored_block_header_info(
            header_reader.db(),
            &anchor_block_consensus_hash,
            &anchor_block,
        )?
        .ok_or_else(|| {
            warn!(
                "No such block: {}/{}",
                &anchor_block_consensus_hash, &anchor_block
            );
            Error::NoSuchBlockError
        })?
        .block_height;

        // when we drop the miner, the underlying clarity instance will be rolled back
        chainstate.set_unconfirmed_dirty(true);

        // We need to open the chainstate _after_ any possible errors could occur, otherwise, we'd have opened
        //  the chainstate, but will lose the reference to the clarity_tx before the Drop handler for StacksMicroblockBuilder
        //  could take over.
        let mut clarity_tx = chainstate.block_begin(
            burn_dbconn,
            &anchor_block_consensus_hash,
            &anchor_block,
            &MINER_BLOCK_CONSENSUS_HASH,
            &MINER_BLOCK_HEADER_HASH,
        );

        clarity_tx.reset_cost(runtime.consumed_execution.clone());

        Ok(StacksMicroblockBuilder {
            anchor_block,
            anchor_block_consensus_hash,
            anchor_block_height,
            runtime: runtime,
            clarity_tx: Some(clarity_tx),
            header_reader,
            unconfirmed: false,
        })
    }

    /// Create a microblock miner off of the _unconfirmed_ chaintip, i.e., resuming construction of
    /// a microblock stream.
    pub fn resume_unconfirmed(
        chainstate: &'a mut StacksChainState,
        burn_dbconn: &'a dyn BurnStateDB,
    ) -> Result<StacksMicroblockBuilder<'a>, Error> {
        let runtime = if let Some(unconfirmed_state) = chainstate.unconfirmed_state.as_ref() {
            MicroblockMinerRuntime::from(unconfirmed_state)
        } else {
            warn!("No unconfirmed state instantiated; cannot mine microblocks");
            return Err(Error::NoSuchBlockError);
        };

        let (header_reader, _) = chainstate.reopen()?;
        let (anchored_consensus_hash, anchored_block_hash, anchored_block_height) =
            if let Some(unconfirmed) = chainstate.unconfirmed_state.as_ref() {
                let header_info =
                    StacksChainState::get_stacks_block_header_info_by_index_block_hash(
                        chainstate.db(),
                        &unconfirmed.confirmed_chain_tip,
                    )?
                    .ok_or_else(|| {
                        warn!(
                            "No such confirmed block {}",
                            &unconfirmed.confirmed_chain_tip
                        );
                        Error::NoSuchBlockError
                    })?;
                (
                    header_info.consensus_hash,
                    header_info.anchored_header.block_hash(),
                    header_info.block_height,
                )
            } else {
                // unconfirmed state needs to be initialized
                debug!("Unconfirmed chainstate not initialized");
                return Err(Error::NoSuchBlockError)?;
            };

        let mut clarity_tx = chainstate.begin_unconfirmed(burn_dbconn).ok_or_else(|| {
            warn!(
                "Failed to begin-unconfirmed on {}/{}",
                &anchored_consensus_hash, &anchored_block_hash
            );
            Error::NoSuchBlockError
        })?;

        clarity_tx.reset_cost(runtime.consumed_execution.clone());

        Ok(StacksMicroblockBuilder {
            anchor_block: anchored_block_hash,
            anchor_block_consensus_hash: anchored_consensus_hash,
            anchor_block_height: anchored_block_height,
            runtime: runtime,
            clarity_tx: Some(clarity_tx),
            header_reader,
            unconfirmed: true,
        })
    }

    fn make_next_microblock(
        &mut self,
        txs: Vec<StacksTransaction>,
        miner_key: &Secp256k1PrivateKey,
    ) -> Result<StacksMicroblock, Error> {
        let miner_pubkey_hash =
            Hash160::from_node_public_key(&StacksPublicKey::from_private(miner_key));
        if txs.len() == 0 {
            return Err(Error::NoTransactionsToMine);
        }

        let txid_vecs = txs.iter().map(|tx| tx.txid().as_bytes().to_vec()).collect();

        let merkle_tree = MerkleTree::<Sha512Trunc256Sum>::new(&txid_vecs);
        let tx_merkle_root = merkle_tree.root();
        let mut next_microblock_header =
            if let Some(ref prev_microblock) = self.runtime.prev_microblock_header {
                StacksMicroblockHeader::from_parent_unsigned(prev_microblock, &tx_merkle_root)
                    .ok_or(Error::MicroblockStreamTooLongError)?
            } else {
                // .prev_block is the hash of the parent anchored block
                StacksMicroblockHeader::first_unsigned(&self.anchor_block, &tx_merkle_root)
            };

        next_microblock_header.sign(miner_key).unwrap();
        next_microblock_header.verify(&miner_pubkey_hash).unwrap();

        self.runtime.prev_microblock_header = Some(next_microblock_header.clone());

        let microblock = StacksMicroblock {
            header: next_microblock_header,
            txs: txs,
        };

        info!(
            "\n\nMiner: Created microblock block {} (seq={}) off of {}/{}: {} transaction(s)\n",
            microblock.block_hash(),
            microblock.header.sequence,
            self.anchor_block_consensus_hash,
            self.anchor_block,
            microblock.txs.len()
        );
        Ok(microblock)
    }

    /// Mine the next transaction into a microblock.
    /// Returns true/false if the transaction was/was not mined into this microblock.
    fn mine_next_transaction(
        clarity_tx: &mut ClarityTx<'a>,
        tx: StacksTransaction,
        tx_len: u64,
        considered: &mut HashSet<Txid>,
        bytes_so_far: u64,
    ) -> Result<bool, Error> {
        if tx.anchor_mode != TransactionAnchorMode::OffChainOnly
            && tx.anchor_mode != TransactionAnchorMode::Any
        {
            return Ok(false);
        }
        if considered.contains(&tx.txid()) {
            return Ok(false);
        } else {
            considered.insert(tx.txid());
        }
        if bytes_so_far + tx_len >= MAX_EPOCH_SIZE.into() {
            return Err(Error::BlockTooBigError);
        }
        let quiet = !cfg!(test);
        match StacksChainState::process_transaction(clarity_tx, &tx, quiet) {
            Ok(_) => return Ok(true),
            Err(e) => match e {
                Error::CostOverflowError(cost_before, cost_after, total_budget) => {
                    warn!(
                        "Transaction {} reached block cost {}; budget was {}",
                        tx.txid(),
                        &cost_after,
                        &total_budget
                    );
                    clarity_tx.reset_cost(cost_before);
                }
                _ => {
                    warn!("Error processing TX {}: {}", tx.txid(), e);
                }
            },
        }
        return Ok(false);
    }

    pub fn mine_next_microblock_from_txs(
        &mut self,
        txs_and_lens: Vec<(StacksTransaction, u64)>,
        miner_key: &Secp256k1PrivateKey,
    ) -> Result<StacksMicroblock, Error> {
        let mut txs_included = vec![];

        let mut clarity_tx = self
            .clarity_tx
            .take()
            .expect("Microblock already open and processing");

        let mut considered = self
            .runtime
            .considered
            .take()
            .expect("Microblock already open and processing");

        let mut bytes_so_far = self.runtime.bytes_so_far;

        let mut result = Ok(());
        for (tx, tx_len) in txs_and_lens.into_iter() {
            match StacksMicroblockBuilder::mine_next_transaction(
                &mut clarity_tx,
                tx.clone(),
                tx_len,
                &mut considered,
                bytes_so_far,
            ) {
                Ok(true) => {
                    bytes_so_far += tx_len;
                    txs_included.push(tx);
                }
                Ok(false) => {
                    continue;
                }
                Err(e) => {
                    result = Err(e);
                    break;
                }
            }
        }

        self.runtime.bytes_so_far = bytes_so_far;
        self.clarity_tx.replace(clarity_tx);
        self.runtime.considered.replace(considered);

        match result {
            Err(Error::BlockTooBigError) => {
                info!("Block budget reached with microblocks");
            }
            Err(e) => {
                warn!("Error producing microblock: {}", e);
                return Err(e);
            }
            _ => {}
        }

        return self.make_next_microblock(txs_included, miner_key);
    }

    pub fn mine_next_microblock(
        &mut self,
        mem_pool: &MemPoolDB,
        miner_key: &Secp256k1PrivateKey,
    ) -> Result<StacksMicroblock, Error> {
        let mut txs_included = vec![];

        let mut clarity_tx = self
            .clarity_tx
            .take()
            .expect("Microblock already open and processing");

        let mut considered = self
            .runtime
            .considered
            .take()
            .expect("Microblock already open and processing");

        let mut bytes_so_far = self.runtime.bytes_so_far;

        let result = mem_pool.iterate_candidates(
            &self.anchor_block_consensus_hash,
            &self.anchor_block,
            self.anchor_block_height,
            &mut self.header_reader,
            |micro_txs| {
                let mut result = Ok(());
                for mempool_tx in micro_txs.into_iter() {
                    match StacksMicroblockBuilder::mine_next_transaction(
                        &mut clarity_tx,
                        mempool_tx.tx.clone(),
                        mempool_tx.metadata.len,
                        &mut considered,
                        bytes_so_far,
                    ) {
                        Ok(true) => {
                            bytes_so_far += mempool_tx.metadata.len;

                            debug!(
                                "Include tx {} ({}) in microblock",
                                mempool_tx.tx.txid(),
                                mempool_tx.tx.payload.name()
                            );
                            txs_included.push(mempool_tx.tx);
                        }
                        Ok(false) => {
                            continue;
                        }
                        Err(e) => {
                            result = Err(e);
                            break;
                        }
                    }
                }
                result
            },
        );

        self.runtime.bytes_so_far = bytes_so_far;
        self.clarity_tx.replace(clarity_tx);
        self.runtime.considered.replace(considered);

        match result {
            Ok(_) => {}
            Err(Error::BlockTooBigError) => {
                info!("Block budget reached with microblocks");
            }
            Err(e) => {
                warn!("Error producing microblock: {}", e);
                return Err(e);
            }
        }

        return self.make_next_microblock(txs_included, miner_key);
    }

    pub fn get_bytes_so_far(&self) -> u64 {
        self.runtime.bytes_so_far
    }

    pub fn get_cost_so_far(&self) -> Option<ExecutionCost> {
        self.clarity_tx.as_ref().map(|tx| tx.cost_so_far())
    }
}

impl<'a> Drop for StacksMicroblockBuilder<'a> {
    fn drop(&mut self) {
        debug!("Drop StacksMicroblockBuilder");
        self.clarity_tx
            .take()
            .expect("Attempted to reclose closed microblock builder")
            .rollback_block()
    }
}

impl StacksBlockBuilder {
    fn from_parent_pubkey_hash(
        miner_id: usize,
        parent_chain_tip: &StacksHeaderInfo,
        total_work: &StacksWorkScore,
        proof: &VRFProof,
        pubkh: Hash160,
    ) -> StacksBlockBuilder {
        let header = StacksBlockHeader::from_parent_empty(
            &parent_chain_tip.anchored_header,
            parent_chain_tip.microblock_tail.as_ref(),
            total_work,
            proof,
            &pubkh,
        );

        let mut header_bytes = vec![];
        header
            .consensus_serialize(&mut header_bytes)
            .expect("FATAL: failed to serialize to vec");
        let bytes_so_far = header_bytes.len() as u64;

        StacksBlockBuilder {
            chain_tip: parent_chain_tip.clone(),
            header: header,
            txs: vec![],
            micro_txs: vec![],
            total_anchored_fees: 0,
            total_confirmed_streamed_fees: 0,
            total_streamed_fees: 0,
            bytes_so_far: bytes_so_far,
            anchored_done: false,
            parent_microblock_hash: parent_chain_tip
                .microblock_tail
                .as_ref()
                .map(|ref hdr| hdr.block_hash()),
            prev_microblock_header: StacksMicroblockHeader::first_unsigned(
                &EMPTY_MICROBLOCK_PARENT_HASH,
                &Sha512Trunc256Sum([0u8; 32]),
            ), // will be updated
            miner_privkey: StacksPrivateKey::new(), // caller should overwrite this, or refrain from mining microblocks
            miner_payouts: None,
            miner_id: miner_id,
        }
    }

    pub fn from_parent(
        miner_id: usize,
        parent_chain_tip: &StacksHeaderInfo,
        total_work: &StacksWorkScore,
        proof: &VRFProof,
        microblock_privkey: &StacksPrivateKey,
    ) -> StacksBlockBuilder {
        let mut pubk = StacksPublicKey::from_private(microblock_privkey);
        pubk.set_compressed(true);
        let pubkh = Hash160::from_node_public_key(&pubk);

        let mut builder = StacksBlockBuilder::from_parent_pubkey_hash(
            miner_id,
            parent_chain_tip,
            total_work,
            proof,
            pubkh,
        );
        builder.miner_privkey = microblock_privkey.clone();
        builder
    }

    fn first_pubkey_hash(
        miner_id: usize,
        genesis_consensus_hash: &ConsensusHash,
        genesis_burn_header_hash: &BurnchainHeaderHash,
        genesis_burn_header_height: u32,
        genesis_burn_header_timestamp: u64,
        proof: &VRFProof,
        pubkh: Hash160,
    ) -> StacksBlockBuilder {
        let genesis_chain_tip = StacksHeaderInfo {
            anchored_header: StacksBlockHeader::genesis_block_header(),
            microblock_tail: None,
            block_height: 0,
            index_root: TrieHash([0u8; 32]),
            consensus_hash: genesis_consensus_hash.clone(),
            burn_header_hash: genesis_burn_header_hash.clone(),
            burn_header_timestamp: genesis_burn_header_timestamp,
            burn_header_height: genesis_burn_header_height,
            anchored_block_size: 0,
        };

        let mut builder = StacksBlockBuilder::from_parent_pubkey_hash(
            miner_id,
            &genesis_chain_tip,
            &StacksWorkScore::initial(),
            proof,
            pubkh,
        );
        builder.header.parent_block = EMPTY_MICROBLOCK_PARENT_HASH.clone();
        builder
    }

    pub fn first(
        miner_id: usize,
        genesis_consensus_hash: &ConsensusHash,
        genesis_burn_header_hash: &BurnchainHeaderHash,
        genesis_burn_header_height: u32,
        genesis_burn_header_timestamp: u64,
        proof: &VRFProof,
        microblock_privkey: &StacksPrivateKey,
    ) -> StacksBlockBuilder {
        let mut pubk = StacksPublicKey::from_private(microblock_privkey);
        pubk.set_compressed(true);
        let pubkh = Hash160::from_node_public_key(&pubk);

        let mut builder = StacksBlockBuilder::first_pubkey_hash(
            miner_id,
            genesis_consensus_hash,
            genesis_burn_header_hash,
            genesis_burn_header_height,
            genesis_burn_header_timestamp,
            proof,
            pubkh,
        );
        builder.miner_privkey = microblock_privkey.clone();
        builder
    }

    /// Assign the block parent
    pub fn set_parent_block(&mut self, parent_block_hash: &BlockHeaderHash) -> () {
        self.header.parent_block = parent_block_hash.clone();
    }

    /// Assign the anchored block's parent microblock (used for testing orphaning)
    pub fn set_parent_microblock(
        &mut self,
        parent_mblock_hash: &BlockHeaderHash,
        parent_mblock_seq: u16,
    ) -> () {
        self.header.parent_microblock = parent_mblock_hash.clone();
        self.header.parent_microblock_sequence = parent_mblock_seq;
    }

    /// Set the block header's public key hash
    pub fn set_microblock_pubkey_hash(&mut self, pubkh: Hash160) -> bool {
        if self.anchored_done {
            // too late
            return false;
        }

        self.header.microblock_pubkey_hash = pubkh;
        return true;
    }

    /// Reset measured costs and fees
    pub fn reset_costs(&mut self) -> () {
        self.total_anchored_fees = 0;
        self.total_confirmed_streamed_fees = 0;
        self.total_streamed_fees = 0;
    }

    /// Append a transaction if doing so won't exceed the epoch data size.
    /// Errors out if we exceed budget, or the transaction is invalid.
    pub fn try_mine_tx(
        &mut self,
        clarity_tx: &mut ClarityTx,
        tx: &StacksTransaction,
    ) -> Result<(), Error> {
        let tx_len = tx.tx_len();
        self.try_mine_tx_with_len(clarity_tx, tx, tx_len)
    }

    /// Append a transaction if doing so won't exceed the epoch data size.
    /// Errors out if we exceed budget, or the transaction is invalid.
    pub fn try_mine_tx_with_len(
        &mut self,
        clarity_tx: &mut ClarityTx,
        tx: &StacksTransaction,
        tx_len: u64,
    ) -> Result<(), Error> {
        if self.bytes_so_far + tx_len >= MAX_EPOCH_SIZE.into() {
            return Err(Error::BlockTooBigError);
        }

        let quiet = !cfg!(test);
        if !self.anchored_done {
            // building up the anchored blocks
            if tx.anchor_mode != TransactionAnchorMode::OnChainOnly
                && tx.anchor_mode != TransactionAnchorMode::Any
            {
                return Err(Error::InvalidStacksTransaction(
                    "Invalid transaction anchor mode for anchored data".to_string(),
                    false,
                ));
            }

            let (fee, _receipt) = StacksChainState::process_transaction(clarity_tx, tx, quiet)
                .map_err(|e| match e {
                    Error::CostOverflowError(cost_before, cost_after, total_budget) => {
                        warn!(
                            "Transaction {} reached block cost {}; budget was {}",
                            tx.txid(),
                            &cost_after,
                            &total_budget
                        );
                        clarity_tx.reset_cost(cost_before);
                        Error::BlockTooBigError
                    }
                    _ => e,
                })?;

<<<<<<< HEAD
            info!("Include tx";
                  "tx" => %tx.txid(),
                  "origin" => %tx.origin_address());
=======
            debug!(
                "Include tx {} ({}) in anchor block",
                tx.txid(),
                tx.payload.name()
            );
>>>>>>> 4bf759f9

            // save
            self.txs.push(tx.clone());
            self.total_anchored_fees += fee;
        } else {
            // building up the microblocks
            if tx.anchor_mode != TransactionAnchorMode::OffChainOnly
                && tx.anchor_mode != TransactionAnchorMode::Any
            {
                return Err(Error::InvalidStacksTransaction(
                    "Invalid transaction anchor mode for streamed data".to_string(),
                    false,
                ));
            }

            let (fee, _receipt) = StacksChainState::process_transaction(clarity_tx, tx, quiet)
                .map_err(|e| match e {
                    Error::CostOverflowError(cost_before, cost_after, total_budget) => {
                        warn!(
                            "Transaction {} reached block cost {}; budget was {}",
                            tx.txid(),
                            &cost_after,
                            &total_budget
                        );
                        clarity_tx.reset_cost(cost_before);
                        Error::BlockTooBigError
                    }
                    _ => e,
                })?;

            debug!(
                "Include tx {} ({}) in microblock",
                tx.txid(),
                tx.payload.name()
            );

            // save
            self.micro_txs.push(tx.clone());
            self.total_streamed_fees += fee;
        }

        self.bytes_so_far += tx_len;
        Ok(())
    }

    /// Append a transaction if doing so won't exceed the epoch data size.
    /// Does not check for errors
    #[cfg(test)]
    pub fn force_mine_tx<'a>(
        &mut self,
        clarity_tx: &mut ClarityTx<'a>,
        tx: &StacksTransaction,
    ) -> Result<(), Error> {
        let mut tx_bytes = vec![];
        tx.consensus_serialize(&mut tx_bytes)
            .map_err(Error::NetError)?;
        let tx_len = tx_bytes.len() as u64;

        if self.bytes_so_far + tx_len >= MAX_EPOCH_SIZE.into() {
            warn!(
                "Epoch size is {} >= {}",
                self.bytes_so_far + tx_len,
                MAX_EPOCH_SIZE
            );
        }

        let quiet = !cfg!(test);
        if !self.anchored_done {
            // save
            match StacksChainState::process_transaction(clarity_tx, tx, quiet) {
                Ok((fee, receipt)) => {
                    self.total_anchored_fees += fee;
                }
                Err(e) => {
                    warn!("Invalid transaction {} in anchored block, but forcing inclusion (error: {:?})", &tx.txid(), &e);
                }
            }

            self.txs.push(tx.clone());
        } else {
            match StacksChainState::process_transaction(clarity_tx, tx, quiet) {
                Ok((fee, receipt)) => {
                    self.total_streamed_fees += fee;
                }
                Err(e) => {
                    warn!(
                        "Invalid transaction {} in microblock, but forcing inclusion (error: {:?})",
                        &tx.txid(),
                        &e
                    );
                }
            }

            self.micro_txs.push(tx.clone());
        }

        self.bytes_so_far += tx_len;
        Ok(())
    }

    /// Finish building the anchored block.
    /// TODO: expand to deny mining a block whose anchored static checks fail (and allow the caller
    /// to disable this, in order to test mining invalid blocks)
    pub fn mine_anchored_block(&mut self, clarity_tx: &mut ClarityTx) -> StacksBlock {
        assert!(!self.anchored_done);

        // add miner payments
        if let Some((ref miner_reward, ref user_rewards, ref parent_reward)) = self.miner_payouts {
            // grant in order by miner, then users
            let matured_ustx = StacksChainState::process_matured_miner_rewards(
                clarity_tx,
                miner_reward,
                user_rewards,
                parent_reward,
            )
            .expect("FATAL: failed to process miner rewards");

            clarity_tx.increment_ustx_liquid_supply(matured_ustx);
        }

        // process unlocks
        let (new_unlocked_ustx, _) =
            StacksChainState::process_stx_unlocks(clarity_tx).expect("FATAL: failed to unlock STX");

        clarity_tx.increment_ustx_liquid_supply(new_unlocked_ustx);

        // mark microblock public key as used
        StacksChainState::insert_microblock_pubkey_hash(
            clarity_tx,
            self.header.total_work.work as u32,
            &self.header.microblock_pubkey_hash,
        )
        .expect("FATAL: failed to insert microblock pubkey hash");

        // done!  Calculate state root and tx merkle root
        let txid_vecs = self
            .txs
            .iter()
            .map(|tx| tx.txid().as_bytes().to_vec())
            .collect();

        let merkle_tree = MerkleTree::<Sha512Trunc256Sum>::new(&txid_vecs);
        let tx_merkle_root = merkle_tree.root();
        let state_root_hash = clarity_tx.get_root_hash();

        self.header.tx_merkle_root = tx_merkle_root;
        self.header.state_index_root = state_root_hash;

        let block = StacksBlock {
            header: self.header.clone(),
            txs: self.txs.clone(),
        };

        self.prev_microblock_header = StacksMicroblockHeader::first_unsigned(
            &block.block_hash(),
            &Sha512Trunc256Sum([0u8; 32]),
        );

        self.prev_microblock_header.prev_block = block.block_hash();
        self.anchored_done = true;

        test_debug!(
            "\n\nMiner {}: Mined anchored block {}, {} transactions, state root is {}\n",
            self.miner_id,
            block.block_hash(),
            block.txs.len(),
            state_root_hash
        );

        info!(
            "Miner: mined anchored block {} with {} txs, parent block {}, state root = {}",
            block.block_hash(),
            block.txs.len(),
            &self.header.parent_block,
            state_root_hash
        );

        block
    }

    /// Cut the next microblock.
    pub fn mine_next_microblock<'a>(&mut self) -> Result<StacksMicroblock, Error> {
        let txid_vecs = self
            .micro_txs
            .iter()
            .map(|tx| tx.txid().as_bytes().to_vec())
            .collect();

        let merkle_tree = MerkleTree::<Sha512Trunc256Sum>::new(&txid_vecs);
        let tx_merkle_root = merkle_tree.root();
        let mut next_microblock_header =
            if self.prev_microblock_header.tx_merkle_root == Sha512Trunc256Sum([0u8; 32]) {
                // .prev_block is the hash of the parent anchored block
                StacksMicroblockHeader::first_unsigned(
                    &self.prev_microblock_header.prev_block,
                    &tx_merkle_root,
                )
            } else {
                StacksMicroblockHeader::from_parent_unsigned(
                    &self.prev_microblock_header,
                    &tx_merkle_root,
                )
                .ok_or(Error::MicroblockStreamTooLongError)?
            };

        test_debug!("Sign with {}", self.miner_privkey.to_hex());

        next_microblock_header.sign(&self.miner_privkey).unwrap();
        next_microblock_header
            .verify(&self.header.microblock_pubkey_hash)
            .unwrap();

        self.prev_microblock_header = next_microblock_header.clone();

        let microblock = StacksMicroblock {
            header: next_microblock_header,
            txs: self.micro_txs.clone(),
        };

        self.micro_txs.clear();

        test_debug!(
            "\n\nMiner {}: Mined microblock block {} (seq={}): {} transaction(s)\n",
            self.miner_id,
            microblock.block_hash(),
            microblock.header.sequence,
            microblock.txs.len()
        );
        Ok(microblock)
    }

    fn load_parent_microblocks(
        &mut self,
        chainstate: &mut StacksChainState,
        parent_consensus_hash: &ConsensusHash,
        parent_header_hash: &BlockHeaderHash,
        parent_index_hash: &StacksBlockId,
    ) -> Result<Vec<StacksMicroblock>, Error> {
        if let Some(microblock_parent_hash) = self.parent_microblock_hash.as_ref() {
            // load up a microblock fork
            let microblocks = StacksChainState::load_microblock_stream_fork(
                &chainstate.db(),
                &parent_consensus_hash,
                &parent_header_hash,
                &microblock_parent_hash,
            )?
            .ok_or(Error::NoSuchBlockError)?;

            Ok(microblocks)
        } else {
            // apply all known parent microblocks before beginning our tenure
            let (parent_microblocks, _) =
                match StacksChainState::load_descendant_staging_microblock_stream_with_poison(
                    &chainstate.db(),
                    &parent_index_hash,
                    0,
                    u16::MAX,
                )? {
                    Some(x) => x,
                    None => (vec![], None),
                };
            Ok(parent_microblocks)
        }
    }

    /// Begin mining an epoch's transactions.
    /// NOTE: even though we don't yet know the block hash, the Clarity VM ensures that a
    /// transaction can't query information about the _current_ block (i.e. information that is not
    /// yet known).
    pub fn epoch_begin<'a>(
        &mut self,
        chainstate: &'a mut StacksChainState,
        burn_dbconn: &'a SortitionDBConn,
    ) -> Result<ClarityTx<'a>, Error> {
        let mainnet = chainstate.config().mainnet;

        // find matured miner rewards, so we can grant them within the Clarity DB tx.
        let (latest_matured_miners, matured_miner_parent) = {
            let mut tx = chainstate.index_tx_begin()?;
            let latest_miners =
                StacksChainState::get_scheduled_block_rewards(&mut tx, &self.chain_tip)?;
            let parent_miner =
                StacksChainState::get_parent_matured_miner(&mut tx, mainnet, &latest_miners)?;
            (latest_miners, parent_miner)
        };

        // there's no way the miner can learn either the burn block hash or the stacks block hash,
        // so use a sentinel hash value for each that will never occur in practice.
        let new_consensus_hash = MINER_BLOCK_CONSENSUS_HASH.clone();
        let new_block_hash = MINER_BLOCK_HEADER_HASH.clone();

        debug!(
            "Miner epoch begin";
            "miner" => %self.miner_id,
            "chain_tip" => %format!("{}/{}", self.chain_tip.consensus_hash,
                                    self.header.parent_block)
        );

        if let Some((ref _miner_payout, ref _user_payouts, ref _parent_reward)) = self.miner_payouts
        {
            test_debug!(
                "Miner payout to process: {:?}; user payouts: {:?}; parent payout: {:?}",
                _miner_payout,
                _user_payouts,
                _parent_reward
            );
        }

        let parent_consensus_hash = self.chain_tip.consensus_hash.clone();
        let parent_header_hash = self.header.parent_block.clone();
        let parent_index_hash =
            StacksBlockHeader::make_index_block_hash(&parent_consensus_hash, &parent_header_hash);

        let parent_microblocks = match self.load_parent_microblocks(
            chainstate,
            &parent_consensus_hash,
            &parent_header_hash,
            &parent_index_hash,
        ) {
            Ok(x) => x,
            Err(e) => {
                warn!("Miner failed to load parent microblock, mining without parent microblock tail";
                      "parent_block_hash" => %parent_header_hash,
                      "parent_index_hash" => %parent_header_hash,
                      "parent_consensus_hash" => %parent_header_hash,
                      "parent_microblock_hash" => match self.parent_microblock_hash.as_ref() {
                          Some(x) => format!("Some({})", x.to_string()),
                          None => "None".to_string(),
                      },
                      "error" => ?e);
                vec![]
            }
        };

        debug!(
            "Descendant of {}/{} confirms {} microblock(s)",
            &parent_consensus_hash,
            &parent_header_hash,
            parent_microblocks.len()
        );

        let burn_tip = SortitionDB::get_canonical_chain_tip_bhh(burn_dbconn.conn())?;
        let stacking_burn_ops = SortitionDB::get_stack_stx_ops(burn_dbconn.conn(), &burn_tip)?;
        let transfer_burn_ops = SortitionDB::get_transfer_stx_ops(burn_dbconn.conn(), &burn_tip)?;

        let mut tx = chainstate.block_begin(
            burn_dbconn,
            &parent_consensus_hash,
            &parent_header_hash,
            &new_consensus_hash,
            &new_block_hash,
        );

        let matured_miner_rewards_opt = StacksChainState::find_mature_miner_rewards(
            &mut tx,
            &self.chain_tip,
            latest_matured_miners,
            matured_miner_parent,
        )?;

        self.miner_payouts =
            matured_miner_rewards_opt.map(|(miner, users, parent, _)| (miner, users, parent));

        test_debug!(
            "Miner {}: Apply {} parent microblocks",
            self.miner_id,
            parent_microblocks.len()
        );

        if parent_microblocks.len() == 0 {
            self.set_parent_microblock(&EMPTY_MICROBLOCK_PARENT_HASH, 0);
        } else {
            match StacksChainState::process_microblocks_transactions(&mut tx, &parent_microblocks) {
                Ok((fees, ..)) => {
                    self.total_confirmed_streamed_fees += fees as u64;
                }
                Err((e, mblock_header_hash)) => {
                    let msg = format!(
                        "Invalid Stacks microblocks {},{} (offender {}): {:?}",
                        parent_consensus_hash, parent_header_hash, mblock_header_hash, &e
                    );
                    warn!("{}", &msg);

                    return Err(Error::InvalidStacksMicroblock(msg, mblock_header_hash));
                }
            };
            let num_mblocks = parent_microblocks.len();
            let last_mblock_hdr = parent_microblocks[num_mblocks - 1].header.clone();
            self.set_parent_microblock(&last_mblock_hdr.block_hash(), last_mblock_hdr.sequence);
        }

        test_debug!(
            "Miner {}: Finished applying {} parent microblocks\n",
            self.miner_id,
            parent_microblocks.len()
        );

        StacksChainState::process_stacking_ops(&mut tx, stacking_burn_ops);
        StacksChainState::process_transfer_ops(&mut tx, transfer_burn_ops);

        Ok(tx)
    }

    /// Finish up mining an epoch's transactions
    pub fn epoch_finish(self, tx: ClarityTx) -> ExecutionCost {
        let new_consensus_hash = MINER_BLOCK_CONSENSUS_HASH.clone();
        let new_block_hash = MINER_BLOCK_HEADER_HASH.clone();

        let index_block_hash =
            StacksBlockHeader::make_index_block_hash(&new_consensus_hash, &new_block_hash);

        // clear out the block trie we just created, so the block validator logic doesn't step all
        // over it.
        //        let moved_name = format!("{}.mined", index_block_hash);

        // write out the trie...
        let consumed = tx.commit_mined_block(&index_block_hash);

        test_debug!(
            "\n\nMiner {}: Finished mining child of {}/{}. Trie is in mined_blocks table.\n",
            self.miner_id,
            self.chain_tip.consensus_hash,
            self.chain_tip.anchored_header.block_hash()
        );

        consumed
    }

    /// Unconditionally build an anchored block from a list of transactions.
    /// Used when we are re-building a valid block after we exceed budget
    pub fn make_anchored_block_from_txs(
        mut builder: StacksBlockBuilder,
        chainstate_handle: &StacksChainState,
        burn_dbconn: &SortitionDBConn,
        mut txs: Vec<StacksTransaction>,
    ) -> Result<(StacksBlock, u64, ExecutionCost), Error> {
        debug!("Build anchored block from {} transactions", txs.len());
        let (mut chainstate, _) =
            chainstate_handle.reopen_limited(chainstate_handle.block_limit.clone())?; // used for processing a block up to the given limit
        let mut epoch_tx = builder.epoch_begin(&mut chainstate, burn_dbconn)?;
        for tx in txs.drain(..) {
            match builder.try_mine_tx(&mut epoch_tx, &tx) {
                Ok(_) => {
                    debug!("Included {}", &tx.txid());
                }
                Err(Error::BlockTooBigError) => {
                    // done mining -- our execution budget is exceeded.
                    // Make the block from the transactions we did manage to get
                    debug!("Block budget exceeded on tx {}", &tx.txid());
                }
                Err(Error::InvalidStacksTransaction(_emsg, true)) => {
                    // if we have an invalid transaction that was quietly ignored, don't warn here either
                    test_debug!(
                        "Failed to apply tx {}: InvalidStacksTransaction '{:?}'",
                        &tx.txid(),
                        &_emsg
                    );
                    continue;
                }
                Err(e) => {
                    warn!("Failed to apply tx {}: {:?}", &tx.txid(), &e);
                    continue;
                }
            }
        }
        let block = builder.mine_anchored_block(&mut epoch_tx);
        let size = builder.bytes_so_far;
        let cost = builder.epoch_finish(epoch_tx);
        Ok((block, size, cost))
    }

    /// Create a block builder for mining
    pub fn make_block_builder(
        mainnet: bool,
        stacks_parent_header: &StacksHeaderInfo,
        proof: VRFProof,
        total_burn: u64,
        pubkey_hash: Hash160,
    ) -> Result<StacksBlockBuilder, Error> {
        let builder = if stacks_parent_header.consensus_hash == FIRST_BURNCHAIN_CONSENSUS_HASH {
            let (first_block_hash_hex, first_block_height, first_block_ts) = if mainnet {
                (
                    BITCOIN_MAINNET_FIRST_BLOCK_HASH,
                    BITCOIN_MAINNET_FIRST_BLOCK_HEIGHT,
                    BITCOIN_MAINNET_FIRST_BLOCK_TIMESTAMP,
                )
            } else {
                (
                    BITCOIN_TESTNET_FIRST_BLOCK_HASH,
                    BITCOIN_TESTNET_FIRST_BLOCK_HEIGHT,
                    BITCOIN_TESTNET_FIRST_BLOCK_TIMESTAMP,
                )
            };
            let first_block_hash = BurnchainHeaderHash::from_hex(first_block_hash_hex).unwrap();
            StacksBlockBuilder::first_pubkey_hash(
                0,
                &FIRST_BURNCHAIN_CONSENSUS_HASH,
                &first_block_hash,
                first_block_height as u32,
                first_block_ts as u64,
                &proof,
                pubkey_hash,
            )
        } else {
            // building off an existing stacks block
            let new_work = StacksWorkScore {
                burn: total_burn,
                work: stacks_parent_header
                    .block_height
                    .checked_add(1)
                    .expect("FATAL: block height overflow"),
            };

            StacksBlockBuilder::from_parent_pubkey_hash(
                0,
                stacks_parent_header,
                &new_work,
                &proof,
                pubkey_hash,
            )
        };

        Ok(builder)
    }

    /// Create a block builder for regtest mining
    pub fn make_regtest_block_builder(
        stacks_parent_header: &StacksHeaderInfo,
        proof: VRFProof,
        total_burn: u64,
        pubkey_hash: Hash160,
    ) -> Result<StacksBlockBuilder, Error> {
        let builder = if stacks_parent_header.consensus_hash == FIRST_BURNCHAIN_CONSENSUS_HASH {
            let first_block_hash =
                BurnchainHeaderHash::from_hex(BITCOIN_REGTEST_FIRST_BLOCK_HASH).unwrap();
            StacksBlockBuilder::first_pubkey_hash(
                0,
                &FIRST_BURNCHAIN_CONSENSUS_HASH,
                &first_block_hash,
                BITCOIN_REGTEST_FIRST_BLOCK_HEIGHT as u32,
                BITCOIN_REGTEST_FIRST_BLOCK_TIMESTAMP as u64,
                &proof,
                pubkey_hash,
            )
        } else {
            // building off an existing stacks block
            let new_work = StacksWorkScore {
                burn: total_burn,
                work: stacks_parent_header
                    .block_height
                    .checked_add(1)
                    .expect("FATAL: block height overflow"),
            };

            StacksBlockBuilder::from_parent_pubkey_hash(
                0,
                stacks_parent_header,
                &new_work,
                &proof,
                pubkey_hash,
            )
        };
        Ok(builder)
    }

    /// Given access to the mempool, mine an anchored block with no more than the given execution cost.
    ///   returns the assembled block, and the consumed execution budget.
    pub fn build_anchored_block(
        chainstate_handle: &StacksChainState, // not directly used; used as a handle to open other chainstates
        burn_dbconn: &SortitionDBConn,
        mempool: &MemPoolDB,
        parent_stacks_header: &StacksHeaderInfo, // Stacks header we're building off of
        total_burn: u64, // the burn so far on the burnchain (i.e. from the last burnchain block)
        proof: VRFProof, // proof over the burnchain's last seed
        pubkey_hash: Hash160,
        coinbase_tx: &StacksTransaction,
        execution_budget: ExecutionCost,
    ) -> Result<(StacksBlock, ExecutionCost, u64), Error> {
        if let TransactionPayload::Coinbase(..) = coinbase_tx.payload {
        } else {
            return Err(Error::MemPoolError(
                "Not a coinbase transaction".to_string(),
            ));
        }

        let (tip_consensus_hash, tip_block_hash, tip_height) = (
            parent_stacks_header.consensus_hash.clone(),
            parent_stacks_header.anchored_header.block_hash(),
            parent_stacks_header.block_height,
        );

        debug!(
            "Build anchored block off of {}/{} height {}",
            &tip_consensus_hash, &tip_block_hash, tip_height
        );

        let (mut header_reader_chainstate, _) = chainstate_handle.reopen()?; // used for reading block headers during an epoch
        let (mut chainstate, _) = chainstate_handle.reopen_limited(execution_budget)?; // used for processing a block up to the given limit

        let mut builder = StacksBlockBuilder::make_block_builder(
            chainstate.mainnet,
            parent_stacks_header,
            proof,
            total_burn,
            pubkey_hash,
        )?;

        let mut epoch_tx = builder.epoch_begin(&mut chainstate, burn_dbconn)?;
        builder.try_mine_tx(&mut epoch_tx, coinbase_tx)?;

        let mut considered = HashSet::new(); // txids of all transactions we looked at
        let mut mined_origin_nonces: HashMap<StacksAddress, u64> = HashMap::new(); // map addrs of mined transaction origins to the nonces we used
        let mut mined_sponsor_nonces: HashMap<StacksAddress, u64> = HashMap::new(); // map addrs of mined transaction sponsors to the nonces we used

        let result = mempool.iterate_candidates(
            &tip_consensus_hash,
            &tip_block_hash,
            tip_height,
            &mut header_reader_chainstate,
            |available_txs| {
                for txinfo in available_txs.into_iter() {
                    // skip transactions early if we can
                    if considered.contains(&txinfo.tx.txid()) {
                        continue;
                    }
                    if let Some(nonce) = mined_origin_nonces.get(&txinfo.tx.origin_address()) {
                        if *nonce >= txinfo.tx.get_origin_nonce() {
                            continue;
                        }
                    }
                    if let Some(sponsor_addr) = txinfo.tx.sponsor_address() {
                        if let Some(nonce) = mined_sponsor_nonces.get(&sponsor_addr) {
                            if let Some(sponsor_nonce) = txinfo.tx.get_sponsor_nonce() {
                                if *nonce >= sponsor_nonce {
                                    continue;
                                }
                            }
                        }
                    }

                    considered.insert(txinfo.tx.txid());

                    match builder.try_mine_tx_with_len(
                        &mut epoch_tx,
                        &txinfo.tx,
                        txinfo.metadata.len,
                    ) {
                        Ok(_) => {}
                        Err(Error::BlockTooBigError) => {
                            // done mining -- our execution budget is exceeded.
                            // Make the block from the transactions we did manage to get
                            debug!("Block budget exceeded on tx {}", &txinfo.tx.txid());
                        }
                        Err(Error::InvalidStacksTransaction(_, true)) => {
                            // if we have an invalid transaction that was quietly ignored, don't warn here either
                            continue;
                        }
                        Err(e) => {
                            warn!("Failed to apply tx {}: {:?}", &txinfo.tx.txid(), &e);
                            continue;
                        }
                    }

                    mined_origin_nonces
                        .insert(txinfo.tx.origin_address(), txinfo.tx.get_origin_nonce());
                    if let (Some(sponsor_addr), Some(sponsor_nonce)) =
                        (txinfo.tx.sponsor_address(), txinfo.tx.get_sponsor_nonce())
                    {
                        mined_sponsor_nonces.insert(sponsor_addr, sponsor_nonce);
                    }
                }
                Ok(())
            },
        );

        match result {
            Ok(_) => {}
            Err(e) => {
                warn!("Failure building block: {}", e);
                epoch_tx.rollback_block();
                return Err(e);
            }
        }

        // the prior do_rebuild logic wasn't necessary
        // a transaction that caused a budget exception is rolled back in process_transaction

        // save the block so we can build microblocks off of it
        let block = builder.mine_anchored_block(&mut epoch_tx);
        let size = builder.bytes_so_far;
        let consumed = builder.epoch_finish(epoch_tx);
        Ok((block, consumed, size))
    }
}

#[cfg(test)]
pub mod test {
    use super::*;
    use std::fs;
    use std::io;
    use std::path::{Path, PathBuf};

    use address::*;
    use chainstate::burn::db::sortdb::*;
    use chainstate::burn::operations::{
        BlockstackOperationType, LeaderBlockCommitOp, LeaderKeyRegisterOp, UserBurnSupportOp,
    };
    use chainstate::burn::*;
    use chainstate::stacks::db::test::*;
    use chainstate::stacks::db::*;
    use chainstate::stacks::*;
    use std::collections::HashMap;
    use std::collections::HashSet;
    use std::collections::VecDeque;

    use burnchains::test::*;
    use burnchains::*;

    use util::vrf::VRFProof;

    use vm::types::*;

    use rand::seq::SliceRandom;
    use rand::thread_rng;
    use rand::Rng;

    use net::test::*;

    use util::sleep_ms;

    use std::cell::RefCell;

    pub const COINBASE: u128 = 500 * 1_000_000;

    pub fn coinbase_total_at(stacks_height: u64) -> u128 {
        if stacks_height > MINER_REWARD_MATURITY {
            COINBASE * ((stacks_height - MINER_REWARD_MATURITY) as u128)
        } else {
            0
        }
    }

    pub fn path_join(dir: &str, path: &str) -> String {
        // force path to be relative
        let tail = if !path.starts_with("/") {
            path.to_string()
        } else {
            String::from_utf8(path.as_bytes()[1..].to_vec()).unwrap()
        };

        let p = PathBuf::from(dir);
        let res = p.join(PathBuf::from(tail));
        res.to_str().unwrap().to_string()
    }

    // copy src to dest
    pub fn copy_dir(src_dir: &str, dest_dir: &str) -> Result<(), io::Error> {
        eprintln!("Copy directory {} to {}", src_dir, dest_dir);

        let mut dir_queue = VecDeque::new();
        dir_queue.push_back("/".to_string());

        while dir_queue.len() > 0 {
            let next_dir = dir_queue.pop_front().unwrap();
            let next_src_dir = path_join(&src_dir, &next_dir);
            let next_dest_dir = path_join(&dest_dir, &next_dir);

            eprintln!("mkdir {}", &next_dest_dir);
            fs::create_dir_all(&next_dest_dir)?;

            for dirent_res in fs::read_dir(&next_src_dir)? {
                let dirent = dirent_res?;
                let path = dirent.path();
                let md = fs::metadata(&path)?;
                if md.is_dir() {
                    let frontier = path_join(&next_dir, &dirent.file_name().to_str().unwrap());
                    eprintln!("push {}", &frontier);
                    dir_queue.push_back(frontier);
                } else {
                    let dest_path =
                        path_join(&next_dest_dir, &dirent.file_name().to_str().unwrap());
                    eprintln!("copy {} to {}", &path.to_str().unwrap(), &dest_path);
                    fs::copy(path, dest_path)?;
                }
            }
        }
        Ok(())
    }

    // one point per round
    pub struct TestMinerTracePoint {
        pub fork_snapshots: HashMap<usize, BlockSnapshot>, // map miner ID to snapshot
        pub stacks_blocks: HashMap<usize, StacksBlock>,    // map miner ID to stacks block
        pub microblocks: HashMap<usize, Vec<StacksMicroblock>>, // map miner ID to microblocks
        pub block_commits: HashMap<usize, LeaderBlockCommitOp>, // map miner ID to block commit
        pub miner_node_map: HashMap<usize, String>,        // map miner ID to the node it worked on
    }

    impl TestMinerTracePoint {
        pub fn new() -> TestMinerTracePoint {
            TestMinerTracePoint {
                fork_snapshots: HashMap::new(),
                stacks_blocks: HashMap::new(),
                microblocks: HashMap::new(),
                block_commits: HashMap::new(),
                miner_node_map: HashMap::new(),
            }
        }

        pub fn add(
            &mut self,
            miner_id: usize,
            node_name: String,
            fork_snapshot: BlockSnapshot,
            stacks_block: StacksBlock,
            microblocks: Vec<StacksMicroblock>,
            block_commit: LeaderBlockCommitOp,
        ) -> () {
            self.fork_snapshots.insert(miner_id, fork_snapshot);
            self.stacks_blocks.insert(miner_id, stacks_block);
            self.microblocks.insert(miner_id, microblocks);
            self.block_commits.insert(miner_id, block_commit);
            self.miner_node_map.insert(miner_id, node_name);
        }

        pub fn get_block_snapshot(&self, miner_id: usize) -> Option<BlockSnapshot> {
            self.fork_snapshots.get(&miner_id).cloned()
        }

        pub fn get_stacks_block(&self, miner_id: usize) -> Option<StacksBlock> {
            self.stacks_blocks.get(&miner_id).cloned()
        }

        pub fn get_microblocks(&self, miner_id: usize) -> Option<Vec<StacksMicroblock>> {
            self.microblocks.get(&miner_id).cloned()
        }

        pub fn get_block_commit(&self, miner_id: usize) -> Option<LeaderBlockCommitOp> {
            self.block_commits.get(&miner_id).cloned()
        }

        pub fn get_node_name(&self, miner_id: usize) -> Option<String> {
            self.miner_node_map.get(&miner_id).cloned()
        }

        pub fn get_miner_ids(&self) -> Vec<usize> {
            let mut miner_ids = HashSet::new();
            for miner_id in self.fork_snapshots.keys() {
                miner_ids.insert(*miner_id);
            }
            for miner_id in self.stacks_blocks.keys() {
                miner_ids.insert(*miner_id);
            }
            for miner_id in self.microblocks.keys() {
                miner_ids.insert(*miner_id);
            }
            for miner_id in self.block_commits.keys() {
                miner_ids.insert(*miner_id);
            }
            let mut ret = vec![];
            for miner_id in miner_ids.iter() {
                ret.push(*miner_id);
            }
            ret
        }
    }

    pub struct TestMinerTrace {
        pub points: Vec<TestMinerTracePoint>,
        pub burn_node: TestBurnchainNode,
        pub miners: Vec<TestMiner>,
    }

    impl TestMinerTrace {
        pub fn new(
            burn_node: TestBurnchainNode,
            miners: Vec<TestMiner>,
            points: Vec<TestMinerTracePoint>,
        ) -> TestMinerTrace {
            TestMinerTrace {
                points: points,
                burn_node: burn_node,
                miners: miners,
            }
        }

        /// how many blocks represented here?
        pub fn get_num_blocks(&self) -> usize {
            let mut num_blocks = 0;
            for p in self.points.iter() {
                for miner_id in p.stacks_blocks.keys() {
                    if p.stacks_blocks.get(miner_id).is_some() {
                        num_blocks += 1;
                    }
                }
            }
            num_blocks
        }

        /// how many sortitions represented here?
        pub fn get_num_sortitions(&self) -> usize {
            let mut num_sortitions = 0;
            for p in self.points.iter() {
                for miner_id in p.fork_snapshots.keys() {
                    if p.fork_snapshots.get(miner_id).is_some() {
                        num_sortitions += 1;
                    }
                }
            }
            num_sortitions
        }

        /// how many rounds did this trace go for?
        pub fn rounds(&self) -> usize {
            self.points.len()
        }

        /// what are the chainstate directories?
        pub fn get_test_names(&self) -> Vec<String> {
            let mut all_test_names = HashSet::new();
            for p in self.points.iter() {
                for miner_id in p.miner_node_map.keys() {
                    if let Some(ref test_name) = p.miner_node_map.get(miner_id) {
                        if !all_test_names.contains(test_name) {
                            all_test_names.insert(test_name.clone());
                        }
                    }
                }
            }
            let mut ret = vec![];
            for name in all_test_names.drain() {
                ret.push(name.to_owned());
            }
            ret
        }
    }

    pub struct TestStacksNode {
        pub chainstate: StacksChainState,
        pub prev_keys: Vec<LeaderKeyRegisterOp>, // _all_ keys generated
        pub key_ops: HashMap<VRFPublicKey, usize>, // map VRF public keys to their locations in the prev_keys array
        pub anchored_blocks: Vec<StacksBlock>,
        pub microblocks: Vec<Vec<StacksMicroblock>>,
        pub commit_ops: HashMap<BlockHeaderHash, usize>,
        pub test_name: String,
        forkable: bool,
    }

    impl TestStacksNode {
        pub fn new(
            mainnet: bool,
            chain_id: u32,
            test_name: &str,
            mut initial_balance_recipients: Vec<StacksAddress>,
        ) -> TestStacksNode {
            initial_balance_recipients.sort();
            let initial_balances = initial_balance_recipients
                .into_iter()
                .map(|addr| (addr, 10_000_000_000))
                .collect();
            let chainstate = instantiate_chainstate_with_balances(
                mainnet,
                chain_id,
                test_name,
                initial_balances,
            );
            TestStacksNode {
                chainstate: chainstate,
                prev_keys: vec![],
                key_ops: HashMap::new(),
                anchored_blocks: vec![],
                microblocks: vec![],
                commit_ops: HashMap::new(),
                test_name: test_name.to_string(),
                forkable: true,
            }
        }

        pub fn open(mainnet: bool, chain_id: u32, test_name: &str) -> TestStacksNode {
            let chainstate = open_chainstate(mainnet, chain_id, test_name);
            TestStacksNode {
                chainstate: chainstate,
                prev_keys: vec![],
                key_ops: HashMap::new(),
                anchored_blocks: vec![],
                microblocks: vec![],
                commit_ops: HashMap::new(),
                test_name: test_name.to_string(),
                forkable: true,
            }
        }

        pub fn from_chainstate(chainstate: StacksChainState) -> TestStacksNode {
            TestStacksNode {
                chainstate: chainstate,
                prev_keys: vec![],
                key_ops: HashMap::new(),
                anchored_blocks: vec![],
                microblocks: vec![],
                commit_ops: HashMap::new(),
                test_name: "".to_string(),
                forkable: false,
            }
        }

        // NOTE: can't do this if instantiated via from_chainstate()
        pub fn fork(&self, new_test_name: &str) -> TestStacksNode {
            if !self.forkable {
                panic!("Tried to fork an unforkable chainstate instance");
            }

            match fs::metadata(&chainstate_path(new_test_name)) {
                Ok(_) => {
                    fs::remove_dir_all(&chainstate_path(new_test_name)).unwrap();
                }
                Err(_) => {}
            }

            copy_dir(
                &chainstate_path(&self.test_name),
                &chainstate_path(new_test_name),
            )
            .unwrap();
            let chainstate = open_chainstate(
                self.chainstate.mainnet,
                self.chainstate.chain_id,
                new_test_name,
            );
            TestStacksNode {
                chainstate: chainstate,
                prev_keys: self.prev_keys.clone(),
                key_ops: self.key_ops.clone(),
                anchored_blocks: self.anchored_blocks.clone(),
                microblocks: self.microblocks.clone(),
                commit_ops: self.commit_ops.clone(),
                test_name: new_test_name.to_string(),
                forkable: true,
            }
        }

        pub fn next_burn_block(
            sortdb: &mut SortitionDB,
            fork: &mut TestBurnchainFork,
        ) -> TestBurnchainBlock {
            let burn_block = {
                let ic = sortdb.index_conn();
                fork.next_block(&ic)
            };
            burn_block
        }

        pub fn add_key_register(
            &mut self,
            block: &mut TestBurnchainBlock,
            miner: &mut TestMiner,
        ) -> LeaderKeyRegisterOp {
            let key_register_op = block.add_leader_key_register(miner);
            self.prev_keys.push(key_register_op.clone());
            self.key_ops
                .insert(key_register_op.public_key.clone(), self.prev_keys.len() - 1);
            key_register_op
        }

        pub fn add_key_register_op(&mut self, op: &LeaderKeyRegisterOp) -> () {
            self.prev_keys.push(op.clone());
            self.key_ops
                .insert(op.public_key.clone(), self.prev_keys.len() - 1);
        }

        pub fn add_block_commit(
            sortdb: &SortitionDB,
            burn_block: &mut TestBurnchainBlock,
            miner: &mut TestMiner,
            block_hash: &BlockHeaderHash,
            burn_amount: u64,
            key_op: &LeaderKeyRegisterOp,
            parent_block_snapshot: Option<&BlockSnapshot>,
        ) -> LeaderBlockCommitOp {
            let block_commit_op = {
                let ic = sortdb.index_conn();
                let parent_snapshot = burn_block.parent_snapshot.clone();
                burn_block.add_leader_block_commit(
                    &ic,
                    miner,
                    block_hash,
                    burn_amount,
                    key_op,
                    Some(&parent_snapshot),
                    parent_block_snapshot,
                )
            };
            block_commit_op
        }

        pub fn get_last_key(&self, miner: &TestMiner) -> LeaderKeyRegisterOp {
            let last_vrf_pubkey = miner.last_VRF_public_key().unwrap();
            let idx = *self.key_ops.get(&last_vrf_pubkey).unwrap();
            self.prev_keys[idx].clone()
        }

        pub fn get_last_anchored_block(&self, miner: &TestMiner) -> Option<StacksBlock> {
            match miner.last_block_commit() {
                None => None,
                Some(block_commit_op) => {
                    match self.commit_ops.get(&block_commit_op.block_header_hash) {
                        None => None,
                        Some(idx) => Some(self.anchored_blocks[*idx].clone()),
                    }
                }
            }
        }

        pub fn get_last_accepted_anchored_block(
            &self,
            sortdb: &SortitionDB,
            miner: &TestMiner,
        ) -> Option<StacksBlock> {
            for bc in miner.block_commits.iter().rev() {
                let consensus_hash = match SortitionDB::get_block_snapshot(
                    sortdb.conn(),
                    &SortitionId::stubbed(&bc.burn_header_hash),
                )
                .unwrap()
                {
                    Some(sn) => sn.consensus_hash,
                    None => {
                        continue;
                    }
                };

                if StacksChainState::has_stored_block(
                    &self.chainstate.db(),
                    &self.chainstate.blocks_path,
                    &consensus_hash,
                    &bc.block_header_hash,
                )
                .unwrap()
                    && !StacksChainState::is_block_orphaned(
                        &self.chainstate.db(),
                        &consensus_hash,
                        &bc.block_header_hash,
                    )
                    .unwrap()
                {
                    match self.commit_ops.get(&bc.block_header_hash) {
                        None => {
                            continue;
                        }
                        Some(idx) => {
                            return Some(self.anchored_blocks[*idx].clone());
                        }
                    }
                }
            }
            return None;
        }

        pub fn get_microblock_stream(
            &self,
            miner: &TestMiner,
            block_hash: &BlockHeaderHash,
        ) -> Option<Vec<StacksMicroblock>> {
            match self.commit_ops.get(block_hash) {
                None => None,
                Some(idx) => Some(self.microblocks[*idx].clone()),
            }
        }

        pub fn get_anchored_block(&self, block_hash: &BlockHeaderHash) -> Option<StacksBlock> {
            match self.commit_ops.get(block_hash) {
                None => None,
                Some(idx) => Some(self.anchored_blocks[*idx].clone()),
            }
        }

        pub fn get_last_winning_snapshot(
            ic: &SortitionDBConn,
            fork_tip: &BlockSnapshot,
            miner: &TestMiner,
        ) -> Option<BlockSnapshot> {
            for commit_op in miner.block_commits.iter().rev() {
                match SortitionDB::get_block_snapshot_for_winning_stacks_block(
                    ic,
                    &fork_tip.sortition_id,
                    &commit_op.block_header_hash,
                )
                .unwrap()
                {
                    Some(sn) => {
                        return Some(sn);
                    }
                    None => {}
                }
            }
            return None;
        }

        pub fn get_miner_balance<'a>(clarity_tx: &mut ClarityTx<'a>, addr: &StacksAddress) -> u128 {
            clarity_tx.with_clarity_db_readonly(|db| {
                db.get_account_stx_balance(&StandardPrincipalData::from(addr.clone()).into())
                    .amount_unlocked
            })
        }

        pub fn make_tenure_commitment(
            &mut self,
            sortdb: &SortitionDB,
            burn_block: &mut TestBurnchainBlock,
            miner: &mut TestMiner,
            stacks_block: &StacksBlock,
            microblocks: &Vec<StacksMicroblock>,
            burn_amount: u64,
            miner_key: &LeaderKeyRegisterOp,
            parent_block_snapshot_opt: Option<&BlockSnapshot>,
        ) -> LeaderBlockCommitOp {
            self.anchored_blocks.push(stacks_block.clone());
            self.microblocks.push(microblocks.clone());

            test_debug!(
                "Miner {}: Commit to stacks block {} (work {},{})",
                miner.id,
                stacks_block.block_hash(),
                stacks_block.header.total_work.burn,
                stacks_block.header.total_work.work
            );

            // send block commit for this block
            let block_commit_op = TestStacksNode::add_block_commit(
                sortdb,
                burn_block,
                miner,
                &stacks_block.block_hash(),
                burn_amount,
                miner_key,
                parent_block_snapshot_opt,
            );

            test_debug!(
                "Miner {}: Block commit transaction builds on {},{} (parent snapshot is {:?})",
                miner.id,
                block_commit_op.parent_block_ptr,
                block_commit_op.parent_vtxindex,
                &parent_block_snapshot_opt
            );
            self.commit_ops.insert(
                block_commit_op.block_header_hash.clone(),
                self.anchored_blocks.len() - 1,
            );
            block_commit_op
        }

        pub fn mine_stacks_block<F>(
            &mut self,
            sortdb: &SortitionDB,
            miner: &mut TestMiner,
            burn_block: &mut TestBurnchainBlock,
            miner_key: &LeaderKeyRegisterOp,
            parent_stacks_block: Option<&StacksBlock>,
            burn_amount: u64,
            block_assembler: F,
        ) -> (StacksBlock, Vec<StacksMicroblock>, LeaderBlockCommitOp)
        where
            F: FnOnce(
                StacksBlockBuilder,
                &mut TestMiner,
                &SortitionDB,
            ) -> (StacksBlock, Vec<StacksMicroblock>),
        {
            let proof = miner
                .make_proof(
                    &miner_key.public_key,
                    &burn_block.parent_snapshot.sortition_hash,
                )
                .expect(&format!(
                    "FATAL: no private key for {}",
                    miner_key.public_key.to_hex()
                ));

            let (builder, parent_block_snapshot_opt) = match parent_stacks_block {
                None => {
                    // first stacks block
                    let builder = StacksBlockBuilder::first(
                        miner.id,
                        &burn_block.parent_snapshot.consensus_hash,
                        &burn_block.parent_snapshot.burn_header_hash,
                        burn_block.parent_snapshot.block_height as u32,
                        burn_block.parent_snapshot.burn_header_timestamp,
                        &proof,
                        &miner.next_microblock_privkey(),
                    );
                    (builder, None)
                }
                Some(parent_stacks_block) => {
                    // building off an existing stacks block
                    let parent_stacks_block_snapshot = {
                        let ic = sortdb.index_conn();
                        let parent_stacks_block_snapshot =
                            SortitionDB::get_block_snapshot_for_winning_stacks_block(
                                &ic,
                                &burn_block.parent_snapshot.sortition_id,
                                &parent_stacks_block.block_hash(),
                            )
                            .unwrap()
                            .unwrap();
                        let burned_last =
                            SortitionDB::get_block_burn_amount(&ic, &burn_block.parent_snapshot)
                                .unwrap();
                        parent_stacks_block_snapshot
                    };

                    let parent_chain_tip = StacksChainState::get_anchored_block_header_info(
                        self.chainstate.db(),
                        &parent_stacks_block_snapshot.consensus_hash,
                        &parent_stacks_block.header.block_hash(),
                    )
                    .unwrap()
                    .unwrap();

                    let new_work = StacksWorkScore {
                        burn: parent_stacks_block_snapshot.total_burn,
                        work: parent_stacks_block
                            .header
                            .total_work
                            .work
                            .checked_add(1)
                            .expect("FATAL: stacks block height overflow"),
                    };

                    test_debug!(
                        "Work in {} {}: {},{}",
                        burn_block.block_height,
                        burn_block.parent_snapshot.burn_header_hash,
                        new_work.burn,
                        new_work.work
                    );
                    let builder = StacksBlockBuilder::from_parent(
                        miner.id,
                        &parent_chain_tip,
                        &new_work,
                        &proof,
                        &miner.next_microblock_privkey(),
                    );
                    (builder, Some(parent_stacks_block_snapshot))
                }
            };

            test_debug!(
                "Miner {}: Assemble stacks block from {}",
                miner.id,
                miner.origin_address().unwrap().to_string()
            );

            let (stacks_block, microblocks) = block_assembler(builder, miner, sortdb);
            let block_commit_op = self.make_tenure_commitment(
                sortdb,
                burn_block,
                miner,
                &stacks_block,
                &microblocks,
                burn_amount,
                miner_key,
                parent_block_snapshot_opt.as_ref(),
            );

            (stacks_block, microblocks, block_commit_op)
        }
    }

    /// Return Some(bool) to indicate whether or not the anchored block was accepted into the queue.
    /// Return None if the block was not submitted at all.
    fn preprocess_stacks_block_data(
        node: &mut TestStacksNode,
        burn_node: &mut TestBurnchainNode,
        fork_snapshot: &BlockSnapshot,
        stacks_block: &StacksBlock,
        stacks_microblocks: &Vec<StacksMicroblock>,
        block_commit_op: &LeaderBlockCommitOp,
    ) -> Option<bool> {
        let block_hash = stacks_block.block_hash();

        let ic = burn_node.sortdb.index_conn();
        let ch_opt = SortitionDB::get_block_commit_parent(
            &ic,
            block_commit_op.parent_block_ptr.into(),
            block_commit_op.parent_vtxindex.into(),
            &fork_snapshot.sortition_id,
        )
        .unwrap();
        let parent_block_consensus_hash = match ch_opt {
            Some(parent_commit) => {
                let db_handle = SortitionHandleConn::open_reader(
                    &ic,
                    &SortitionId::stubbed(&block_commit_op.burn_header_hash),
                )
                .unwrap();
                let sn = db_handle
                    .get_block_snapshot(&parent_commit.burn_header_hash)
                    .unwrap()
                    .unwrap();
                sn.consensus_hash
            }
            None => {
                // only allowed if this is the first-ever block in the stacks fork
                assert_eq!(block_commit_op.parent_block_ptr, 0);
                assert_eq!(block_commit_op.parent_vtxindex, 0);
                assert!(stacks_block.header.is_first_mined());

                FIRST_BURNCHAIN_CONSENSUS_HASH.clone()
            }
        };

        let commit_snapshot = match SortitionDB::get_block_snapshot_for_winning_stacks_block(
            &ic,
            &fork_snapshot.sortition_id,
            &block_hash,
        )
        .unwrap()
        {
            Some(sn) => sn,
            None => {
                test_debug!("Block commit did not win sorition: {:?}", block_commit_op);
                return None;
            }
        };

        // "discover" this stacks block
        test_debug!(
            "\n\nPreprocess Stacks block {}/{} ({})",
            &commit_snapshot.consensus_hash,
            &block_hash,
            StacksBlockHeader::make_index_block_hash(&commit_snapshot.consensus_hash, &block_hash)
        );
        let block_res = node
            .chainstate
            .preprocess_anchored_block(
                &ic,
                &commit_snapshot.consensus_hash,
                &stacks_block,
                &parent_block_consensus_hash,
                5,
            )
            .unwrap();

        // "discover" this stacks microblock stream
        for mblock in stacks_microblocks.iter() {
            test_debug!(
                "Preprocess Stacks microblock {}-{} (seq {})",
                &block_hash,
                mblock.block_hash(),
                mblock.header.sequence
            );
            match node.chainstate.preprocess_streamed_microblock(
                &commit_snapshot.consensus_hash,
                &stacks_block.block_hash(),
                mblock,
            ) {
                Ok(_) => {}
                Err(_) => {
                    return Some(false);
                }
            }
        }

        Some(block_res)
    }

    /// Verify that the stacks block's state root matches the state root in the chain state
    fn check_block_state_index_root(
        chainstate: &mut StacksChainState,
        consensus_hash: &ConsensusHash,
        stacks_header: &StacksBlockHeader,
    ) -> bool {
        let index_block_hash =
            StacksBlockHeader::make_index_block_hash(consensus_hash, &stacks_header.block_hash());
        let mut state_root_index =
            StacksChainState::open_index(&chainstate.clarity_state_index_path).unwrap();
        let state_root = state_root_index
            .borrow_storage_backend()
            .read_block_root_hash(&index_block_hash)
            .unwrap();
        state_root == stacks_header.state_index_root
    }

    /// Verify that the miner got the expected block reward
    fn check_mining_reward<'a>(
        clarity_tx: &mut ClarityTx<'a>,
        miner: &mut TestMiner,
        block_height: u64,
        prev_block_rewards: &Vec<Vec<MinerPaymentSchedule>>,
    ) -> bool {
        let mut block_rewards = HashMap::new();
        let mut stream_rewards = HashMap::new();
        let mut heights = HashMap::new();
        let mut confirmed = HashSet::new();
        for (i, reward_list) in prev_block_rewards.iter().enumerate() {
            for reward in reward_list.iter() {
                let ibh = StacksBlockHeader::make_index_block_hash(
                    &reward.consensus_hash,
                    &reward.block_hash,
                );
                if reward.coinbase > 0 {
                    block_rewards.insert(ibh.clone(), reward.clone());
                }
                if reward.tx_fees_streamed > 0 {
                    stream_rewards.insert(ibh.clone(), reward.clone());
                }
                heights.insert(ibh.clone(), i);
                confirmed.insert((
                    StacksBlockHeader::make_index_block_hash(
                        &reward.parent_consensus_hash,
                        &reward.parent_block_hash,
                    ),
                    i,
                ));
            }
        }

        // what was the miner's total spend?
        let miner_nonce = clarity_tx.with_clarity_db_readonly(|db| {
            db.get_account_nonce(
                &StandardPrincipalData::from(miner.origin_address().unwrap()).into(),
            )
        });

        let mut spent_total = 0;
        for (nonce, spent) in miner.spent_at_nonce.iter() {
            if *nonce < miner_nonce {
                spent_total += *spent;
            }
        }

        let mut total: u128 = 10_000_000_000 - spent_total;
        test_debug!(
            "Miner {} has spent {} in total so far",
            &miner.origin_address().unwrap(),
            spent_total
        );

        if block_height >= MINER_REWARD_MATURITY {
            for (i, prev_block_reward) in prev_block_rewards.iter().enumerate() {
                if i as u64 > block_height - MINER_REWARD_MATURITY {
                    break;
                }
                let mut found = false;
                for recipient in prev_block_reward {
                    if recipient.address == miner.origin_address().unwrap() {
                        let reward: u128 = recipient.coinbase
                            + recipient.tx_fees_anchored
                            + (3 * recipient.tx_fees_streamed / 5);

                        test_debug!(
                            "Miner {} received a reward {} = {} + {} + {} at block {}",
                            &recipient.address.to_string(),
                            reward,
                            recipient.coinbase,
                            recipient.tx_fees_anchored,
                            (3 * recipient.tx_fees_streamed / 5),
                            i
                        );
                        total += reward;
                        found = true;
                    }
                }
                if !found {
                    test_debug!(
                        "Miner {} received no reward at block {}",
                        miner.origin_address().unwrap(),
                        i
                    );
                }
            }

            for (parent_block, confirmed_block_height) in confirmed.into_iter() {
                if confirmed_block_height as u64 > block_height - MINER_REWARD_MATURITY {
                    continue;
                }
                if let Some(ref parent_reward) = stream_rewards.get(&parent_block) {
                    if parent_reward.address == miner.origin_address().unwrap() {
                        let parent_streamed = (2 * parent_reward.tx_fees_streamed) / 5;
                        let parent_ibh = StacksBlockHeader::make_index_block_hash(
                            &parent_reward.consensus_hash,
                            &parent_reward.block_hash,
                        );
                        test_debug!(
                            "Miner {} received a produced-stream reward {} from {} confirmed at {}",
                            miner.origin_address().unwrap().to_string(),
                            parent_streamed,
                            heights.get(&parent_ibh).unwrap(),
                            confirmed_block_height
                        );
                        total += parent_streamed;
                    }
                }
            }
        }

        let amount =
            TestStacksNode::get_miner_balance(clarity_tx, &miner.origin_address().unwrap());
        if amount == 0 {
            test_debug!(
                "Miner {} '{}' has no mature funds in this fork",
                miner.id,
                miner.origin_address().unwrap().to_string()
            );
            return total == 0;
        } else {
            if amount != total {
                test_debug!("Amount {} != {}", amount, total);
                return false;
            }
            return true;
        }
    }

    pub fn get_last_microblock_header(
        node: &TestStacksNode,
        miner: &TestMiner,
        parent_block_opt: Option<&StacksBlock>,
    ) -> Option<StacksMicroblockHeader> {
        let last_microblocks_opt = match parent_block_opt {
            Some(ref block) => node.get_microblock_stream(&miner, &block.block_hash()),
            None => None,
        };

        let last_microblock_header_opt = match last_microblocks_opt {
            Some(last_microblocks) => {
                if last_microblocks.len() == 0 {
                    None
                } else {
                    let l = last_microblocks.len() - 1;
                    Some(last_microblocks[l].header.clone())
                }
            }
            None => None,
        };

        last_microblock_header_opt
    }

    fn get_all_mining_rewards(
        chainstate: &mut StacksChainState,
        tip: &StacksHeaderInfo,
        block_height: u64,
    ) -> Vec<Vec<MinerPaymentSchedule>> {
        let mut ret = vec![];
        let mut tx = chainstate.index_tx_begin().unwrap();

        for i in 0..block_height {
            let block_rewards =
                StacksChainState::get_scheduled_block_rewards_in_fork_at_height(&mut tx, tip, i)
                    .unwrap();
            ret.push(block_rewards);
        }

        ret
    }

    /*
    // TODO: can't use this until we stop using get_simmed_block_height
    fn clarity_get_block_hash<'a>(clarity_tx: &mut ClarityTx<'a>, block_height: u64) -> Option<BlockHeaderHash> {
        let block_hash_value = clarity_tx.connection().clarity_eval_raw(&format!("(get-block-info? header-hash u{})", &block_height)).unwrap();

        match block_hash_value {
            Value::Buffer(block_hash_buff) => {
                assert_eq!(block_hash_buff.data.len(), 32);
                let mut buf = [0u8; 32];
                buf.copy_from_slice(&block_hash_buff.data[0..32]);
                Some(BlockHeaderHash(buf))
            },
            _ => {
                None
            }
        }
    }
    */

    /// Simplest end-to-end test: create 1 fork of N Stacks epochs, mined on 1 burn chain fork,
    /// all from the same miner.
    fn mine_stacks_blocks_1_fork_1_miner_1_burnchain<F, G>(
        test_name: &String,
        rounds: usize,
        mut block_builder: F,
        mut check_oracle: G,
    ) -> TestMinerTrace
    where
        F: FnMut(
            &mut ClarityTx,
            &mut StacksBlockBuilder,
            &mut TestMiner,
            usize,
            Option<&StacksMicroblockHeader>,
        ) -> (StacksBlock, Vec<StacksMicroblock>),
        G: FnMut(&StacksBlock, &Vec<StacksMicroblock>) -> bool,
    {
        let full_test_name = format!("{}-1_fork_1_miner_1_burnchain", test_name);
        let mut burn_node = TestBurnchainNode::new();
        let mut miner_factory = TestMinerFactory::new();
        let mut miner =
            miner_factory.next_miner(&burn_node.burnchain, 1, 1, AddressHashMode::SerializeP2PKH);

        let mut node = TestStacksNode::new(
            false,
            0x80000000,
            &full_test_name,
            vec![miner.origin_address().unwrap()],
        );

        let first_snapshot =
            SortitionDB::get_first_block_snapshot(burn_node.sortdb.conn()).unwrap();
        let mut fork = TestBurnchainFork::new(
            first_snapshot.block_height,
            &first_snapshot.burn_header_hash,
            &first_snapshot.index_root,
            0,
        );

        let mut first_burn_block =
            TestStacksNode::next_burn_block(&mut burn_node.sortdb, &mut fork);

        // first, register a VRF key
        node.add_key_register(&mut first_burn_block, &mut miner);

        test_debug!("Mine {} initial transactions", first_burn_block.txs.len());

        fork.append_block(first_burn_block);
        burn_node.mine_fork(&mut fork);

        let mut miner_trace = vec![];

        // next, build up some stacks blocks
        for i in 0..rounds {
            let mut burn_block = {
                let ic = burn_node.sortdb.index_conn();
                fork.next_block(&ic)
            };

            let last_key = node.get_last_key(&miner);
            let parent_block_opt = node.get_last_accepted_anchored_block(&burn_node.sortdb, &miner);
            let last_microblock_header =
                get_last_microblock_header(&node, &miner, parent_block_opt.as_ref());

            // next key
            node.add_key_register(&mut burn_block, &mut miner);

            let (stacks_block, microblocks, block_commit_op) = node.mine_stacks_block(
                &mut burn_node.sortdb,
                &mut miner,
                &mut burn_block,
                &last_key,
                parent_block_opt.as_ref(),
                1000,
                |mut builder, ref mut miner, ref sortdb| {
                    test_debug!("Produce anchored stacks block");

                    let mut miner_chainstate = open_chainstate(false, 0x80000000, &full_test_name);
                    let all_prev_mining_rewards = get_all_mining_rewards(
                        &mut miner_chainstate,
                        &builder.chain_tip,
                        builder.chain_tip.block_height,
                    );

                    let sort_iconn = sortdb.index_conn();
                    let mut epoch = builder
                        .epoch_begin(&mut miner_chainstate, &sort_iconn)
                        .unwrap();
                    let (stacks_block, microblocks) = block_builder(
                        &mut epoch,
                        &mut builder,
                        miner,
                        i,
                        last_microblock_header.as_ref(),
                    );

                    assert!(check_mining_reward(
                        &mut epoch,
                        miner,
                        builder.chain_tip.block_height,
                        &all_prev_mining_rewards
                    ));

                    builder.epoch_finish(epoch);
                    (stacks_block, microblocks)
                },
            );

            // process burn chain
            fork.append_block(burn_block);
            let fork_snapshot = burn_node.mine_fork(&mut fork);

            // "discover" the stacks block and its microblocks
            preprocess_stacks_block_data(
                &mut node,
                &mut burn_node,
                &fork_snapshot,
                &stacks_block,
                &microblocks,
                &block_commit_op,
            );

            // process all blocks
            test_debug!(
                "Process Stacks block {} and {} microblocks",
                &stacks_block.block_hash(),
                microblocks.len()
            );
            let tip_info_list = node
                .chainstate
                .process_blocks_at_tip(&mut burn_node.sortdb, 1)
                .unwrap();

            let expect_success = check_oracle(&stacks_block, &microblocks);
            if expect_success {
                // processed _this_ block
                assert_eq!(tip_info_list.len(), 1);
                let (chain_tip_opt, poison_opt) = tip_info_list[0].clone();

                assert!(chain_tip_opt.is_some());
                assert!(poison_opt.is_none());

                let chain_tip = chain_tip_opt.unwrap().header;

                assert_eq!(
                    chain_tip.anchored_header.block_hash(),
                    stacks_block.block_hash()
                );
                assert_eq!(chain_tip.consensus_hash, fork_snapshot.consensus_hash);

                // MARF trie exists for the block header's chain state, so we can make merkle proofs on it
                assert!(check_block_state_index_root(
                    &mut node.chainstate,
                    &fork_snapshot.consensus_hash,
                    &chain_tip.anchored_header
                ));
            }

            let mut next_miner_trace = TestMinerTracePoint::new();
            next_miner_trace.add(
                miner.id,
                full_test_name.clone(),
                fork_snapshot,
                stacks_block,
                microblocks,
                block_commit_op,
            );
            miner_trace.push(next_miner_trace);
        }

        TestMinerTrace::new(burn_node, vec![miner], miner_trace)
    }

    /// one miner begins a chain, and another miner joins it in the same fork at rounds/2.
    fn mine_stacks_blocks_1_fork_2_miners_1_burnchain<F>(
        test_name: &String,
        rounds: usize,
        mut miner_1_block_builder: F,
        mut miner_2_block_builder: F,
    ) -> TestMinerTrace
    where
        F: FnMut(
            &mut ClarityTx,
            &mut StacksBlockBuilder,
            &mut TestMiner,
            usize,
            Option<&StacksMicroblockHeader>,
        ) -> (StacksBlock, Vec<StacksMicroblock>),
    {
        let full_test_name = format!("{}-1_fork_2_miners_1_burnchain", test_name);
        let mut burn_node = TestBurnchainNode::new();
        let mut miner_factory = TestMinerFactory::new();
        let mut miner_1 =
            miner_factory.next_miner(&burn_node.burnchain, 1, 1, AddressHashMode::SerializeP2PKH);
        let mut miner_2 =
            miner_factory.next_miner(&burn_node.burnchain, 1, 1, AddressHashMode::SerializeP2PKH);

        let mut node = TestStacksNode::new(
            false,
            0x80000000,
            &full_test_name,
            vec![
                miner_1.origin_address().unwrap(),
                miner_2.origin_address().unwrap(),
            ],
        );

        let mut sortition_winners = vec![];

        let first_snapshot =
            SortitionDB::get_first_block_snapshot(burn_node.sortdb.conn()).unwrap();
        let mut fork = TestBurnchainFork::new(
            first_snapshot.block_height,
            &first_snapshot.burn_header_hash,
            &first_snapshot.index_root,
            0,
        );

        let mut first_burn_block =
            TestStacksNode::next_burn_block(&mut burn_node.sortdb, &mut fork);

        // first, register a VRF key
        node.add_key_register(&mut first_burn_block, &mut miner_1);

        test_debug!("Mine {} initial transactions", first_burn_block.txs.len());

        fork.append_block(first_burn_block);
        burn_node.mine_fork(&mut fork);

        let mut miner_trace = vec![];

        // next, build up some stacks blocks
        for i in 0..rounds / 2 {
            let mut burn_block = {
                let ic = burn_node.sortdb.index_conn();
                fork.next_block(&ic)
            };

            let last_key = node.get_last_key(&miner_1);
            let parent_block_opt = node.get_last_anchored_block(&miner_1);
            let last_microblock_header_opt =
                get_last_microblock_header(&node, &miner_1, parent_block_opt.as_ref());

            // send next key (key for block i+1)
            node.add_key_register(&mut burn_block, &mut miner_1);
            node.add_key_register(&mut burn_block, &mut miner_2);

            let (stacks_block, microblocks, block_commit_op) = node.mine_stacks_block(
                &mut burn_node.sortdb,
                &mut miner_1,
                &mut burn_block,
                &last_key,
                parent_block_opt.as_ref(),
                1000,
                |mut builder, ref mut miner, ref sortdb| {
                    test_debug!("Produce anchored stacks block");

                    let mut miner_chainstate = open_chainstate(false, 0x80000000, &full_test_name);
                    let all_prev_mining_rewards = get_all_mining_rewards(
                        &mut miner_chainstate,
                        &builder.chain_tip,
                        builder.chain_tip.block_height,
                    );

                    let sort_iconn = sortdb.index_conn();
                    let mut epoch = builder
                        .epoch_begin(&mut miner_chainstate, &sort_iconn)
                        .unwrap();
                    let (stacks_block, microblocks) = miner_1_block_builder(
                        &mut epoch,
                        &mut builder,
                        miner,
                        i,
                        last_microblock_header_opt.as_ref(),
                    );

                    assert!(check_mining_reward(
                        &mut epoch,
                        miner,
                        builder.chain_tip.block_height,
                        &all_prev_mining_rewards
                    ));

                    builder.epoch_finish(epoch);
                    (stacks_block, microblocks)
                },
            );

            // process burn chain
            fork.append_block(burn_block);
            let fork_snapshot = burn_node.mine_fork(&mut fork);

            // "discover" the stacks block and its microblocks
            preprocess_stacks_block_data(
                &mut node,
                &mut burn_node,
                &fork_snapshot,
                &stacks_block,
                &microblocks,
                &block_commit_op,
            );

            // process all blocks
            test_debug!(
                "Process Stacks block {} and {} microblocks",
                &stacks_block.block_hash(),
                microblocks.len()
            );
            let tip_info_list = node
                .chainstate
                .process_blocks_at_tip(&mut burn_node.sortdb, 1)
                .unwrap();

            // processed _this_ block
            assert_eq!(tip_info_list.len(), 1);
            let (chain_tip_opt, poison_opt) = tip_info_list[0].clone();

            assert!(chain_tip_opt.is_some());
            assert!(poison_opt.is_none());

            let chain_tip = chain_tip_opt.unwrap().header;

            assert_eq!(
                chain_tip.anchored_header.block_hash(),
                stacks_block.block_hash()
            );
            assert_eq!(chain_tip.consensus_hash, fork_snapshot.consensus_hash);

            // MARF trie exists for the block header's chain state, so we can make merkle proofs on it
            assert!(check_block_state_index_root(
                &mut node.chainstate,
                &fork_snapshot.consensus_hash,
                &chain_tip.anchored_header
            ));

            sortition_winners.push(miner_1.origin_address().unwrap());

            let mut next_miner_trace = TestMinerTracePoint::new();
            next_miner_trace.add(
                miner_1.id,
                full_test_name.clone(),
                fork_snapshot,
                stacks_block,
                microblocks,
                block_commit_op,
            );
            miner_trace.push(next_miner_trace);
        }

        // miner 2 begins mining
        for i in rounds / 2..rounds {
            let mut burn_block = {
                let ic = burn_node.sortdb.index_conn();
                fork.next_block(&ic)
            };

            let last_key_1 = node.get_last_key(&miner_1);
            let last_key_2 = node.get_last_key(&miner_2);

            let last_winning_snapshot = {
                let first_block_height = burn_node.sortdb.first_block_height;
                let ic = burn_node.sortdb.index_conn();
                let chain_tip = fork.get_tip(&ic);
                ic.as_handle(&chain_tip.sortition_id)
                    .get_last_snapshot_with_sortition(first_block_height + (i as u64) + 1)
                    .expect("FATAL: no prior snapshot with sortition")
            };

            let parent_block_opt = Some(
                node.get_anchored_block(&last_winning_snapshot.winning_stacks_block_hash)
                    .expect("FATAL: no prior block from last winning snapshot"),
            );

            let last_microblock_header_opt =
                match get_last_microblock_header(&node, &miner_1, parent_block_opt.as_ref()) {
                    Some(stream) => Some(stream),
                    None => get_last_microblock_header(&node, &miner_2, parent_block_opt.as_ref()),
                };

            // send next key (key for block i+1)
            node.add_key_register(&mut burn_block, &mut miner_1);
            node.add_key_register(&mut burn_block, &mut miner_2);

            let (stacks_block_1, microblocks_1, block_commit_op_1) = node.mine_stacks_block(
                &mut burn_node.sortdb,
                &mut miner_1,
                &mut burn_block,
                &last_key_1,
                parent_block_opt.as_ref(),
                1000,
                |mut builder, ref mut miner, ref sortdb| {
                    test_debug!(
                        "Produce anchored stacks block in stacks fork 1 via {}",
                        miner.origin_address().unwrap().to_string()
                    );

                    let mut miner_chainstate = open_chainstate(false, 0x80000000, &full_test_name);
                    let all_prev_mining_rewards = get_all_mining_rewards(
                        &mut miner_chainstate,
                        &builder.chain_tip,
                        builder.chain_tip.block_height,
                    );

                    let sort_iconn = sortdb.index_conn();
                    let mut epoch = builder
                        .epoch_begin(&mut miner_chainstate, &sort_iconn)
                        .unwrap();
                    let (stacks_block, microblocks) = miner_1_block_builder(
                        &mut epoch,
                        &mut builder,
                        miner,
                        i,
                        last_microblock_header_opt.as_ref(),
                    );

                    assert!(check_mining_reward(
                        &mut epoch,
                        miner,
                        builder.chain_tip.block_height,
                        &all_prev_mining_rewards
                    ));

                    builder.epoch_finish(epoch);
                    (stacks_block, microblocks)
                },
            );

            let (stacks_block_2, microblocks_2, block_commit_op_2) = node.mine_stacks_block(
                &mut burn_node.sortdb,
                &mut miner_2,
                &mut burn_block,
                &last_key_2,
                parent_block_opt.as_ref(),
                1000,
                |mut builder, ref mut miner, ref sortdb| {
                    test_debug!(
                        "Produce anchored stacks block in stacks fork 2 via {}",
                        miner.origin_address().unwrap().to_string()
                    );

                    let mut miner_chainstate = open_chainstate(false, 0x80000000, &full_test_name);
                    let all_prev_mining_rewards = get_all_mining_rewards(
                        &mut miner_chainstate,
                        &builder.chain_tip,
                        builder.chain_tip.block_height,
                    );

                    let sort_iconn = sortdb.index_conn();
                    let mut epoch = builder
                        .epoch_begin(&mut miner_chainstate, &sort_iconn)
                        .unwrap();
                    let (stacks_block, microblocks) = miner_2_block_builder(
                        &mut epoch,
                        &mut builder,
                        miner,
                        i,
                        last_microblock_header_opt.as_ref(),
                    );

                    assert!(check_mining_reward(
                        &mut epoch,
                        miner,
                        builder.chain_tip.block_height,
                        &all_prev_mining_rewards
                    ));

                    builder.epoch_finish(epoch);
                    (stacks_block, microblocks)
                },
            );

            // process burn chain
            fork.append_block(burn_block);
            let fork_snapshot = burn_node.mine_fork(&mut fork);

            // "discover" the stacks blocks
            let res_1 = preprocess_stacks_block_data(
                &mut node,
                &mut burn_node,
                &fork_snapshot,
                &stacks_block_1,
                &microblocks_1,
                &block_commit_op_1,
            );
            let res_2 = preprocess_stacks_block_data(
                &mut node,
                &mut burn_node,
                &fork_snapshot,
                &stacks_block_2,
                &microblocks_2,
                &block_commit_op_2,
            );

            // exactly one stacks block will have been queued up, since sortition picks only one.
            match (res_1, res_2) {
                (Some(res), None) => {}
                (None, Some(res)) => {}
                (_, _) => assert!(false),
            }

            // process all blocks
            test_debug!(
                "Process Stacks block {}",
                &fork_snapshot.winning_stacks_block_hash
            );
            let tip_info_list = node
                .chainstate
                .process_blocks_at_tip(&mut burn_node.sortdb, 2)
                .unwrap();

            // processed exactly one block, but got back two tip-infos
            assert_eq!(tip_info_list.len(), 1);
            let (chain_tip_opt, poison_opt) = tip_info_list[0].clone();

            assert!(chain_tip_opt.is_some());
            assert!(poison_opt.is_none());

            let chain_tip = chain_tip_opt.unwrap().header;

            // selected block is the sortition-winning block
            assert_eq!(
                chain_tip.anchored_header.block_hash(),
                fork_snapshot.winning_stacks_block_hash
            );
            assert_eq!(chain_tip.consensus_hash, fork_snapshot.consensus_hash);

            let mut next_miner_trace = TestMinerTracePoint::new();
            if fork_snapshot.winning_stacks_block_hash == stacks_block_1.block_hash() {
                test_debug!(
                    "\n\nMiner 1 ({}) won sortition\n",
                    miner_1.origin_address().unwrap().to_string()
                );

                // MARF trie exists for the block header's chain state, so we can make merkle proofs on it
                assert!(check_block_state_index_root(
                    &mut node.chainstate,
                    &fork_snapshot.consensus_hash,
                    &stacks_block_1.header
                ));
                sortition_winners.push(miner_1.origin_address().unwrap());

                next_miner_trace.add(
                    miner_1.id,
                    full_test_name.clone(),
                    fork_snapshot,
                    stacks_block_1,
                    microblocks_1,
                    block_commit_op_1,
                );
            } else {
                test_debug!(
                    "\n\nMiner 2 ({}) won sortition\n",
                    miner_2.origin_address().unwrap().to_string()
                );

                // MARF trie exists for the block header's chain state, so we can make merkle proofs on it
                assert!(check_block_state_index_root(
                    &mut node.chainstate,
                    &fork_snapshot.consensus_hash,
                    &stacks_block_2.header
                ));
                sortition_winners.push(miner_2.origin_address().unwrap());

                next_miner_trace.add(
                    miner_2.id,
                    full_test_name.clone(),
                    fork_snapshot,
                    stacks_block_2,
                    microblocks_2,
                    block_commit_op_2,
                );
            }

            miner_trace.push(next_miner_trace);
        }

        TestMinerTrace::new(burn_node, vec![miner_1, miner_2], miner_trace)
    }

    /// two miners begin working on the same stacks chain, and then the stacks chain forks
    /// (resulting in two chainstates).  The burnchain is unaffected.  One miner continues on one
    /// chainstate, and the other continues on the other chainstate.  Fork happens on rounds/2
    fn mine_stacks_blocks_2_forks_2_miners_1_burnchain<F>(
        test_name: &String,
        rounds: usize,
        miner_1_block_builder: F,
        miner_2_block_builder: F,
    ) -> TestMinerTrace
    where
        F: FnMut(
            &mut ClarityTx,
            &mut StacksBlockBuilder,
            &mut TestMiner,
            usize,
            Option<&StacksMicroblockHeader>,
        ) -> (StacksBlock, Vec<StacksMicroblock>),
    {
        mine_stacks_blocks_2_forks_at_height_2_miners_1_burnchain(
            test_name,
            rounds,
            rounds / 2,
            miner_1_block_builder,
            miner_2_block_builder,
        )
    }

    /// two miners begin working on the same stacks chain, and then the stacks chain forks
    /// (resulting in two chainstates).  The burnchain is unaffected.  One miner continues on one
    /// chainstate, and the other continues on the other chainstate.  Fork happens on fork_height
    fn mine_stacks_blocks_2_forks_at_height_2_miners_1_burnchain<F>(
        test_name: &String,
        rounds: usize,
        fork_height: usize,
        mut miner_1_block_builder: F,
        mut miner_2_block_builder: F,
    ) -> TestMinerTrace
    where
        F: FnMut(
            &mut ClarityTx,
            &mut StacksBlockBuilder,
            &mut TestMiner,
            usize,
            Option<&StacksMicroblockHeader>,
        ) -> (StacksBlock, Vec<StacksMicroblock>),
    {
        let full_test_name = format!("{}-2_forks_2_miners_1_burnchain", test_name);
        let mut burn_node = TestBurnchainNode::new();
        let mut miner_factory = TestMinerFactory::new();
        let mut miner_1 =
            miner_factory.next_miner(&burn_node.burnchain, 1, 1, AddressHashMode::SerializeP2PKH);
        let mut miner_2 =
            miner_factory.next_miner(&burn_node.burnchain, 1, 1, AddressHashMode::SerializeP2PKH);

        let mut node = TestStacksNode::new(
            false,
            0x80000000,
            &full_test_name,
            vec![
                miner_1.origin_address().unwrap(),
                miner_2.origin_address().unwrap(),
            ],
        );

        let mut sortition_winners = vec![];

        let first_snapshot =
            SortitionDB::get_first_block_snapshot(burn_node.sortdb.conn()).unwrap();
        let mut fork = TestBurnchainFork::new(
            first_snapshot.block_height,
            &first_snapshot.burn_header_hash,
            &first_snapshot.index_root,
            0,
        );

        let mut first_burn_block =
            TestStacksNode::next_burn_block(&mut burn_node.sortdb, &mut fork);

        // first, register a VRF key
        node.add_key_register(&mut first_burn_block, &mut miner_1);
        node.add_key_register(&mut first_burn_block, &mut miner_2);

        test_debug!("Mine {} initial transactions", first_burn_block.txs.len());

        fork.append_block(first_burn_block);
        burn_node.mine_fork(&mut fork);

        let mut miner_trace = vec![];

        // miner 1 and 2 cooperate to build a shared fork
        for i in 0..fork_height {
            let mut burn_block = {
                let ic = burn_node.sortdb.index_conn();
                fork.next_block(&ic)
            };

            let last_key_1 = node.get_last_key(&miner_1);
            let last_key_2 = node.get_last_key(&miner_2);

            let last_winning_snapshot = {
                let first_block_height = burn_node.sortdb.first_block_height;
                let ic = burn_node.sortdb.index_conn();
                let chain_tip = fork.get_tip(&ic);
                ic.as_handle(&chain_tip.sortition_id)
                    .get_last_snapshot_with_sortition(first_block_height + (i as u64) + 1)
                    .expect("FATAL: no prior snapshot with sortition")
            };

            let (parent_block_opt, last_microblock_header_opt) = if last_winning_snapshot
                .num_sortitions
                == 0
            {
                // this is the first block
                (None, None)
            } else {
                // this is a subsequent block
                let parent_block_opt = Some(
                    node.get_anchored_block(&last_winning_snapshot.winning_stacks_block_hash)
                        .expect("FATAL: no prior block from last winning snapshot"),
                );
                let last_microblock_header_opt =
                    match get_last_microblock_header(&node, &miner_1, parent_block_opt.as_ref()) {
                        Some(stream) => Some(stream),
                        None => {
                            get_last_microblock_header(&node, &miner_2, parent_block_opt.as_ref())
                        }
                    };
                (parent_block_opt, last_microblock_header_opt)
            };

            // send next key (key for block i+1)
            node.add_key_register(&mut burn_block, &mut miner_1);
            node.add_key_register(&mut burn_block, &mut miner_2);

            let (stacks_block_1, microblocks_1, block_commit_op_1) = node.mine_stacks_block(
                &mut burn_node.sortdb,
                &mut miner_1,
                &mut burn_block,
                &last_key_1,
                parent_block_opt.as_ref(),
                1000,
                |mut builder, ref mut miner, ref sortdb| {
                    test_debug!(
                        "Produce anchored stacks block in stacks fork 1 via {}",
                        miner.origin_address().unwrap().to_string()
                    );

                    let mut miner_chainstate = open_chainstate(false, 0x80000000, &full_test_name);
                    let all_prev_mining_rewards = get_all_mining_rewards(
                        &mut miner_chainstate,
                        &builder.chain_tip,
                        builder.chain_tip.block_height,
                    );

                    let sort_iconn = sortdb.index_conn();
                    let mut epoch = builder
                        .epoch_begin(&mut miner_chainstate, &sort_iconn)
                        .unwrap();
                    let (stacks_block, microblocks) = miner_1_block_builder(
                        &mut epoch,
                        &mut builder,
                        miner,
                        i,
                        last_microblock_header_opt.as_ref(),
                    );

                    assert!(check_mining_reward(
                        &mut epoch,
                        miner,
                        builder.chain_tip.block_height,
                        &all_prev_mining_rewards
                    ));

                    builder.epoch_finish(epoch);
                    (stacks_block, microblocks)
                },
            );

            let (stacks_block_2, microblocks_2, block_commit_op_2) = node.mine_stacks_block(
                &mut burn_node.sortdb,
                &mut miner_2,
                &mut burn_block,
                &last_key_2,
                parent_block_opt.as_ref(),
                1000,
                |mut builder, ref mut miner, ref sortdb| {
                    test_debug!(
                        "Produce anchored stacks block in stacks fork 2 via {}",
                        miner.origin_address().unwrap().to_string()
                    );

                    let mut miner_chainstate = open_chainstate(false, 0x80000000, &full_test_name);
                    let all_prev_mining_rewards = get_all_mining_rewards(
                        &mut miner_chainstate,
                        &builder.chain_tip,
                        builder.chain_tip.block_height,
                    );

                    let sort_iconn = sortdb.index_conn();
                    let mut epoch = builder
                        .epoch_begin(&mut miner_chainstate, &sort_iconn)
                        .unwrap();
                    let (stacks_block, microblocks) = miner_2_block_builder(
                        &mut epoch,
                        &mut builder,
                        miner,
                        i,
                        last_microblock_header_opt.as_ref(),
                    );

                    assert!(check_mining_reward(
                        &mut epoch,
                        miner,
                        builder.chain_tip.block_height,
                        &all_prev_mining_rewards
                    ));

                    builder.epoch_finish(epoch);
                    (stacks_block, microblocks)
                },
            );

            // process burn chain
            fork.append_block(burn_block);
            let fork_snapshot = burn_node.mine_fork(&mut fork);

            // "discover" the stacks block and its microblocks
            preprocess_stacks_block_data(
                &mut node,
                &mut burn_node,
                &fork_snapshot,
                &stacks_block_1,
                &microblocks_1,
                &block_commit_op_1,
            );
            preprocess_stacks_block_data(
                &mut node,
                &mut burn_node,
                &fork_snapshot,
                &stacks_block_2,
                &microblocks_2,
                &block_commit_op_2,
            );

            // process all blocks
            test_debug!(
                "Process Stacks block {} and {} microblocks",
                &stacks_block_1.block_hash(),
                microblocks_1.len()
            );
            test_debug!(
                "Process Stacks block {} and {} microblocks",
                &stacks_block_2.block_hash(),
                microblocks_2.len()
            );
            let tip_info_list = node
                .chainstate
                .process_blocks_at_tip(&mut burn_node.sortdb, 2)
                .unwrap();

            // processed _one_ block
            assert_eq!(tip_info_list.len(), 1);
            let (chain_tip_opt, poison_opt) = tip_info_list[0].clone();

            assert!(chain_tip_opt.is_some());
            assert!(poison_opt.is_none());

            let chain_tip = chain_tip_opt.unwrap().header;

            let mut next_miner_trace = TestMinerTracePoint::new();
            if fork_snapshot.winning_stacks_block_hash == stacks_block_1.block_hash() {
                test_debug!(
                    "\n\nMiner 1 ({}) won sortition\n",
                    miner_1.origin_address().unwrap().to_string()
                );

                // MARF trie exists for the block header's chain state, so we can make merkle proofs on it
                assert!(check_block_state_index_root(
                    &mut node.chainstate,
                    &fork_snapshot.consensus_hash,
                    &stacks_block_1.header
                ));
                sortition_winners.push(miner_1.origin_address().unwrap());
            } else {
                test_debug!(
                    "\n\nMiner 2 ({}) won sortition\n",
                    miner_2.origin_address().unwrap().to_string()
                );

                // MARF trie exists for the block header's chain state, so we can make merkle proofs on it
                assert!(check_block_state_index_root(
                    &mut node.chainstate,
                    &fork_snapshot.consensus_hash,
                    &stacks_block_2.header
                ));
                sortition_winners.push(miner_2.origin_address().unwrap());
            }

            // add both blocks to the miner trace, because in this test runner, there will be _two_
            // nodes that process _all_ blocks
            next_miner_trace.add(
                miner_1.id,
                full_test_name.clone(),
                fork_snapshot.clone(),
                stacks_block_1.clone(),
                microblocks_1.clone(),
                block_commit_op_1.clone(),
            );
            next_miner_trace.add(
                miner_2.id,
                full_test_name.clone(),
                fork_snapshot.clone(),
                stacks_block_2.clone(),
                microblocks_2.clone(),
                block_commit_op_2.clone(),
            );
            miner_trace.push(next_miner_trace);
        }

        test_debug!("\n\nMiner 1 and Miner 2 now separate\n\n");

        let mut sortition_winners_1 = sortition_winners.clone();
        let mut sortition_winners_2 = sortition_winners.clone();
        let snapshot_at_fork = {
            let ic = burn_node.sortdb.index_conn();
            let tip = fork.get_tip(&ic);
            tip
        };

        assert_eq!(snapshot_at_fork.num_sortitions, fork_height as u64);

        // give miner 2 its own chain state directory
        let full_test_name_2 = format!("{}.2", &full_test_name);
        let mut node_2 = node.fork(&full_test_name_2);

        // miner 1 begins working on its own fork.
        // miner 2 begins working on its own fork.
        for i in fork_height..rounds {
            let mut burn_block = {
                let ic = burn_node.sortdb.index_conn();
                fork.next_block(&ic)
            };

            let last_key_1 = node.get_last_key(&miner_1);
            let last_key_2 = node_2.get_last_key(&miner_2);

            let mut last_winning_snapshot_1 = {
                let ic = burn_node.sortdb.index_conn();
                let tip = fork.get_tip(&ic);
                match TestStacksNode::get_last_winning_snapshot(&ic, &tip, &miner_1) {
                    Some(sn) => sn,
                    None => SortitionDB::get_first_block_snapshot(&ic).unwrap(),
                }
            };

            let mut last_winning_snapshot_2 = {
                let ic = burn_node.sortdb.index_conn();
                let tip = fork.get_tip(&ic);
                match TestStacksNode::get_last_winning_snapshot(&ic, &tip, &miner_2) {
                    Some(sn) => sn,
                    None => SortitionDB::get_first_block_snapshot(&ic).unwrap(),
                }
            };

            // build off of the point where the fork occurred, regardless of who won that sortition
            if last_winning_snapshot_1.num_sortitions < snapshot_at_fork.num_sortitions {
                last_winning_snapshot_1 = snapshot_at_fork.clone();
            }
            if last_winning_snapshot_2.num_sortitions < snapshot_at_fork.num_sortitions {
                last_winning_snapshot_2 = snapshot_at_fork.clone();
            }

            let parent_block_opt_1 =
                node.get_anchored_block(&last_winning_snapshot_1.winning_stacks_block_hash);
            let parent_block_opt_2 =
                node_2.get_anchored_block(&last_winning_snapshot_2.winning_stacks_block_hash);

            let last_microblock_header_opt_1 =
                get_last_microblock_header(&node, &miner_1, parent_block_opt_1.as_ref());
            let last_microblock_header_opt_2 =
                get_last_microblock_header(&node_2, &miner_2, parent_block_opt_2.as_ref());

            // send next key (key for block i+1)
            node.add_key_register(&mut burn_block, &mut miner_1);
            node_2.add_key_register(&mut burn_block, &mut miner_2);

            let (stacks_block_1, microblocks_1, block_commit_op_1) = node.mine_stacks_block(
                &mut burn_node.sortdb,
                &mut miner_1,
                &mut burn_block,
                &last_key_1,
                parent_block_opt_1.as_ref(),
                1000,
                |mut builder, ref mut miner, ref sortdb| {
                    test_debug!(
                        "Miner {}: Produce anchored stacks block in stacks fork 1 via {}",
                        miner.id,
                        miner.origin_address().unwrap().to_string()
                    );

                    let mut miner_chainstate = open_chainstate(false, 0x80000000, &full_test_name);
                    let all_prev_mining_rewards = get_all_mining_rewards(
                        &mut miner_chainstate,
                        &builder.chain_tip,
                        builder.chain_tip.block_height,
                    );

                    let sort_iconn = sortdb.index_conn();
                    let mut epoch = builder
                        .epoch_begin(&mut miner_chainstate, &sort_iconn)
                        .unwrap();
                    let (stacks_block, microblocks) = miner_1_block_builder(
                        &mut epoch,
                        &mut builder,
                        miner,
                        i,
                        last_microblock_header_opt_1.as_ref(),
                    );

                    assert!(check_mining_reward(
                        &mut epoch,
                        miner,
                        builder.chain_tip.block_height,
                        &all_prev_mining_rewards
                    ));

                    builder.epoch_finish(epoch);
                    (stacks_block, microblocks)
                },
            );

            let (stacks_block_2, microblocks_2, block_commit_op_2) = node_2.mine_stacks_block(
                &mut burn_node.sortdb,
                &mut miner_2,
                &mut burn_block,
                &last_key_2,
                parent_block_opt_2.as_ref(),
                1000,
                |mut builder, ref mut miner, ref sortdb| {
                    test_debug!(
                        "Miner {}: Produce anchored stacks block in stacks fork 2 via {}",
                        miner.id,
                        miner.origin_address().unwrap().to_string()
                    );

                    let mut miner_chainstate =
                        open_chainstate(false, 0x80000000, &full_test_name_2);
                    let all_prev_mining_rewards = get_all_mining_rewards(
                        &mut miner_chainstate,
                        &builder.chain_tip,
                        builder.chain_tip.block_height,
                    );

                    let sort_iconn = sortdb.index_conn();
                    let mut epoch = builder
                        .epoch_begin(&mut miner_chainstate, &sort_iconn)
                        .unwrap();
                    let (stacks_block, microblocks) = miner_2_block_builder(
                        &mut epoch,
                        &mut builder,
                        miner,
                        i,
                        last_microblock_header_opt_2.as_ref(),
                    );

                    assert!(check_mining_reward(
                        &mut epoch,
                        miner,
                        builder.chain_tip.block_height,
                        &all_prev_mining_rewards
                    ));

                    builder.epoch_finish(epoch);
                    (stacks_block, microblocks)
                },
            );

            // process burn chain
            fork.append_block(burn_block);
            let fork_snapshot = burn_node.mine_fork(&mut fork);

            // "discover" the stacks blocks
            let res_1 = preprocess_stacks_block_data(
                &mut node,
                &mut burn_node,
                &fork_snapshot,
                &stacks_block_1,
                &microblocks_1,
                &block_commit_op_1,
            );
            let res_2 = preprocess_stacks_block_data(
                &mut node_2,
                &mut burn_node,
                &fork_snapshot,
                &stacks_block_2,
                &microblocks_2,
                &block_commit_op_2,
            );

            // exactly one stacks block will have been queued up, since sortition picks only one.
            match (res_1, res_2) {
                (Some(res), None) => assert!(res),
                (None, Some(res)) => assert!(res),
                (_, _) => assert!(false),
            }

            // process all blocks
            test_debug!(
                "Process Stacks block {}",
                &fork_snapshot.winning_stacks_block_hash
            );
            let mut tip_info_list = node
                .chainstate
                .process_blocks_at_tip(&mut burn_node.sortdb, 2)
                .unwrap();
            let mut tip_info_list_2 = node_2
                .chainstate
                .process_blocks_at_tip(&mut burn_node.sortdb, 2)
                .unwrap();

            tip_info_list.append(&mut tip_info_list_2);

            // processed exactly one block, but got back two tip-infos
            assert_eq!(tip_info_list.len(), 1);
            let (chain_tip_opt, poison_opt) = tip_info_list[0].clone();

            assert!(chain_tip_opt.is_some());
            assert!(poison_opt.is_none());

            let chain_tip = chain_tip_opt.unwrap().header;

            // selected block is the sortition-winning block
            assert_eq!(
                chain_tip.anchored_header.block_hash(),
                fork_snapshot.winning_stacks_block_hash
            );
            assert_eq!(chain_tip.consensus_hash, fork_snapshot.consensus_hash);

            let mut next_miner_trace = TestMinerTracePoint::new();
            if fork_snapshot.winning_stacks_block_hash == stacks_block_1.block_hash() {
                test_debug!(
                    "\n\nMiner 1 ({}) won sortition\n",
                    miner_1.origin_address().unwrap().to_string()
                );

                // MARF trie exists for the block header's chain state, so we can make merkle proofs on it
                assert!(check_block_state_index_root(
                    &mut node.chainstate,
                    &fork_snapshot.consensus_hash,
                    &stacks_block_1.header
                ));
                sortition_winners_1.push(miner_1.origin_address().unwrap());
            } else {
                test_debug!(
                    "\n\nMiner 2 ({}) won sortition\n",
                    miner_2.origin_address().unwrap().to_string()
                );

                // MARF trie exists for the block header's chain state, so we can make merkle proofs on it
                assert!(check_block_state_index_root(
                    &mut node_2.chainstate,
                    &fork_snapshot.consensus_hash,
                    &stacks_block_2.header
                ));
                sortition_winners_2.push(miner_2.origin_address().unwrap());
            }

            // each miner produced a block; just one of them got accepted
            next_miner_trace.add(
                miner_1.id,
                full_test_name.clone(),
                fork_snapshot.clone(),
                stacks_block_1.clone(),
                microblocks_1.clone(),
                block_commit_op_1.clone(),
            );
            next_miner_trace.add(
                miner_2.id,
                full_test_name_2.clone(),
                fork_snapshot.clone(),
                stacks_block_2.clone(),
                microblocks_2.clone(),
                block_commit_op_2.clone(),
            );
            miner_trace.push(next_miner_trace);

            // keep chainstates in sync with one another -- each node discovers each other nodes'
            // block data.
            preprocess_stacks_block_data(
                &mut node,
                &mut burn_node,
                &fork_snapshot,
                &stacks_block_2,
                &microblocks_2,
                &block_commit_op_2,
            );
            preprocess_stacks_block_data(
                &mut node_2,
                &mut burn_node,
                &fork_snapshot,
                &stacks_block_1,
                &microblocks_1,
                &block_commit_op_1,
            );
            let _ = node
                .chainstate
                .process_blocks_at_tip(&mut burn_node.sortdb, 2)
                .unwrap();
            let _ = node_2
                .chainstate
                .process_blocks_at_tip(&mut burn_node.sortdb, 2)
                .unwrap();
        }

        TestMinerTrace::new(burn_node, vec![miner_1, miner_2], miner_trace)
    }

    /// two miners work on the same fork, and the burnchain splits them.
    /// the split happens at rounds/2
    fn mine_stacks_blocks_1_fork_2_miners_2_burnchains<F>(
        test_name: &String,
        rounds: usize,
        mut miner_1_block_builder: F,
        mut miner_2_block_builder: F,
    ) -> TestMinerTrace
    where
        F: FnMut(
            &mut ClarityTx,
            &mut StacksBlockBuilder,
            &mut TestMiner,
            usize,
            Option<&StacksMicroblockHeader>,
        ) -> (StacksBlock, Vec<StacksMicroblock>),
    {
        let full_test_name = format!("{}-1_fork_2_miners_2_burnchain", test_name);
        let mut burn_node = TestBurnchainNode::new();
        let mut miner_factory = TestMinerFactory::new();
        let mut miner_1 =
            miner_factory.next_miner(&burn_node.burnchain, 1, 1, AddressHashMode::SerializeP2PKH);
        let mut miner_2 =
            miner_factory.next_miner(&burn_node.burnchain, 1, 1, AddressHashMode::SerializeP2PKH);

        let mut node = TestStacksNode::new(
            false,
            0x80000000,
            &full_test_name,
            vec![
                miner_1.origin_address().unwrap(),
                miner_2.origin_address().unwrap(),
            ],
        );

        let first_snapshot =
            SortitionDB::get_first_block_snapshot(burn_node.sortdb.conn()).unwrap();
        let mut fork_1 = TestBurnchainFork::new(
            first_snapshot.block_height,
            &first_snapshot.burn_header_hash,
            &first_snapshot.index_root,
            0,
        );

        let mut first_burn_block =
            TestStacksNode::next_burn_block(&mut burn_node.sortdb, &mut fork_1);

        // first, register a VRF key
        node.add_key_register(&mut first_burn_block, &mut miner_1);
        node.add_key_register(&mut first_burn_block, &mut miner_2);

        test_debug!("Mine {} initial transactions", first_burn_block.txs.len());

        fork_1.append_block(first_burn_block);
        burn_node.mine_fork(&mut fork_1);

        let mut miner_trace = vec![];

        // next, build up some stacks blocks, cooperatively
        for i in 0..rounds / 2 {
            let mut burn_block = {
                let ic = burn_node.sortdb.index_conn();
                fork_1.next_block(&ic)
            };

            let last_key_1 = node.get_last_key(&miner_1);
            let last_key_2 = node.get_last_key(&miner_2);

            let last_winning_snapshot = {
                let first_block_height = burn_node.sortdb.first_block_height;
                let ic = burn_node.sortdb.index_conn();
                let chain_tip = fork_1.get_tip(&ic);
                ic.as_handle(&chain_tip.sortition_id)
                    .get_last_snapshot_with_sortition(first_block_height + (i as u64) + 1)
                    .expect("FATAL: no prior snapshot with sortition")
            };

            let (parent_block_opt, last_microblock_header_opt) = if last_winning_snapshot
                .num_sortitions
                == 0
            {
                // this is the first block
                (None, None)
            } else {
                // this is a subsequent block
                let parent_block_opt = Some(
                    node.get_anchored_block(&last_winning_snapshot.winning_stacks_block_hash)
                        .expect("FATAL: no prior block from last winning snapshot"),
                );
                let last_microblock_header_opt =
                    match get_last_microblock_header(&node, &miner_1, parent_block_opt.as_ref()) {
                        Some(stream) => Some(stream),
                        None => {
                            get_last_microblock_header(&node, &miner_2, parent_block_opt.as_ref())
                        }
                    };
                (parent_block_opt, last_microblock_header_opt)
            };

            // send next key (key for block i+1)
            node.add_key_register(&mut burn_block, &mut miner_1);
            node.add_key_register(&mut burn_block, &mut miner_2);

            let (stacks_block_1, microblocks_1, block_commit_op_1) = node.mine_stacks_block(
                &mut burn_node.sortdb,
                &mut miner_1,
                &mut burn_block,
                &last_key_1,
                parent_block_opt.as_ref(),
                1000,
                |mut builder, ref mut miner, ref sortdb| {
                    test_debug!("Produce anchored stacks block from miner 1");

                    let mut miner_chainstate = open_chainstate(false, 0x80000000, &full_test_name);
                    let all_prev_mining_rewards = get_all_mining_rewards(
                        &mut miner_chainstate,
                        &builder.chain_tip,
                        builder.chain_tip.block_height,
                    );

                    let sort_iconn = sortdb.index_conn();
                    let mut epoch = builder
                        .epoch_begin(&mut miner_chainstate, &sort_iconn)
                        .unwrap();
                    let (stacks_block, microblocks) = miner_1_block_builder(
                        &mut epoch,
                        &mut builder,
                        miner,
                        i,
                        last_microblock_header_opt.as_ref(),
                    );

                    assert!(check_mining_reward(
                        &mut epoch,
                        miner,
                        builder.chain_tip.block_height,
                        &all_prev_mining_rewards
                    ));

                    builder.epoch_finish(epoch);
                    (stacks_block, microblocks)
                },
            );

            let (stacks_block_2, microblocks_2, block_commit_op_2) = node.mine_stacks_block(
                &mut burn_node.sortdb,
                &mut miner_2,
                &mut burn_block,
                &last_key_2,
                parent_block_opt.as_ref(),
                1000,
                |mut builder, ref mut miner, ref sortdb| {
                    test_debug!("Produce anchored stacks block from miner 2");

                    let mut miner_chainstate = open_chainstate(false, 0x80000000, &full_test_name);
                    let all_prev_mining_rewards = get_all_mining_rewards(
                        &mut miner_chainstate,
                        &builder.chain_tip,
                        builder.chain_tip.block_height,
                    );

                    let sort_iconn = sortdb.index_conn();
                    let mut epoch = builder
                        .epoch_begin(&mut miner_chainstate, &sort_iconn)
                        .unwrap();
                    let (stacks_block, microblocks) = miner_2_block_builder(
                        &mut epoch,
                        &mut builder,
                        miner,
                        i,
                        last_microblock_header_opt.as_ref(),
                    );

                    assert!(check_mining_reward(
                        &mut epoch,
                        miner,
                        builder.chain_tip.block_height,
                        &all_prev_mining_rewards
                    ));

                    builder.epoch_finish(epoch);
                    (stacks_block, microblocks)
                },
            );

            // process burn chain
            fork_1.append_block(burn_block);
            let fork_snapshot = burn_node.mine_fork(&mut fork_1);

            // "discover" the stacks block
            preprocess_stacks_block_data(
                &mut node,
                &mut burn_node,
                &fork_snapshot,
                &stacks_block_1,
                &microblocks_1,
                &block_commit_op_1,
            );
            preprocess_stacks_block_data(
                &mut node,
                &mut burn_node,
                &fork_snapshot,
                &stacks_block_2,
                &microblocks_2,
                &block_commit_op_2,
            );

            // process all blocks
            test_debug!(
                "Process Stacks block {} and {} microblocks",
                &stacks_block_1.block_hash(),
                microblocks_1.len()
            );
            test_debug!(
                "Process Stacks block {} and {} microblocks",
                &stacks_block_2.block_hash(),
                microblocks_2.len()
            );
            let tip_info_list = node
                .chainstate
                .process_blocks_at_tip(&mut burn_node.sortdb, 2)
                .unwrap();

            // processed _one_ block
            assert_eq!(tip_info_list.len(), 1);
            let (chain_tip_opt, poison_opt) = tip_info_list[0].clone();

            assert!(chain_tip_opt.is_some());
            assert!(poison_opt.is_none());

            let chain_tip = chain_tip_opt.unwrap().header;

            // selected block is the sortition-winning block
            assert_eq!(
                chain_tip.anchored_header.block_hash(),
                fork_snapshot.winning_stacks_block_hash
            );
            assert_eq!(chain_tip.consensus_hash, fork_snapshot.consensus_hash);

            let mut next_miner_trace = TestMinerTracePoint::new();
            if fork_snapshot.winning_stacks_block_hash == stacks_block_1.block_hash() {
                test_debug!(
                    "\n\nMiner 1 ({}) won sortition\n",
                    miner_1.origin_address().unwrap().to_string()
                );

                // MARF trie exists for the block header's chain state, so we can make merkle proofs on it
                assert!(check_block_state_index_root(
                    &mut node.chainstate,
                    &fork_snapshot.consensus_hash,
                    &stacks_block_1.header
                ));
                next_miner_trace.add(
                    miner_1.id,
                    full_test_name.clone(),
                    fork_snapshot,
                    stacks_block_1,
                    microblocks_1,
                    block_commit_op_1,
                );
            } else {
                test_debug!(
                    "\n\nMiner 2 ({}) won sortition\n",
                    miner_2.origin_address().unwrap().to_string()
                );

                // MARF trie exists for the block header's chain state, so we can make merkle proofs on it
                assert!(check_block_state_index_root(
                    &mut node.chainstate,
                    &fork_snapshot.consensus_hash,
                    &stacks_block_2.header
                ));
                next_miner_trace.add(
                    miner_2.id,
                    full_test_name.clone(),
                    fork_snapshot,
                    stacks_block_2,
                    microblocks_2,
                    block_commit_op_2,
                );
            }
            miner_trace.push(next_miner_trace);
        }

        let mut fork_2 = fork_1.fork();

        test_debug!("\n\n\nbegin burnchain fork\n\n");

        // next, build up some stacks blocks on two separate burnchain forks.
        // send the same leader key register transactions to both forks.
        for i in rounds / 2..rounds {
            let mut burn_block_1 = {
                let ic = burn_node.sortdb.index_conn();
                fork_1.next_block(&ic)
            };
            let mut burn_block_2 = {
                let ic = burn_node.sortdb.index_conn();
                fork_2.next_block(&ic)
            };

            let last_key_1 = node.get_last_key(&miner_1);
            let last_key_2 = node.get_last_key(&miner_2);

            let block_1_snapshot = {
                let first_block_height = burn_node.sortdb.first_block_height;
                let ic = burn_node.sortdb.index_conn();
                let chain_tip = fork_1.get_tip(&ic);
                ic.as_handle(&chain_tip.sortition_id)
                    .get_last_snapshot_with_sortition(first_block_height + (i as u64) + 1)
                    .expect("FATAL: no prior snapshot with sortition")
            };

            let block_2_snapshot = {
                let first_block_height = burn_node.sortdb.first_block_height;
                let ic = burn_node.sortdb.index_conn();
                let chain_tip = fork_2.get_tip(&ic);
                ic.as_handle(&chain_tip.sortition_id)
                    .get_last_snapshot_with_sortition(first_block_height + (i as u64) + 1)
                    .expect("FATAL: no prior snapshot with sortition")
            };

            let parent_block_opt_1 =
                node.get_anchored_block(&block_1_snapshot.winning_stacks_block_hash);
            let parent_block_opt_2 =
                node.get_anchored_block(&block_2_snapshot.winning_stacks_block_hash);

            // send next key (key for block i+1)
            node.add_key_register(&mut burn_block_1, &mut miner_1);
            node.add_key_register(&mut burn_block_2, &mut miner_2);

            let last_microblock_header_opt_1 =
                get_last_microblock_header(&node, &miner_1, parent_block_opt_1.as_ref());
            let last_microblock_header_opt_2 =
                get_last_microblock_header(&node, &miner_2, parent_block_opt_2.as_ref());

            let (stacks_block_1, microblocks_1, block_commit_op_1) = node.mine_stacks_block(
                &mut burn_node.sortdb,
                &mut miner_1,
                &mut burn_block_1,
                &last_key_1,
                parent_block_opt_1.as_ref(),
                1000,
                |mut builder, ref mut miner, ref sortdb| {
                    test_debug!(
                        "Produce anchored stacks block in stacks fork 1 via {}",
                        miner.origin_address().unwrap().to_string()
                    );

                    let mut miner_chainstate = open_chainstate(false, 0x80000000, &full_test_name);
                    let all_prev_mining_rewards = get_all_mining_rewards(
                        &mut miner_chainstate,
                        &builder.chain_tip,
                        builder.chain_tip.block_height,
                    );

                    let sort_iconn = sortdb.index_conn();
                    let mut epoch = builder
                        .epoch_begin(&mut miner_chainstate, &sort_iconn)
                        .unwrap();
                    let (stacks_block, microblocks) = miner_1_block_builder(
                        &mut epoch,
                        &mut builder,
                        miner,
                        i,
                        last_microblock_header_opt_1.as_ref(),
                    );

                    assert!(check_mining_reward(
                        &mut epoch,
                        miner,
                        builder.chain_tip.block_height,
                        &all_prev_mining_rewards
                    ));

                    builder.epoch_finish(epoch);
                    (stacks_block, microblocks)
                },
            );

            let (stacks_block_2, microblocks_2, block_commit_op_2) = node.mine_stacks_block(
                &mut burn_node.sortdb,
                &mut miner_2,
                &mut burn_block_2,
                &last_key_2,
                parent_block_opt_2.as_ref(),
                1000,
                |mut builder, ref mut miner, ref sortdb| {
                    test_debug!(
                        "Produce anchored stacks block in stacks fork 2 via {}",
                        miner.origin_address().unwrap().to_string()
                    );

                    let mut miner_chainstate = open_chainstate(false, 0x80000000, &full_test_name);
                    let all_prev_mining_rewards = get_all_mining_rewards(
                        &mut miner_chainstate,
                        &builder.chain_tip,
                        builder.chain_tip.block_height,
                    );

                    let sort_iconn = sortdb.index_conn();
                    let mut epoch = builder
                        .epoch_begin(&mut miner_chainstate, &sort_iconn)
                        .unwrap();
                    let (stacks_block, microblocks) = miner_2_block_builder(
                        &mut epoch,
                        &mut builder,
                        miner,
                        i,
                        last_microblock_header_opt_2.as_ref(),
                    );

                    assert!(check_mining_reward(
                        &mut epoch,
                        miner,
                        builder.chain_tip.block_height,
                        &all_prev_mining_rewards
                    ));

                    builder.epoch_finish(epoch);
                    (stacks_block, microblocks)
                },
            );

            // process burn chain
            fork_1.append_block(burn_block_1);
            fork_2.append_block(burn_block_2);
            let fork_snapshot_1 = burn_node.mine_fork(&mut fork_1);
            let fork_snapshot_2 = burn_node.mine_fork(&mut fork_2);

            assert!(fork_snapshot_1.burn_header_hash != fork_snapshot_2.burn_header_hash);
            assert!(fork_snapshot_1.consensus_hash != fork_snapshot_2.consensus_hash);

            // "discover" the stacks block
            test_debug!("preprocess fork 1 {}", stacks_block_1.block_hash());
            preprocess_stacks_block_data(
                &mut node,
                &mut burn_node,
                &fork_snapshot_1,
                &stacks_block_1,
                &microblocks_1,
                &block_commit_op_1,
            );

            test_debug!("preprocess fork 2 {}", stacks_block_1.block_hash());
            preprocess_stacks_block_data(
                &mut node,
                &mut burn_node,
                &fork_snapshot_2,
                &stacks_block_2,
                &microblocks_2,
                &block_commit_op_2,
            );

            // process all blocks
            test_debug!(
                "Process all Stacks blocks: {}, {}",
                &stacks_block_1.block_hash(),
                &stacks_block_2.block_hash()
            );
            let tip_info_list = node
                .chainstate
                .process_blocks_at_tip(&mut burn_node.sortdb, 2)
                .unwrap();

            // processed all stacks blocks -- one on each burn chain fork
            assert_eq!(tip_info_list.len(), 2);

            for (ref chain_tip_opt, ref poison_opt) in tip_info_list.iter() {
                assert!(chain_tip_opt.is_some());
                assert!(poison_opt.is_none());
            }

            // fork 1?
            let mut found_fork_1 = false;
            for (ref chain_tip_opt, ref poison_opt) in tip_info_list.iter() {
                let chain_tip = chain_tip_opt.clone().unwrap().header;
                if chain_tip.consensus_hash == fork_snapshot_1.consensus_hash {
                    found_fork_1 = true;
                    assert_eq!(
                        chain_tip.anchored_header.block_hash(),
                        stacks_block_1.block_hash()
                    );

                    // MARF trie exists for the block header's chain state, so we can make merkle proofs on it
                    assert!(check_block_state_index_root(
                        &mut node.chainstate,
                        &fork_snapshot_1.consensus_hash,
                        &chain_tip.anchored_header
                    ));
                }
            }

            assert!(found_fork_1);

            let mut found_fork_2 = false;
            for (ref chain_tip_opt, ref poison_opt) in tip_info_list.iter() {
                let chain_tip = chain_tip_opt.clone().unwrap().header;
                if chain_tip.consensus_hash == fork_snapshot_2.consensus_hash {
                    found_fork_2 = true;
                    assert_eq!(
                        chain_tip.anchored_header.block_hash(),
                        stacks_block_2.block_hash()
                    );

                    // MARF trie exists for the block header's chain state, so we can make merkle proofs on it
                    assert!(check_block_state_index_root(
                        &mut node.chainstate,
                        &fork_snapshot_2.consensus_hash,
                        &chain_tip.anchored_header
                    ));
                }
            }

            assert!(found_fork_2);

            let mut next_miner_trace = TestMinerTracePoint::new();
            next_miner_trace.add(
                miner_1.id,
                full_test_name.clone(),
                fork_snapshot_1,
                stacks_block_1,
                microblocks_1,
                block_commit_op_1,
            );
            next_miner_trace.add(
                miner_2.id,
                full_test_name.clone(),
                fork_snapshot_2,
                stacks_block_2,
                microblocks_2,
                block_commit_op_2,
            );
            miner_trace.push(next_miner_trace);
        }

        TestMinerTrace::new(burn_node, vec![miner_1, miner_2], miner_trace)
    }

    /// two miners begin working on separate forks, and the burnchain splits out under them,
    /// putting each one on a different fork.
    /// split happens at rounds/2
    fn mine_stacks_blocks_2_forks_2_miners_2_burnchains<F>(
        test_name: &String,
        rounds: usize,
        mut miner_1_block_builder: F,
        mut miner_2_block_builder: F,
    ) -> TestMinerTrace
    where
        F: FnMut(
            &mut ClarityTx,
            &mut StacksBlockBuilder,
            &mut TestMiner,
            usize,
            Option<&StacksMicroblockHeader>,
        ) -> (StacksBlock, Vec<StacksMicroblock>),
    {
        let full_test_name = format!("{}-2_forks_2_miner_2_burnchains", test_name);
        let mut burn_node = TestBurnchainNode::new();
        let mut miner_factory = TestMinerFactory::new();
        let mut miner_1 =
            miner_factory.next_miner(&burn_node.burnchain, 1, 1, AddressHashMode::SerializeP2PKH);
        let mut miner_2 =
            miner_factory.next_miner(&burn_node.burnchain, 1, 1, AddressHashMode::SerializeP2PKH);

        let mut node = TestStacksNode::new(
            false,
            0x80000000,
            &full_test_name,
            vec![
                miner_1.origin_address().unwrap(),
                miner_2.origin_address().unwrap(),
            ],
        );

        let first_snapshot =
            SortitionDB::get_first_block_snapshot(burn_node.sortdb.conn()).unwrap();
        let mut fork_1 = TestBurnchainFork::new(
            first_snapshot.block_height,
            &first_snapshot.burn_header_hash,
            &first_snapshot.index_root,
            0,
        );

        let mut first_burn_block =
            TestStacksNode::next_burn_block(&mut burn_node.sortdb, &mut fork_1);

        // first, register a VRF key
        node.add_key_register(&mut first_burn_block, &mut miner_1);
        node.add_key_register(&mut first_burn_block, &mut miner_2);

        test_debug!("Mine {} initial transactions", first_burn_block.txs.len());

        fork_1.append_block(first_burn_block);
        burn_node.mine_fork(&mut fork_1);

        let mut miner_trace = vec![];

        // next, build up some stacks blocks. miners cooperate
        for i in 0..rounds / 2 {
            let mut burn_block = {
                let ic = burn_node.sortdb.index_conn();
                fork_1.next_block(&ic)
            };

            let last_key_1 = node.get_last_key(&miner_1);
            let last_key_2 = node.get_last_key(&miner_2);

            let (block_1_snapshot_opt, block_2_snapshot_opt) = {
                let ic = burn_node.sortdb.index_conn();
                let chain_tip = fork_1.get_tip(&ic);
                let block_1_snapshot_opt =
                    TestStacksNode::get_last_winning_snapshot(&ic, &chain_tip, &miner_1);
                let block_2_snapshot_opt =
                    TestStacksNode::get_last_winning_snapshot(&ic, &chain_tip, &miner_2);
                (block_1_snapshot_opt, block_2_snapshot_opt)
            };

            let parent_block_opt_1 = match block_1_snapshot_opt {
                Some(sn) => node.get_anchored_block(&sn.winning_stacks_block_hash),
                None => None,
            };

            let parent_block_opt_2 = match block_2_snapshot_opt {
                Some(sn) => node.get_anchored_block(&sn.winning_stacks_block_hash),
                None => parent_block_opt_1.clone(),
            };

            let last_microblock_header_opt_1 =
                get_last_microblock_header(&node, &miner_1, parent_block_opt_1.as_ref());
            let last_microblock_header_opt_2 =
                get_last_microblock_header(&node, &miner_2, parent_block_opt_2.as_ref());

            // send next key (key for block i+1)
            node.add_key_register(&mut burn_block, &mut miner_1);
            node.add_key_register(&mut burn_block, &mut miner_2);

            let (stacks_block_1, microblocks_1, block_commit_op_1) = node.mine_stacks_block(
                &mut burn_node.sortdb,
                &mut miner_1,
                &mut burn_block,
                &last_key_1,
                parent_block_opt_1.as_ref(),
                1000,
                |mut builder, ref mut miner, ref sortdb| {
                    test_debug!("Produce anchored stacks block");

                    let mut miner_chainstate = open_chainstate(false, 0x80000000, &full_test_name);
                    let all_prev_mining_rewards = get_all_mining_rewards(
                        &mut miner_chainstate,
                        &builder.chain_tip,
                        builder.chain_tip.block_height,
                    );

                    let sort_iconn = sortdb.index_conn();
                    let mut epoch = builder
                        .epoch_begin(&mut miner_chainstate, &sort_iconn)
                        .unwrap();
                    let (stacks_block, microblocks) = miner_1_block_builder(
                        &mut epoch,
                        &mut builder,
                        miner,
                        i,
                        last_microblock_header_opt_1.as_ref(),
                    );

                    assert!(check_mining_reward(
                        &mut epoch,
                        miner,
                        builder.chain_tip.block_height,
                        &all_prev_mining_rewards
                    ));

                    builder.epoch_finish(epoch);
                    (stacks_block, microblocks)
                },
            );

            let (stacks_block_2, microblocks_2, block_commit_op_2) = node.mine_stacks_block(
                &mut burn_node.sortdb,
                &mut miner_2,
                &mut burn_block,
                &last_key_2,
                parent_block_opt_2.as_ref(),
                1000,
                |mut builder, ref mut miner, ref sortdb| {
                    test_debug!("Produce anchored stacks block");

                    let mut miner_chainstate = open_chainstate(false, 0x80000000, &full_test_name);
                    let all_prev_mining_rewards = get_all_mining_rewards(
                        &mut miner_chainstate,
                        &builder.chain_tip,
                        builder.chain_tip.block_height,
                    );

                    let sort_iconn = sortdb.index_conn();
                    let mut epoch = builder
                        .epoch_begin(&mut miner_chainstate, &sort_iconn)
                        .unwrap();
                    let (stacks_block, microblocks) = miner_2_block_builder(
                        &mut epoch,
                        &mut builder,
                        miner,
                        i,
                        last_microblock_header_opt_2.as_ref(),
                    );

                    assert!(check_mining_reward(
                        &mut epoch,
                        miner,
                        builder.chain_tip.block_height,
                        &all_prev_mining_rewards
                    ));

                    builder.epoch_finish(epoch);
                    (stacks_block, microblocks)
                },
            );

            // process burn chain
            fork_1.append_block(burn_block);
            let fork_snapshot = burn_node.mine_fork(&mut fork_1);

            // "discover" the stacks block
            preprocess_stacks_block_data(
                &mut node,
                &mut burn_node,
                &fork_snapshot,
                &stacks_block_1,
                &microblocks_1,
                &block_commit_op_1,
            );
            preprocess_stacks_block_data(
                &mut node,
                &mut burn_node,
                &fork_snapshot,
                &stacks_block_2,
                &microblocks_2,
                &block_commit_op_2,
            );

            // process all blocks
            test_debug!(
                "Process Stacks block {} and {} microblocks",
                &stacks_block_1.block_hash(),
                microblocks_1.len()
            );
            test_debug!(
                "Process Stacks block {} and {} microblocks",
                &stacks_block_2.block_hash(),
                microblocks_2.len()
            );
            let tip_info_list = node
                .chainstate
                .process_blocks_at_tip(&mut burn_node.sortdb, 2)
                .unwrap();

            // processed _one_ block
            assert_eq!(tip_info_list.len(), 1);
            let (chain_tip_opt, poison_opt) = tip_info_list[0].clone();

            assert!(chain_tip_opt.is_some());
            assert!(poison_opt.is_none());

            let chain_tip = chain_tip_opt.unwrap().header;

            // selected block is the sortition-winning block
            assert_eq!(
                chain_tip.anchored_header.block_hash(),
                fork_snapshot.winning_stacks_block_hash
            );
            assert_eq!(chain_tip.consensus_hash, fork_snapshot.consensus_hash);

            let mut next_miner_trace = TestMinerTracePoint::new();
            if fork_snapshot.winning_stacks_block_hash == stacks_block_1.block_hash() {
                test_debug!(
                    "\n\nMiner 1 ({}) won sortition\n",
                    miner_1.origin_address().unwrap().to_string()
                );

                // MARF trie exists for the block header's chain state, so we can make merkle proofs on it
                assert!(check_block_state_index_root(
                    &mut node.chainstate,
                    &fork_snapshot.consensus_hash,
                    &stacks_block_1.header
                ));
                next_miner_trace.add(
                    miner_1.id,
                    full_test_name.clone(),
                    fork_snapshot.clone(),
                    stacks_block_1,
                    microblocks_1,
                    block_commit_op_1,
                );
            } else {
                test_debug!(
                    "\n\nMiner 2 ({}) won sortition\n",
                    miner_2.origin_address().unwrap().to_string()
                );

                // MARF trie exists for the block header's chain state, so we can make merkle proofs on it
                assert!(check_block_state_index_root(
                    &mut node.chainstate,
                    &fork_snapshot.consensus_hash,
                    &stacks_block_2.header
                ));
                next_miner_trace.add(
                    miner_2.id,
                    full_test_name.clone(),
                    fork_snapshot,
                    stacks_block_2,
                    microblocks_2,
                    block_commit_op_2,
                );
            }

            miner_trace.push(next_miner_trace);
        }

        let mut fork_2 = fork_1.fork();

        test_debug!("\n\n\nbegin burnchain fork\n\n");

        // next, build up some stacks blocks on two separate burnchain forks.
        // send the same leader key register transactions to both forks.
        // miner 1 works on fork 1
        // miner 2 works on fork 2
        for i in rounds / 2..rounds {
            let mut burn_block_1 = {
                let ic = burn_node.sortdb.index_conn();
                fork_1.next_block(&ic)
            };
            let mut burn_block_2 = {
                let ic = burn_node.sortdb.index_conn();
                fork_2.next_block(&ic)
            };

            let last_key_1 = node.get_last_key(&miner_1);
            let last_key_2 = node.get_last_key(&miner_2);
            let block_1_snapshot_opt = {
                let ic = burn_node.sortdb.index_conn();
                let chain_tip = fork_1.get_tip(&ic);
                TestStacksNode::get_last_winning_snapshot(&ic, &chain_tip, &miner_1)
            };
            let block_2_snapshot_opt = {
                let ic = burn_node.sortdb.index_conn();
                let chain_tip = fork_2.get_tip(&ic);
                TestStacksNode::get_last_winning_snapshot(&ic, &chain_tip, &miner_2)
            };

            let parent_block_opt_1 = match block_1_snapshot_opt {
                Some(sn) => node.get_anchored_block(&sn.winning_stacks_block_hash),
                None => None,
            };

            let parent_block_opt_2 = match block_2_snapshot_opt {
                Some(sn) => node.get_anchored_block(&sn.winning_stacks_block_hash),
                None => parent_block_opt_1.clone(),
            };

            // send next key (key for block i+1)
            node.add_key_register(&mut burn_block_1, &mut miner_1);
            node.add_key_register(&mut burn_block_2, &mut miner_2);

            let last_microblock_header_opt_1 =
                get_last_microblock_header(&node, &miner_1, parent_block_opt_1.as_ref());
            let last_microblock_header_opt_2 =
                get_last_microblock_header(&node, &miner_2, parent_block_opt_2.as_ref());

            let (stacks_block_1, microblocks_1, block_commit_op_1) = node.mine_stacks_block(
                &mut burn_node.sortdb,
                &mut miner_1,
                &mut burn_block_1,
                &last_key_1,
                parent_block_opt_1.as_ref(),
                1000,
                |mut builder, ref mut miner, ref sortdb| {
                    test_debug!(
                        "Produce anchored stacks block in stacks fork 1 via {}",
                        miner.origin_address().unwrap().to_string()
                    );

                    let mut miner_chainstate = open_chainstate(false, 0x80000000, &full_test_name);
                    let all_prev_mining_rewards = get_all_mining_rewards(
                        &mut miner_chainstate,
                        &builder.chain_tip,
                        builder.chain_tip.block_height,
                    );

                    let sort_iconn = sortdb.index_conn();
                    let mut epoch = builder
                        .epoch_begin(&mut miner_chainstate, &sort_iconn)
                        .unwrap();
                    let (stacks_block, microblocks) = miner_1_block_builder(
                        &mut epoch,
                        &mut builder,
                        miner,
                        i,
                        last_microblock_header_opt_1.as_ref(),
                    );

                    assert!(check_mining_reward(
                        &mut epoch,
                        miner,
                        builder.chain_tip.block_height,
                        &all_prev_mining_rewards
                    ));

                    builder.epoch_finish(epoch);
                    (stacks_block, microblocks)
                },
            );

            let (stacks_block_2, microblocks_2, block_commit_op_2) = node.mine_stacks_block(
                &mut burn_node.sortdb,
                &mut miner_2,
                &mut burn_block_2,
                &last_key_2,
                parent_block_opt_2.as_ref(),
                1000,
                |mut builder, ref mut miner, ref sortdb| {
                    test_debug!(
                        "Produce anchored stacks block in stacks fork 2 via {}",
                        miner.origin_address().unwrap().to_string()
                    );

                    let mut miner_chainstate = open_chainstate(false, 0x80000000, &full_test_name);
                    let all_prev_mining_rewards = get_all_mining_rewards(
                        &mut miner_chainstate,
                        &builder.chain_tip,
                        builder.chain_tip.block_height,
                    );

                    let sort_iconn = sortdb.index_conn();
                    let mut epoch = builder
                        .epoch_begin(&mut miner_chainstate, &sort_iconn)
                        .unwrap();
                    let (stacks_block, microblocks) = miner_2_block_builder(
                        &mut epoch,
                        &mut builder,
                        miner,
                        i,
                        last_microblock_header_opt_2.as_ref(),
                    );

                    assert!(check_mining_reward(
                        &mut epoch,
                        miner,
                        builder.chain_tip.block_height,
                        &all_prev_mining_rewards
                    ));

                    builder.epoch_finish(epoch);
                    (stacks_block, microblocks)
                },
            );

            // process burn chain
            fork_1.append_block(burn_block_1);
            fork_2.append_block(burn_block_2);
            let fork_snapshot_1 = burn_node.mine_fork(&mut fork_1);
            let fork_snapshot_2 = burn_node.mine_fork(&mut fork_2);

            assert!(fork_snapshot_1.burn_header_hash != fork_snapshot_2.burn_header_hash);
            assert!(fork_snapshot_1.consensus_hash != fork_snapshot_2.consensus_hash);

            // "discover" the stacks block
            test_debug!("preprocess fork 1 {}", stacks_block_1.block_hash());
            preprocess_stacks_block_data(
                &mut node,
                &mut burn_node,
                &fork_snapshot_1,
                &stacks_block_1,
                &microblocks_1,
                &block_commit_op_1,
            );

            test_debug!("preprocess fork 2 {}", stacks_block_1.block_hash());
            preprocess_stacks_block_data(
                &mut node,
                &mut burn_node,
                &fork_snapshot_2,
                &stacks_block_2,
                &microblocks_2,
                &block_commit_op_2,
            );

            // process all blocks
            test_debug!(
                "Process all Stacks blocks: {}, {}",
                &stacks_block_1.block_hash(),
                &stacks_block_2.block_hash()
            );
            let tip_info_list = node
                .chainstate
                .process_blocks_at_tip(&mut burn_node.sortdb, 2)
                .unwrap();

            // processed all stacks blocks -- one on each burn chain fork
            assert_eq!(tip_info_list.len(), 2);

            for (ref chain_tip_opt, ref poison_opt) in tip_info_list.iter() {
                assert!(chain_tip_opt.is_some());
                assert!(poison_opt.is_none());
            }

            // fork 1?
            let mut found_fork_1 = false;
            for (ref chain_tip_opt, ref poison_opt) in tip_info_list.iter() {
                let chain_tip = chain_tip_opt.clone().unwrap().header;
                if chain_tip.consensus_hash == fork_snapshot_1.consensus_hash {
                    found_fork_1 = true;
                    assert_eq!(
                        chain_tip.anchored_header.block_hash(),
                        stacks_block_1.block_hash()
                    );

                    // MARF trie exists for the block header's chain state, so we can make merkle proofs on it
                    assert!(check_block_state_index_root(
                        &mut node.chainstate,
                        &fork_snapshot_1.consensus_hash,
                        &chain_tip.anchored_header
                    ));
                }
            }

            assert!(found_fork_1);

            let mut found_fork_2 = false;
            for (ref chain_tip_opt, ref poison_opt) in tip_info_list.iter() {
                let chain_tip = chain_tip_opt.clone().unwrap().header;
                if chain_tip.consensus_hash == fork_snapshot_2.consensus_hash {
                    found_fork_2 = true;
                    assert_eq!(
                        chain_tip.anchored_header.block_hash(),
                        stacks_block_2.block_hash()
                    );

                    // MARF trie exists for the block header's chain state, so we can make merkle proofs on it
                    assert!(check_block_state_index_root(
                        &mut node.chainstate,
                        &fork_snapshot_2.consensus_hash,
                        &chain_tip.anchored_header
                    ));
                }
            }

            assert!(found_fork_2);

            let mut next_miner_trace = TestMinerTracePoint::new();
            next_miner_trace.add(
                miner_1.id,
                full_test_name.clone(),
                fork_snapshot_1,
                stacks_block_1,
                microblocks_1,
                block_commit_op_1,
            );
            next_miner_trace.add(
                miner_2.id,
                full_test_name.clone(),
                fork_snapshot_2,
                stacks_block_2,
                microblocks_2,
                block_commit_op_2,
            );
            miner_trace.push(next_miner_trace);
        }

        TestMinerTrace::new(burn_node, vec![miner_1, miner_2], miner_trace)
    }

    /// compare two chainstates to see if they have exactly the same blocks and microblocks.
    fn assert_chainstate_blocks_eq(test_name_1: &str, test_name_2: &str) {
        let ch1 = open_chainstate(false, 0x80000000, test_name_1);
        let ch2 = open_chainstate(false, 0x80000000, test_name_2);

        // check presence of anchored blocks
        let mut all_blocks_1 = StacksChainState::list_blocks(&ch1.db()).unwrap();
        let mut all_blocks_2 = StacksChainState::list_blocks(&ch2.db()).unwrap();

        all_blocks_1.sort();
        all_blocks_2.sort();

        assert_eq!(all_blocks_1.len(), all_blocks_2.len());
        for i in 0..all_blocks_1.len() {
            assert_eq!(all_blocks_1[i], all_blocks_2[i]);
        }

        // check presence and ordering of microblocks
        let mut all_microblocks_1 =
            StacksChainState::list_microblocks(&ch1.db(), &ch1.blocks_path).unwrap();
        let mut all_microblocks_2 =
            StacksChainState::list_microblocks(&ch2.db(), &ch2.blocks_path).unwrap();

        all_microblocks_1.sort();
        all_microblocks_2.sort();

        assert_eq!(all_microblocks_1.len(), all_microblocks_2.len());
        for i in 0..all_microblocks_1.len() {
            assert_eq!(all_microblocks_1[i].0, all_microblocks_2[i].0);
            assert_eq!(all_microblocks_1[i].1, all_microblocks_2[i].1);

            assert_eq!(all_microblocks_1[i].2.len(), all_microblocks_2[i].2.len());
            for j in 0..all_microblocks_1[i].2.len() {
                assert_eq!(all_microblocks_1[i].2[j], all_microblocks_2[i].2[j]);
            }
        }

        // compare block status (staging vs confirmed) and contents
        for i in 0..all_blocks_1.len() {
            let staging_1_opt = StacksChainState::load_staging_block(
                &ch1.db(),
                &ch2.blocks_path,
                &all_blocks_1[i].0,
                &all_blocks_1[i].1,
            )
            .unwrap();
            let staging_2_opt = StacksChainState::load_staging_block(
                &ch2.db(),
                &ch2.blocks_path,
                &all_blocks_2[i].0,
                &all_blocks_2[i].1,
            )
            .unwrap();

            let chunk_1_opt = StacksChainState::load_block(
                &ch1.blocks_path,
                &all_blocks_1[i].0,
                &all_blocks_1[i].1,
            )
            .unwrap();
            let chunk_2_opt = StacksChainState::load_block(
                &ch2.blocks_path,
                &all_blocks_2[i].0,
                &all_blocks_2[i].1,
            )
            .unwrap();

            match (staging_1_opt, staging_2_opt) {
                (Some(staging_1), Some(staging_2)) => {
                    assert_eq!(staging_1.block_data, staging_2.block_data);
                }
                (None, None) => {}
                (_, _) => {
                    assert!(false);
                }
            }

            match (chunk_1_opt, chunk_2_opt) {
                (Some(block_1), Some(block_2)) => {
                    assert_eq!(block_1, block_2);
                }
                (None, None) => {}
                (_, _) => {
                    assert!(false);
                }
            }
        }

        for i in 0..all_microblocks_1.len() {
            if all_microblocks_1[i].2.len() == 0 {
                continue;
            }

            let chunk_1_opt = StacksChainState::load_descendant_staging_microblock_stream(
                &ch1.db(),
                &StacksBlockHeader::make_index_block_hash(
                    &all_microblocks_1[i].0,
                    &all_microblocks_1[i].1,
                ),
                0,
                u16::max_value(),
            )
            .unwrap();
            let chunk_2_opt = StacksChainState::load_descendant_staging_microblock_stream(
                &ch1.db(),
                &StacksBlockHeader::make_index_block_hash(
                    &all_microblocks_2[i].0,
                    &all_microblocks_2[i].1,
                ),
                0,
                u16::max_value(),
            )
            .unwrap();

            match (chunk_1_opt, chunk_2_opt) {
                (Some(chunk_1), Some(chunk_2)) => {
                    assert_eq!(chunk_1, chunk_2);
                }
                (None, None) => {}
                (_, _) => {
                    assert!(false);
                }
            }
            for j in 0..all_microblocks_1[i].2.len() {
                // staging status is the same
                let staging_1_opt = StacksChainState::load_staging_microblock(
                    &ch1.db(),
                    &all_microblocks_1[i].0,
                    &all_microblocks_1[i].1,
                    &all_microblocks_1[i].2[j],
                )
                .unwrap();
                let staging_2_opt = StacksChainState::load_staging_microblock(
                    &ch2.db(),
                    &all_microblocks_2[i].0,
                    &all_microblocks_2[i].1,
                    &all_microblocks_2[i].2[j],
                )
                .unwrap();

                match (staging_1_opt, staging_2_opt) {
                    (Some(staging_1), Some(staging_2)) => {
                        assert_eq!(staging_1.block_data, staging_2.block_data);
                    }
                    (None, None) => {}
                    (_, _) => {
                        assert!(false);
                    }
                }
            }
        }
    }

    /// produce all stacks blocks, but don't process them in order.  Instead, queue them all up and
    /// process them in randomized order.
    /// This works by running mine_stacks_blocks_1_fork_1_miner_1_burnchain, extracting the blocks,
    /// and then re-processing them in a different chainstate directory.
    fn miner_trace_replay_randomized(miner_trace: &mut TestMinerTrace) {
        test_debug!("\n\n");
        test_debug!("------------------------------------------------------------------------");
        test_debug!("                   Randomize and re-apply blocks");
        test_debug!("------------------------------------------------------------------------");
        test_debug!("\n\n");

        let rounds = miner_trace.rounds();
        let test_names = miner_trace.get_test_names();
        let mut nodes = HashMap::new();
        for (i, test_name) in test_names.iter().enumerate() {
            let rnd_test_name = format!("{}-replay_randomized", test_name);
            let next_node = TestStacksNode::new(
                false,
                0x80000000,
                &rnd_test_name,
                miner_trace
                    .miners
                    .iter()
                    .map(|ref miner| miner.origin_address().unwrap())
                    .collect(),
            );
            nodes.insert(test_name, next_node);
        }

        let expected_num_sortitions = miner_trace.get_num_sortitions();
        let expected_num_blocks = miner_trace.get_num_blocks();
        let mut num_processed = 0;

        let mut rng = thread_rng();
        miner_trace.points.as_mut_slice().shuffle(&mut rng);

        // "discover" blocks in random order
        for point in miner_trace.points.drain(..) {
            let mut miner_ids = point.get_miner_ids();
            miner_ids.as_mut_slice().shuffle(&mut rng);

            for miner_id in miner_ids {
                let fork_snapshot_opt = point.get_block_snapshot(miner_id);
                let stacks_block_opt = point.get_stacks_block(miner_id);
                let microblocks_opt = point.get_microblocks(miner_id);
                let block_commit_op_opt = point.get_block_commit(miner_id);

                if fork_snapshot_opt.is_none() || block_commit_op_opt.is_none() {
                    // no sortition by this miner at this point in time
                    continue;
                }

                let fork_snapshot = fork_snapshot_opt.unwrap();
                let block_commit_op = block_commit_op_opt.unwrap();

                match stacks_block_opt {
                    Some(stacks_block) => {
                        let mut microblocks = microblocks_opt.unwrap_or(vec![]);

                        // "discover" the stacks block and its microblocks in all nodes
                        // TODO: randomize microblock discovery order too
                        for (node_name, mut node) in nodes.iter_mut() {
                            microblocks.as_mut_slice().shuffle(&mut rng);

                            preprocess_stacks_block_data(
                                &mut node,
                                &mut miner_trace.burn_node,
                                &fork_snapshot,
                                &stacks_block,
                                &vec![],
                                &block_commit_op,
                            );

                            if microblocks.len() > 0 {
                                for mblock in microblocks.iter() {
                                    preprocess_stacks_block_data(
                                        &mut node,
                                        &mut miner_trace.burn_node,
                                        &fork_snapshot,
                                        &stacks_block,
                                        &vec![mblock.clone()],
                                        &block_commit_op,
                                    );

                                    // process all the blocks we can
                                    test_debug!(
                                        "Process Stacks block {} and microblock {} {}",
                                        &stacks_block.block_hash(),
                                        mblock.block_hash(),
                                        mblock.header.sequence
                                    );
                                    let tip_info_list = node
                                        .chainstate
                                        .process_blocks_at_tip(
                                            &mut miner_trace.burn_node.sortdb,
                                            expected_num_blocks,
                                        )
                                        .unwrap();

                                    num_processed += tip_info_list.len();
                                }
                            } else {
                                // process all the blocks we can
                                test_debug!(
                                    "Process Stacks block {} and {} microblocks in {}",
                                    &stacks_block.block_hash(),
                                    microblocks.len(),
                                    &node_name
                                );
                                let tip_info_list = node
                                    .chainstate
                                    .process_blocks_at_tip(
                                        &mut miner_trace.burn_node.sortdb,
                                        expected_num_blocks,
                                    )
                                    .unwrap();

                                num_processed += tip_info_list.len();
                            }
                        }
                    }
                    None => {
                        // no block announced at this point in time
                        test_debug!(
                            "Miner {} did not produce a Stacks block for {:?} (commit {:?})",
                            miner_id,
                            &fork_snapshot,
                            &block_commit_op
                        );
                        continue;
                    }
                }
            }
        }

        // must have processed the same number of blocks in all nodes
        assert_eq!(num_processed, expected_num_blocks);

        // must have processed all blocks the same way
        for test_name in test_names.iter() {
            let rnd_test_name = format!("{}-replay_randomized", test_name);
            assert_chainstate_blocks_eq(test_name, &rnd_test_name);
        }
    }

    pub fn make_coinbase(miner: &mut TestMiner, burnchain_height: usize) -> StacksTransaction {
        make_coinbase_with_nonce(miner, burnchain_height, miner.get_nonce())
    }

    pub fn make_coinbase_with_nonce(
        miner: &mut TestMiner,
        burnchain_height: usize,
        nonce: u64,
    ) -> StacksTransaction {
        // make a coinbase for this miner
        let mut tx_coinbase = StacksTransaction::new(
            TransactionVersion::Testnet,
            miner.as_transaction_auth().unwrap(),
            TransactionPayload::Coinbase(CoinbasePayload([(burnchain_height % 256) as u8; 32])),
        );
        tx_coinbase.chain_id = 0x80000000;
        tx_coinbase.anchor_mode = TransactionAnchorMode::OnChainOnly;
        tx_coinbase.auth.set_origin_nonce(nonce);

        let mut tx_signer = StacksTransactionSigner::new(&tx_coinbase);
        miner.sign_as_origin(&mut tx_signer);
        let tx_coinbase_signed = tx_signer.get_tx().unwrap();
        tx_coinbase_signed
    }

    pub fn mine_empty_anchored_block<'a>(
        clarity_tx: &mut ClarityTx<'a>,
        builder: &mut StacksBlockBuilder,
        miner: &mut TestMiner,
        burnchain_height: usize,
        parent_microblock_header: Option<&StacksMicroblockHeader>,
    ) -> (StacksBlock, Vec<StacksMicroblock>) {
        let miner_account = StacksChainState::get_account(
            clarity_tx,
            &miner.origin_address().unwrap().to_account_principal(),
        );
        miner.set_nonce(miner_account.nonce);

        // make a coinbase for this miner
        let tx_coinbase_signed = make_coinbase(miner, burnchain_height);

        builder
            .try_mine_tx(clarity_tx, &tx_coinbase_signed)
            .unwrap();

        let stacks_block = builder.mine_anchored_block(clarity_tx);

        test_debug!(
            "Produce anchored stacks block at burnchain height {} stacks height {}",
            burnchain_height,
            stacks_block.header.total_work.work
        );
        (stacks_block, vec![])
    }

    pub fn mine_empty_anchored_block_with_burn_height_pubkh<'a>(
        clarity_tx: &mut ClarityTx<'a>,
        builder: &mut StacksBlockBuilder,
        miner: &mut TestMiner,
        burnchain_height: usize,
        parent_microblock_header: Option<&StacksMicroblockHeader>,
    ) -> (StacksBlock, Vec<StacksMicroblock>) {
        let mut pubkh_bytes = [0u8; 20];
        pubkh_bytes[0..8].copy_from_slice(&burnchain_height.to_be_bytes());
        assert!(builder.set_microblock_pubkey_hash(Hash160(pubkh_bytes)));

        let miner_account = StacksChainState::get_account(
            clarity_tx,
            &miner.origin_address().unwrap().to_account_principal(),
        );

        miner.set_nonce(miner_account.nonce);

        // make a coinbase for this miner
        let tx_coinbase_signed = make_coinbase(miner, burnchain_height);

        builder
            .try_mine_tx(clarity_tx, &tx_coinbase_signed)
            .unwrap();

        let stacks_block = builder.mine_anchored_block(clarity_tx);

        test_debug!(
            "Produce anchored stacks block at burnchain height {} stacks height {} pubkeyhash {}",
            burnchain_height,
            stacks_block.header.total_work.work,
            &stacks_block.header.microblock_pubkey_hash
        );
        (stacks_block, vec![])
    }

    pub fn mine_empty_anchored_block_with_stacks_height_pubkh<'a>(
        clarity_tx: &mut ClarityTx<'a>,
        builder: &mut StacksBlockBuilder,
        miner: &mut TestMiner,
        burnchain_height: usize,
        parent_microblock_header: Option<&StacksMicroblockHeader>,
    ) -> (StacksBlock, Vec<StacksMicroblock>) {
        let mut pubkh_bytes = [0u8; 20];
        pubkh_bytes[0..8].copy_from_slice(&burnchain_height.to_be_bytes());
        assert!(builder.set_microblock_pubkey_hash(Hash160(pubkh_bytes)));

        let miner_account = StacksChainState::get_account(
            clarity_tx,
            &miner.origin_address().unwrap().to_account_principal(),
        );
        miner.set_nonce(miner_account.nonce);

        // make a coinbase for this miner
        let tx_coinbase_signed = make_coinbase(miner, burnchain_height);

        builder
            .try_mine_tx(clarity_tx, &tx_coinbase_signed)
            .unwrap();

        let stacks_block = builder.mine_anchored_block(clarity_tx);

        test_debug!(
            "Produce anchored stacks block at burnchain height {} stacks height {} pubkeyhash {}",
            burnchain_height,
            stacks_block.header.total_work.work,
            &stacks_block.header.microblock_pubkey_hash
        );
        (stacks_block, vec![])
    }

    pub fn make_smart_contract(
        miner: &mut TestMiner,
        burnchain_height: usize,
        stacks_block_height: usize,
    ) -> StacksTransaction {
        // make a smart contract
        let contract = "
        (define-data-var bar int 0)
        (define-public (get-bar) (ok (var-get bar)))
        (define-public (set-bar (x int) (y int))
          (begin (var-set bar (/ x y)) (ok (var-get bar))))";

        test_debug!(
            "Make smart contract block at hello-world-{}-{}",
            burnchain_height,
            stacks_block_height
        );

        let mut tx_contract = StacksTransaction::new(
            TransactionVersion::Testnet,
            miner.as_transaction_auth().unwrap(),
            TransactionPayload::new_smart_contract(
                &format!("hello-world-{}-{}", burnchain_height, stacks_block_height),
                &contract.to_string(),
            )
            .unwrap(),
        );

        tx_contract.chain_id = 0x80000000;
        tx_contract.auth.set_origin_nonce(miner.get_nonce());

        if miner.test_with_tx_fees {
            tx_contract.set_tx_fee(123);
            miner.spent_at_nonce.insert(miner.get_nonce(), 123);
        } else {
            tx_contract.set_tx_fee(0);
        }

        let mut tx_signer = StacksTransactionSigner::new(&tx_contract);
        miner.sign_as_origin(&mut tx_signer);
        let tx_contract_signed = tx_signer.get_tx().unwrap();

        tx_contract_signed
    }

    /// paired with make_smart_contract
    pub fn make_contract_call(
        miner: &mut TestMiner,
        burnchain_height: usize,
        stacks_block_height: usize,
        arg1: i128,
        arg2: i128,
    ) -> StacksTransaction {
        let addr = miner.origin_address().unwrap();
        let mut tx_contract_call = StacksTransaction::new(
            TransactionVersion::Testnet,
            miner.as_transaction_auth().unwrap(),
            TransactionPayload::new_contract_call(
                addr.clone(),
                &format!("hello-world-{}-{}", burnchain_height, stacks_block_height),
                "set-bar",
                vec![Value::Int(arg1), Value::Int(arg2)],
            )
            .unwrap(),
        );

        tx_contract_call.chain_id = 0x80000000;
        tx_contract_call.auth.set_origin_nonce(miner.get_nonce());

        if miner.test_with_tx_fees {
            tx_contract_call.set_tx_fee(456);
            miner.spent_at_nonce.insert(miner.get_nonce(), 456);
        } else {
            tx_contract_call.set_tx_fee(0);
        }

        let mut tx_signer = StacksTransactionSigner::new(&tx_contract_call);
        miner.sign_as_origin(&mut tx_signer);
        let tx_contract_call_signed = tx_signer.get_tx().unwrap();
        tx_contract_call_signed
    }

    /// make a token transfer
    pub fn make_token_transfer(
        miner: &mut TestMiner,
        burnchain_height: usize,
        nonce: Option<u64>,
        recipient: &StacksAddress,
        amount: u64,
        memo: &TokenTransferMemo,
    ) -> StacksTransaction {
        let addr = miner.origin_address().unwrap();
        let mut tx_stx_transfer = StacksTransaction::new(
            TransactionVersion::Testnet,
            miner.as_transaction_auth().unwrap(),
            TransactionPayload::TokenTransfer((*recipient).clone().into(), amount, (*memo).clone()),
        );

        tx_stx_transfer.chain_id = 0x80000000;
        tx_stx_transfer
            .auth
            .set_origin_nonce(nonce.unwrap_or(miner.get_nonce()));
        tx_stx_transfer.set_tx_fee(0);

        let mut tx_signer = StacksTransactionSigner::new(&tx_stx_transfer);
        miner.sign_as_origin(&mut tx_signer);
        let tx_stx_transfer_signed = tx_signer.get_tx().unwrap();
        tx_stx_transfer_signed
    }

    /// Mine invalid token transfers
    pub fn mine_invalid_token_transfers_block<'a>(
        clarity_tx: &mut ClarityTx<'a>,
        builder: &mut StacksBlockBuilder,
        miner: &mut TestMiner,
        burnchain_height: usize,
        parent_microblock_header: Option<&StacksMicroblockHeader>,
    ) -> (StacksBlock, Vec<StacksMicroblock>) {
        let miner_account = StacksChainState::get_account(
            clarity_tx,
            &miner.origin_address().unwrap().to_account_principal(),
        );
        miner.set_nonce(miner_account.nonce);

        // make a coinbase for this miner
        let tx_coinbase_signed = make_coinbase(miner, burnchain_height);
        builder
            .try_mine_tx(clarity_tx, &tx_coinbase_signed)
            .unwrap();

        let recipient =
            StacksAddress::new(C32_ADDRESS_VERSION_TESTNET_SINGLESIG, Hash160([0xff; 20]));
        let tx1 = make_token_transfer(
            miner,
            burnchain_height,
            Some(1),
            &recipient,
            11111,
            &TokenTransferMemo([1u8; 34]),
        );
        builder.force_mine_tx(clarity_tx, &tx1).unwrap();

        if miner.spent_at_nonce.get(&1).is_none() {
            miner.spent_at_nonce.insert(1, 11111);
        }

        let tx2 = make_token_transfer(
            miner,
            burnchain_height,
            Some(2),
            &recipient,
            22222,
            &TokenTransferMemo([2u8; 34]),
        );
        builder.force_mine_tx(clarity_tx, &tx2).unwrap();

        if miner.spent_at_nonce.get(&2).is_none() {
            miner.spent_at_nonce.insert(2, 22222);
        }

        let tx3 = make_token_transfer(
            miner,
            burnchain_height,
            Some(1),
            &recipient,
            33333,
            &TokenTransferMemo([3u8; 34]),
        );
        builder.force_mine_tx(clarity_tx, &tx3).unwrap();

        let tx4 = make_token_transfer(
            miner,
            burnchain_height,
            Some(2),
            &recipient,
            44444,
            &TokenTransferMemo([4u8; 34]),
        );
        builder.force_mine_tx(clarity_tx, &tx4).unwrap();

        let stacks_block = builder.mine_anchored_block(clarity_tx);

        test_debug!("Produce anchored stacks block {} with invalid token transfers at burnchain height {} stacks height {}", stacks_block.block_hash(), burnchain_height, stacks_block.header.total_work.work);

        (stacks_block, vec![])
    }

    /// mine a smart contract in an anchored block, and mine a contract-call in the same anchored
    /// block
    pub fn mine_smart_contract_contract_call_block<'a>(
        clarity_tx: &mut ClarityTx<'a>,
        builder: &mut StacksBlockBuilder,
        miner: &mut TestMiner,
        burnchain_height: usize,
        parent_microblock_header: Option<&StacksMicroblockHeader>,
    ) -> (StacksBlock, Vec<StacksMicroblock>) {
        let miner_account = StacksChainState::get_account(
            clarity_tx,
            &miner.origin_address().unwrap().to_account_principal(),
        );
        miner.set_nonce(miner_account.nonce);

        // make a coinbase for this miner
        let tx_coinbase_signed = make_coinbase(miner, burnchain_height);
        builder
            .try_mine_tx(clarity_tx, &tx_coinbase_signed)
            .unwrap();

        // make a smart contract
        let tx_contract_signed = make_smart_contract(
            miner,
            burnchain_height,
            builder.header.total_work.work as usize,
        );
        builder
            .try_mine_tx(clarity_tx, &tx_contract_signed)
            .unwrap();

        // make a contract call
        let tx_contract_call_signed = make_contract_call(
            miner,
            burnchain_height,
            builder.header.total_work.work as usize,
            6,
            2,
        );
        builder
            .try_mine_tx(clarity_tx, &tx_contract_call_signed)
            .unwrap();

        let stacks_block = builder.mine_anchored_block(clarity_tx);

        // TODO: test value of 'bar' in last contract(s)

        test_debug!("Produce anchored stacks block {} with smart contract and contract call at burnchain height {} stacks height {}", stacks_block.block_hash(), burnchain_height, stacks_block.header.total_work.work);
        (stacks_block, vec![])
    }

    /// mine a smart contract in an anchored block, and mine some contract-calls to it in a microblock tail
    pub fn mine_smart_contract_block_contract_call_microblock<'a>(
        clarity_tx: &mut ClarityTx<'a>,
        builder: &mut StacksBlockBuilder,
        miner: &mut TestMiner,
        burnchain_height: usize,
        parent_microblock_header: Option<&StacksMicroblockHeader>,
    ) -> (StacksBlock, Vec<StacksMicroblock>) {
        if burnchain_height > 0 && builder.chain_tip.anchored_header.total_work.work > 0 {
            // find previous contract in this fork
            for i in (0..burnchain_height).rev() {
                let prev_contract_id = QualifiedContractIdentifier::new(
                    StandardPrincipalData::from(miner.origin_address().unwrap()),
                    ContractName::try_from(
                        format!(
                            "hello-world-{}-{}",
                            i, builder.chain_tip.anchored_header.total_work.work
                        )
                        .as_str(),
                    )
                    .unwrap(),
                );
                let contract =
                    StacksChainState::get_contract(clarity_tx, &prev_contract_id).unwrap();
                if contract.is_none() {
                    continue;
                }

                let prev_bar_value =
                    StacksChainState::get_data_var(clarity_tx, &prev_contract_id, "bar").unwrap();
                assert_eq!(prev_bar_value, Some(Value::Int(3)));
                break;
            }
        }

        let miner_account = StacksChainState::get_account(
            clarity_tx,
            &miner.origin_address().unwrap().to_account_principal(),
        );
        miner.set_nonce(miner_account.nonce);

        // make a coinbase for this miner
        let tx_coinbase_signed = make_coinbase(miner, burnchain_height);
        builder
            .try_mine_tx(clarity_tx, &tx_coinbase_signed)
            .unwrap();

        // make a smart contract
        let tx_contract_signed = make_smart_contract(
            miner,
            burnchain_height,
            builder.header.total_work.work as usize,
        );
        builder
            .try_mine_tx(clarity_tx, &tx_contract_signed)
            .unwrap();

        let stacks_block = builder.mine_anchored_block(clarity_tx);

        let mut microblocks = vec![];
        for i in 0..3 {
            // make a contract call
            let tx_contract_call_signed = make_contract_call(
                miner,
                burnchain_height,
                builder.header.total_work.work as usize,
                6,
                2,
            );
            builder
                .try_mine_tx(clarity_tx, &tx_contract_call_signed)
                .unwrap();

            // put the contract-call into a microblock
            let microblock = builder.mine_next_microblock().unwrap();
            microblocks.push(microblock);
        }

        test_debug!("Produce anchored stacks block {} with smart contract and {} microblocks with contract call at burnchain height {} stacks height {}",
                    stacks_block.block_hash(), microblocks.len(), burnchain_height, stacks_block.header.total_work.work);

        (stacks_block, microblocks)
    }

    /// mine a smart contract in an anchored block, and mine a contract-call to it in a microblock.
    /// Make it so all microblocks throw a runtime exception, but confirm that they are still mined
    /// anyway.
    pub fn mine_smart_contract_block_contract_call_microblock_exception<'a>(
        clarity_tx: &mut ClarityTx<'a>,
        builder: &mut StacksBlockBuilder,
        miner: &mut TestMiner,
        burnchain_height: usize,
        parent_microblock_header: Option<&StacksMicroblockHeader>,
    ) -> (StacksBlock, Vec<StacksMicroblock>) {
        if burnchain_height > 0 && builder.chain_tip.anchored_header.total_work.work > 0 {
            // find previous contract in this fork
            for i in (0..burnchain_height).rev() {
                let prev_contract_id = QualifiedContractIdentifier::new(
                    StandardPrincipalData::from(miner.origin_address().unwrap()),
                    ContractName::try_from(
                        format!(
                            "hello-world-{}-{}",
                            i, builder.chain_tip.anchored_header.total_work.work
                        )
                        .as_str(),
                    )
                    .unwrap(),
                );
                let contract =
                    StacksChainState::get_contract(clarity_tx, &prev_contract_id).unwrap();
                if contract.is_none() {
                    continue;
                }

                test_debug!("Found contract {:?}", &prev_contract_id);
                let prev_bar_value =
                    StacksChainState::get_data_var(clarity_tx, &prev_contract_id, "bar").unwrap();
                assert_eq!(prev_bar_value, Some(Value::Int(0)));
                break;
            }
        }

        let miner_account = StacksChainState::get_account(
            clarity_tx,
            &miner.origin_address().unwrap().to_account_principal(),
        );
        miner.set_nonce(miner_account.nonce);

        // make a coinbase for this miner
        let tx_coinbase_signed = make_coinbase(miner, burnchain_height);
        builder
            .try_mine_tx(clarity_tx, &tx_coinbase_signed)
            .unwrap();

        // make a smart contract
        let tx_contract_signed = make_smart_contract(
            miner,
            burnchain_height,
            builder.header.total_work.work as usize,
        );
        builder
            .try_mine_tx(clarity_tx, &tx_contract_signed)
            .unwrap();

        let stacks_block = builder.mine_anchored_block(clarity_tx);

        let mut microblocks = vec![];
        for i in 0..3 {
            // make a contract call (note: triggers a divide-by-zero runtime error)
            let tx_contract_call_signed = make_contract_call(
                miner,
                burnchain_height,
                builder.header.total_work.work as usize,
                6,
                0,
            );
            builder
                .try_mine_tx(clarity_tx, &tx_contract_call_signed)
                .unwrap();

            // put the contract-call into a microblock
            let microblock = builder.mine_next_microblock().unwrap();
            microblocks.push(microblock);
        }

        test_debug!("Produce anchored stacks block {} with smart contract and {} microblocks with contract call at burnchain height {} stacks height {}", 
                    stacks_block.block_hash(), microblocks.len(), burnchain_height, stacks_block.header.total_work.work);

        (stacks_block, microblocks)
    }

    /*
    // TODO: blocked on get-block-info's reliance on get_simmed_block_height

    /// In the first epoch, mine an anchored block followed by 100 microblocks.
    /// In all following epochs, build off of one of the microblocks.
    fn mine_smart_contract_block_contract_call_microblocks_same_stream<'a>(clarity_tx: &mut ClarityTx<'a>,
                                                                           builder: &mut StacksBlockBuilder,
                                                                           miner: &mut TestMiner,
                                                                           burnchain_height: usize,
                                                                           parent_microblock_header: Option<&StacksMicroblockHeader>) -> (StacksBlock, Vec<StacksMicroblock>) {

        let miner_account = StacksChainState::get_account(clarity_tx, &miner.origin_address().unwrap().to_account_principal());
        miner.set_nonce(miner_account.nonce);

        // make a coinbase for this miner
        let tx_coinbase_signed = make_coinbase(miner, burnchain_height);
        builder.try_mine_tx(clarity_tx, &tx_coinbase_signed).unwrap();

        if burnchain_height == 0 {
            // make a smart contract
            let tx_contract_signed = make_smart_contract(miner, burnchain_height, builder.header.total_work.work as usize);
            builder.try_mine_tx(clarity_tx, &tx_contract_signed).unwrap();

            let stacks_block = builder.mine_anchored_block(clarity_tx);

            // create the initial 20 contract calls in microblocks
            let mut stacks_microblocks = vec![];
            for i in 0..20 {
                let tx_contract_call_signed = make_contract_call(miner, burnchain_height, builder.header.total_work.work, 6, 2);
                builder.try_mine_tx(clarity_tx, &tx_contract_call_signed).unwrap();

                let microblock = builder.mine_next_microblock().unwrap();
                stacks_microblocks.push(microblock);
            }

            (stacks_block, stacks_microblocks)
        }
        else {
            // set parent at block 1
            let first_block_hash = clarity_get_block_hash(clarity_tx, 1).unwrap();
            builder.set_parent_block(&first_block_hash);

            let mut stacks_block = builder.mine_anchored_block(clarity_tx);

            // re-create the initial 100 contract calls in microblocks
            let mut stacks_microblocks = vec![];
            for i in 0..20 {
                let tx_contract_call_signed = make_contract_call(miner, burnchain_height, builder.header.total_work.work, 6, 2);
                builder.try_mine_tx(clarity_tx, &tx_contract_call_signed).unwrap();

                let microblock = builder.mine_next_microblock().unwrap();
                stacks_microblocks.push(microblock);
            }

            // builder.set_parent_microblock(&stacks_microblocks[burnchain_height].block_hash(), stacks_microblocks[burnchain_height].header.sequence);
            stacks_block.header.parent_microblock = stacks_microblocks[burnchain_height].block_hash();
            stacks_block.header.parent_microblock_sequence = stacks_microblocks[burnchain_height].header.sequence;

            (stacks_block, vec![])
        }
    }
    */

    #[test]
    fn mine_anchored_empty_blocks_single() {
        mine_stacks_blocks_1_fork_1_miner_1_burnchain(
            &"empty-anchored-blocks".to_string(),
            10,
            mine_empty_anchored_block,
            |_, _| true,
        );
    }

    #[test]
    fn mine_anchored_empty_blocks_random() {
        let mut miner_trace = mine_stacks_blocks_1_fork_1_miner_1_burnchain(
            &"empty-anchored-blocks-random".to_string(),
            10,
            mine_empty_anchored_block,
            |_, _| true,
        );
        miner_trace_replay_randomized(&mut miner_trace);
    }

    #[test]
    fn mine_anchored_empty_blocks_multiple_miners() {
        mine_stacks_blocks_1_fork_2_miners_1_burnchain(
            &"empty-anchored-blocks-multiple-miners".to_string(),
            10,
            mine_empty_anchored_block,
            mine_empty_anchored_block,
        );
    }

    #[test]
    fn mine_anchored_empty_blocks_multiple_miners_random() {
        let mut miner_trace = mine_stacks_blocks_1_fork_2_miners_1_burnchain(
            &"empty-anchored-blocks-multiple-miners-random".to_string(),
            10,
            mine_empty_anchored_block,
            mine_empty_anchored_block,
        );
        miner_trace_replay_randomized(&mut miner_trace);
    }

    #[test]
    fn mine_anchored_empty_blocks_stacks_fork() {
        mine_stacks_blocks_2_forks_2_miners_1_burnchain(
            &"empty-anchored-blocks-stacks-fork".to_string(),
            10,
            mine_empty_anchored_block,
            mine_empty_anchored_block,
        );
    }

    #[test]
    fn mine_anchored_empty_blocks_stacks_fork_random() {
        let mut miner_trace = mine_stacks_blocks_2_forks_2_miners_1_burnchain(
            &"empty-anchored-blocks-stacks-fork-random".to_string(),
            10,
            mine_empty_anchored_block,
            mine_empty_anchored_block,
        );
        miner_trace_replay_randomized(&mut miner_trace);
    }

    #[test]
    fn mine_anchored_empty_blocks_burnchain_fork() {
        mine_stacks_blocks_1_fork_2_miners_2_burnchains(
            &"empty-anchored-blocks-burnchain-fork".to_string(),
            10,
            mine_empty_anchored_block,
            mine_empty_anchored_block,
        );
    }

    #[test]
    fn mine_anchored_empty_blocks_burnchain_fork_random() {
        let mut miner_trace = mine_stacks_blocks_1_fork_2_miners_2_burnchains(
            &"empty-anchored-blocks-burnchain-fork-random".to_string(),
            10,
            mine_empty_anchored_block,
            mine_empty_anchored_block,
        );
        miner_trace_replay_randomized(&mut miner_trace);
    }

    #[test]
    fn mine_anchored_empty_blocks_burnchain_fork_stacks_fork() {
        mine_stacks_blocks_2_forks_2_miners_2_burnchains(
            &"empty-anchored-blocks-burnchain-stacks-fork".to_string(),
            10,
            mine_empty_anchored_block,
            mine_empty_anchored_block,
        );
    }

    #[test]
    fn mine_anchored_empty_blocks_burnchain_fork_stacks_fork_random() {
        let mut miner_trace = mine_stacks_blocks_2_forks_2_miners_2_burnchains(
            &"empty-anchored-blocks-burnchain-stacks-fork-random".to_string(),
            10,
            mine_empty_anchored_block,
            mine_empty_anchored_block,
        );
        miner_trace_replay_randomized(&mut miner_trace);
    }

    #[test]
    fn mine_anchored_smart_contract_contract_call_blocks_single() {
        mine_stacks_blocks_1_fork_1_miner_1_burnchain(
            &"smart-contract-contract-call-anchored-blocks".to_string(),
            10,
            mine_smart_contract_contract_call_block,
            |_, _| true,
        );
    }

    #[test]
    fn mine_anchored_smart_contract_contract_call_blocks_single_random() {
        let mut miner_trace = mine_stacks_blocks_1_fork_1_miner_1_burnchain(
            &"smart-contract-contract-call-anchored-blocks-random".to_string(),
            10,
            mine_smart_contract_contract_call_block,
            |_, _| true,
        );
        miner_trace_replay_randomized(&mut miner_trace);
    }

    #[test]
    fn mine_anchored_smart_contract_contract_call_blocks_multiple_miners() {
        mine_stacks_blocks_1_fork_2_miners_1_burnchain(
            &"smart-contract-contract-call-anchored-blocks-multiple-miners".to_string(),
            10,
            mine_smart_contract_contract_call_block,
            mine_smart_contract_contract_call_block,
        );
    }

    #[test]
    fn mine_anchored_smart_contract_contract_call_blocks_multiple_miners_random() {
        let mut miner_trace = mine_stacks_blocks_1_fork_2_miners_1_burnchain(
            &"smart-contract-contract-call-anchored-blocks-multiple-miners-random".to_string(),
            10,
            mine_smart_contract_contract_call_block,
            mine_smart_contract_contract_call_block,
        );
        miner_trace_replay_randomized(&mut miner_trace);
    }

    #[test]
    fn mine_anchored_smart_contract_contract_call_blocks_stacks_fork() {
        mine_stacks_blocks_2_forks_2_miners_1_burnchain(
            &"smart-contract-contract-call-anchored-blocks-stacks-fork".to_string(),
            10,
            mine_smart_contract_contract_call_block,
            mine_smart_contract_contract_call_block,
        );
    }

    #[test]
    fn mine_anchored_smart_contract_contract_call_blocks_stacks_fork_random() {
        let mut miner_trace = mine_stacks_blocks_2_forks_2_miners_1_burnchain(
            &"smart-contract-contract-call-anchored-blocks-stacks-fork-random".to_string(),
            10,
            mine_smart_contract_contract_call_block,
            mine_smart_contract_contract_call_block,
        );
        miner_trace_replay_randomized(&mut miner_trace);
    }

    #[test]
    fn mine_anchored_smart_contract_contract_call_blocks_burnchain_fork() {
        mine_stacks_blocks_1_fork_2_miners_2_burnchains(
            &"smart-contract-contract-call-anchored-blocks-burnchain-fork".to_string(),
            10,
            mine_smart_contract_contract_call_block,
            mine_smart_contract_contract_call_block,
        );
    }

    #[test]
    fn mine_anchored_smart_contract_contract_call_blocks_burnchain_fork_random() {
        let mut miner_trace = mine_stacks_blocks_1_fork_2_miners_2_burnchains(
            &"smart-contract-contract-call-anchored-blocks-burnchain-fork-random".to_string(),
            10,
            mine_smart_contract_contract_call_block,
            mine_smart_contract_contract_call_block,
        );
        miner_trace_replay_randomized(&mut miner_trace);
    }

    #[test]
    fn mine_anchored_smart_contract_contract_call_blocks_burnchain_fork_stacks_fork() {
        mine_stacks_blocks_2_forks_2_miners_2_burnchains(
            &"smart-contract-contract-call-anchored-blocks-burnchain-stacks-fork".to_string(),
            10,
            mine_smart_contract_contract_call_block,
            mine_smart_contract_contract_call_block,
        );
    }

    #[test]
    fn mine_anchored_smart_contract_contract_call_blocks_burnchain_fork_stacks_fork_random() {
        let mut miner_trace = mine_stacks_blocks_2_forks_2_miners_2_burnchains(
            &"smart-contract-contract-call-anchored-blocks-burnchain-stacks-fork-random"
                .to_string(),
            10,
            mine_smart_contract_contract_call_block,
            mine_smart_contract_contract_call_block,
        );
        miner_trace_replay_randomized(&mut miner_trace);
    }

    #[test]
    fn mine_anchored_smart_contract_block_contract_call_microblock_single() {
        mine_stacks_blocks_1_fork_1_miner_1_burnchain(
            &"smart-contract-block-contract-call-microblock".to_string(),
            10,
            mine_smart_contract_block_contract_call_microblock,
            |_, _| true,
        );
    }

    #[test]
    fn mine_anchored_smart_contract_block_contract_call_microblock_single_random() {
        let mut miner_trace = mine_stacks_blocks_1_fork_1_miner_1_burnchain(
            &"smart-contract-block-contract-call-microblock-random".to_string(),
            10,
            mine_smart_contract_block_contract_call_microblock,
            |_, _| true,
        );
        miner_trace_replay_randomized(&mut miner_trace);
    }

    #[test]
    fn mine_anchored_smart_contract_block_contract_call_microblock_multiple_miners() {
        mine_stacks_blocks_1_fork_2_miners_1_burnchain(
            &"smart-contract-block-contract-call-microblock-multiple-miners".to_string(),
            10,
            mine_smart_contract_block_contract_call_microblock,
            mine_smart_contract_block_contract_call_microblock,
        );
    }

    #[test]
    fn mine_anchored_smart_contract_block_contract_call_microblock_multiple_miners_random() {
        let mut miner_trace = mine_stacks_blocks_1_fork_2_miners_1_burnchain(
            &"smart-contract-block-contract-call-microblock-multiple-miners-random".to_string(),
            10,
            mine_smart_contract_block_contract_call_microblock,
            mine_smart_contract_block_contract_call_microblock,
        );
        miner_trace_replay_randomized(&mut miner_trace);
    }

    #[test]
    fn mine_anchored_smart_contract_block_contract_call_microblock_stacks_fork() {
        mine_stacks_blocks_2_forks_2_miners_1_burnchain(
            &"smart-contract-block-contract-call-microblock-stacks-fork".to_string(),
            10,
            mine_smart_contract_block_contract_call_microblock,
            mine_smart_contract_block_contract_call_microblock,
        );
    }

    #[test]
    #[ignore]
    fn mine_anchored_smart_contract_block_contract_call_microblock_stacks_fork_random() {
        let mut miner_trace = mine_stacks_blocks_2_forks_2_miners_1_burnchain(
            &"smart-contract-block-contract-call-microblock-stacks-fork-random".to_string(),
            10,
            mine_smart_contract_block_contract_call_microblock,
            mine_smart_contract_block_contract_call_microblock,
        );
        miner_trace_replay_randomized(&mut miner_trace);
    }

    #[test]
    fn mine_anchored_smart_contract_block_contract_call_microblock_burnchain_fork() {
        mine_stacks_blocks_1_fork_2_miners_2_burnchains(
            &"smart-contract-block-contract-call-microblock-burnchain-fork".to_string(),
            10,
            mine_smart_contract_block_contract_call_microblock,
            mine_smart_contract_block_contract_call_microblock,
        );
    }

    #[test]
    fn mine_anchored_smart_contract_block_contract_call_microblock_burnchain_fork_random() {
        let mut miner_trace = mine_stacks_blocks_1_fork_2_miners_2_burnchains(
            &"smart-contract-block-contract-call-microblock-burnchain-fork-random".to_string(),
            10,
            mine_smart_contract_block_contract_call_microblock,
            mine_smart_contract_block_contract_call_microblock,
        );
        miner_trace_replay_randomized(&mut miner_trace);
    }

    #[test]
    fn mine_anchored_smart_contract_block_contract_call_microblock_burnchain_fork_stacks_fork() {
        mine_stacks_blocks_2_forks_2_miners_2_burnchains(
            &"smart-contract-block-contract-call-microblock-burnchain-stacks-fork".to_string(),
            10,
            mine_smart_contract_block_contract_call_microblock,
            mine_smart_contract_block_contract_call_microblock,
        );
    }

    #[test]
    fn mine_anchored_smart_contract_block_contract_call_microblock_burnchain_fork_stacks_fork_random(
    ) {
        let mut miner_trace = mine_stacks_blocks_2_forks_2_miners_2_burnchains(
            &"smart-contract-block-contract-call-microblock-burnchain-stacks-fork-random"
                .to_string(),
            10,
            mine_smart_contract_block_contract_call_microblock,
            mine_smart_contract_block_contract_call_microblock,
        );
        miner_trace_replay_randomized(&mut miner_trace);
    }

    #[test]
    fn mine_anchored_smart_contract_block_contract_call_microblock_exception_single() {
        mine_stacks_blocks_1_fork_1_miner_1_burnchain(
            &"smart-contract-block-contract-call-microblock-exception".to_string(),
            10,
            mine_smart_contract_block_contract_call_microblock_exception,
            |_, _| true,
        );
    }

    #[test]
    fn mine_anchored_smart_contract_block_contract_call_microblock_exception_single_random() {
        let mut miner_trace = mine_stacks_blocks_1_fork_1_miner_1_burnchain(
            &"smart-contract-block-contract-call-microblock-exception-random".to_string(),
            10,
            mine_smart_contract_block_contract_call_microblock_exception,
            |_, _| true,
        );
        miner_trace_replay_randomized(&mut miner_trace);
    }

    #[test]
    fn mine_anchored_smart_contract_block_contract_call_microblock_exception_multiple_miners() {
        mine_stacks_blocks_1_fork_2_miners_1_burnchain(
            &"smart-contract-block-contract-call-microblock-exception-multiple-miners".to_string(),
            10,
            mine_smart_contract_block_contract_call_microblock_exception,
            mine_smart_contract_block_contract_call_microblock_exception,
        );
    }

    #[test]
    fn mine_anchored_smart_contract_block_contract_call_microblock_exception_multiple_miners_random(
    ) {
        let mut miner_trace = mine_stacks_blocks_1_fork_2_miners_1_burnchain(
            &"smart-contract-block-contract-call-microblock-exception-multiple-miners-random"
                .to_string(),
            10,
            mine_smart_contract_block_contract_call_microblock_exception,
            mine_smart_contract_block_contract_call_microblock_exception,
        );
        miner_trace_replay_randomized(&mut miner_trace);
    }

    #[test]
    fn mine_anchored_smart_contract_block_contract_call_microblock_exception_stacks_fork() {
        mine_stacks_blocks_2_forks_2_miners_1_burnchain(
            &"smart-contract-block-contract-call-microblock-exception-stacks-fork".to_string(),
            10,
            mine_smart_contract_block_contract_call_microblock_exception,
            mine_smart_contract_block_contract_call_microblock_exception,
        );
    }

    #[test]
    #[ignore]
    fn mine_anchored_smart_contract_block_contract_call_microblock_exception_stacks_fork_random() {
        let mut miner_trace = mine_stacks_blocks_2_forks_2_miners_1_burnchain(
            &"smart-contract-block-contract-call-microblock-exception-stacks-fork-random"
                .to_string(),
            10,
            mine_smart_contract_block_contract_call_microblock_exception,
            mine_smart_contract_block_contract_call_microblock_exception,
        );
        miner_trace_replay_randomized(&mut miner_trace);
    }

    #[test]
    fn mine_anchored_smart_contract_block_contract_call_microblock_exception_burnchain_fork() {
        mine_stacks_blocks_1_fork_2_miners_2_burnchains(
            &"smart-contract-block-contract-call-microblock-exception-burnchain-fork".to_string(),
            10,
            mine_smart_contract_block_contract_call_microblock_exception,
            mine_smart_contract_block_contract_call_microblock_exception,
        );
    }

    #[test]
    fn mine_anchored_smart_contract_block_contract_call_microblock_exception_burnchain_fork_random()
    {
        let mut miner_trace = mine_stacks_blocks_1_fork_2_miners_2_burnchains(
            &"smart-contract-block-contract-call-microblock-exception-burnchain-fork-random"
                .to_string(),
            10,
            mine_smart_contract_block_contract_call_microblock_exception,
            mine_smart_contract_block_contract_call_microblock_exception,
        );
        miner_trace_replay_randomized(&mut miner_trace);
    }

    #[test]
    fn mine_anchored_smart_contract_block_contract_call_microblock_exception_burnchain_fork_stacks_fork(
    ) {
        mine_stacks_blocks_2_forks_2_miners_2_burnchains(
            &"smart-contract-block-contract-call-microblock-exception-burnchain-stacks-fork"
                .to_string(),
            10,
            mine_smart_contract_block_contract_call_microblock_exception,
            mine_smart_contract_block_contract_call_microblock_exception,
        );
    }

    #[test]
    fn mine_anchored_smart_contract_block_contract_call_microblock_exception_burnchain_fork_stacks_fork_random(
    ) {
        let mut miner_trace = mine_stacks_blocks_2_forks_2_miners_2_burnchains(
            &"smart-contract-block-contract-call-microblock-exception-burnchain-stacks-fork-random"
                .to_string(),
            10,
            mine_smart_contract_block_contract_call_microblock_exception,
            mine_smart_contract_block_contract_call_microblock_exception,
        );
        miner_trace_replay_randomized(&mut miner_trace);
    }

    #[test]
    fn mine_empty_anchored_block_deterministic_pubkeyhash_burnchain_fork() {
        mine_stacks_blocks_1_fork_2_miners_2_burnchains(
            &"mine_empty_anchored_block_deterministic_pubkeyhash_burnchain_fork".to_string(),
            10,
            mine_empty_anchored_block_with_burn_height_pubkh,
            mine_empty_anchored_block_with_burn_height_pubkh,
        );
    }

    #[test]
    fn mine_empty_anchored_block_deterministic_pubkeyhash_stacks_fork() {
        mine_stacks_blocks_2_forks_2_miners_1_burnchain(
            &"mine_empty_anchored_block_deterministic_pubkeyhash_stacks_fork".to_string(),
            10,
            mine_empty_anchored_block_with_stacks_height_pubkh,
            mine_empty_anchored_block_with_stacks_height_pubkh,
        );
    }

    #[test]
    fn mine_empty_anchored_block_deterministic_pubkeyhash_stacks_fork_at_genesis() {
        mine_stacks_blocks_2_forks_at_height_2_miners_1_burnchain(
            &"mine_empty_anchored_block_deterministic_pubkeyhash_stacks_fork_at_genesis"
                .to_string(),
            10,
            0,
            mine_empty_anchored_block_with_stacks_height_pubkh,
            mine_empty_anchored_block_with_stacks_height_pubkh,
        );
    }

    #[test]
    fn mine_anchored_invalid_token_transfer_blocks_single() {
        let miner_trace = mine_stacks_blocks_1_fork_1_miner_1_burnchain(
            &"invalid-token-transfers".to_string(),
            10,
            mine_invalid_token_transfers_block,
            |_, _| false,
        );

        let full_test_name = "invalid-token-transfers-1_fork_1_miner_1_burnchain";
        let chainstate = open_chainstate(false, 0x80000000, full_test_name);

        // each block must be orphaned
        for point in miner_trace.points.iter() {
            for (height, bc) in point.block_commits.iter() {
                // NOTE: this only works because there are no PoX forks in this test
                let sn = SortitionDB::get_block_snapshot(
                    miner_trace.burn_node.sortdb.conn(),
                    &SortitionId::stubbed(&bc.burn_header_hash),
                )
                .unwrap()
                .unwrap();
                assert!(StacksChainState::is_block_orphaned(
                    &chainstate.db(),
                    &sn.consensus_hash,
                    &bc.block_header_hash
                )
                .unwrap());
            }
        }
    }

    // TODO: merge with vm/tests/integrations.rs.
    // Distinct here because we use a different testnet ID
    pub fn make_user_contract_publish(
        sender: &StacksPrivateKey,
        nonce: u64,
        tx_fee: u64,
        contract_name: &str,
        contract_content: &str,
    ) -> StacksTransaction {
        let name = ContractName::from(contract_name);
        let code_body = StacksString::from_string(&contract_content.to_string()).unwrap();

        let payload = TransactionSmartContract { name, code_body };

        sign_standard_singlesig_tx(payload.into(), sender, nonce, tx_fee)
    }

    pub fn make_user_stacks_transfer(
        sender: &StacksPrivateKey,
        nonce: u64,
        tx_fee: u64,
        recipient: &PrincipalData,
        amount: u64,
    ) -> StacksTransaction {
        let payload = TransactionPayload::TokenTransfer(
            recipient.clone(),
            amount,
            TokenTransferMemo([0; 34]),
        );
        sign_standard_singlesig_tx(payload.into(), sender, nonce, tx_fee)
    }

    pub fn make_user_coinbase(
        sender: &StacksPrivateKey,
        nonce: u64,
        tx_fee: u64,
    ) -> StacksTransaction {
        let payload = TransactionPayload::Coinbase(CoinbasePayload([0; 32]));
        sign_standard_singlesig_tx(payload.into(), sender, nonce, tx_fee)
    }

    pub fn make_user_poison_microblock(
        sender: &StacksPrivateKey,
        nonce: u64,
        tx_fee: u64,
        payload: TransactionPayload,
    ) -> StacksTransaction {
        sign_standard_singlesig_tx(payload.into(), sender, nonce, tx_fee)
    }

    pub fn sign_standard_singlesig_tx(
        payload: TransactionPayload,
        sender: &StacksPrivateKey,
        nonce: u64,
        tx_fee: u64,
    ) -> StacksTransaction {
        let mut spending_condition = TransactionSpendingCondition::new_singlesig_p2pkh(
            StacksPublicKey::from_private(sender),
        )
        .expect("Failed to create p2pkh spending condition from public key.");
        spending_condition.set_nonce(nonce);
        spending_condition.set_tx_fee(tx_fee);
        let auth = TransactionAuth::Standard(spending_condition);
        let mut unsigned_tx = StacksTransaction::new(TransactionVersion::Testnet, auth, payload);

        unsigned_tx.chain_id = 0x80000000;
        unsigned_tx.post_condition_mode = TransactionPostConditionMode::Allow;

        let mut tx_signer = StacksTransactionSigner::new(&unsigned_tx);
        tx_signer.sign_origin(sender).unwrap();

        tx_signer.get_tx().unwrap()
    }

    #[test]
    fn test_build_anchored_blocks_empty() {
        let peer_config = TestPeerConfig::new("test_build_anchored_blocks_empty", 2000, 2001);
        let mut peer = TestPeer::new(peer_config);

        let chainstate_path = peer.chainstate_path.clone();

        let num_blocks = 10;
        let first_stacks_block_height = {
            let sn =
                SortitionDB::get_canonical_burn_chain_tip(&peer.sortdb.as_ref().unwrap().conn())
                    .unwrap();
            sn.block_height
        };

        let mut last_block: Option<StacksBlock> = None;
        for tenure_id in 0..num_blocks {
            // send transactions to the mempool
            let tip =
                SortitionDB::get_canonical_burn_chain_tip(&peer.sortdb.as_ref().unwrap().conn())
                    .unwrap();

            assert_eq!(
                tip.block_height,
                first_stacks_block_height + (tenure_id as u64)
            );
            if let Some(block) = last_block {
                assert_eq!(tip.winning_stacks_block_hash, block.block_hash());
            }

            let (burn_ops, stacks_block, microblocks) = peer.make_tenure(
                |ref mut miner,
                 ref mut sortdb,
                 ref mut chainstate,
                 vrf_proof,
                 ref parent_opt,
                 ref parent_microblock_header_opt| {
                    let parent_tip = match parent_opt {
                        None => StacksChainState::get_genesis_header_info(chainstate.db()).unwrap(),
                        Some(block) => {
                            let ic = sortdb.index_conn();
                            let snapshot =
                                SortitionDB::get_block_snapshot_for_winning_stacks_block(
                                    &ic,
                                    &tip.sortition_id,
                                    &block.block_hash(),
                                )
                                .unwrap()
                                .unwrap(); // succeeds because we don't fork
                            StacksChainState::get_anchored_block_header_info(
                                chainstate.db(),
                                &snapshot.consensus_hash,
                                &snapshot.winning_stacks_block_hash,
                            )
                            .unwrap()
                            .unwrap()
                        }
                    };

                    let mempool = MemPoolDB::open(false, 0x80000000, &chainstate_path).unwrap();

                    let coinbase_tx = make_coinbase(miner, tenure_id);

                    let anchored_block = StacksBlockBuilder::build_anchored_block(
                        chainstate,
                        &sortdb.index_conn(),
                        &mempool,
                        &parent_tip,
                        tip.total_burn,
                        vrf_proof,
                        Hash160([tenure_id as u8; 20]),
                        &coinbase_tx,
                        ExecutionCost::max_value(),
                    )
                    .unwrap();
                    (anchored_block.0, vec![])
                },
            );

            last_block = Some(stacks_block.clone());

            peer.next_burnchain_block(burn_ops.clone());
            peer.process_stacks_epoch_at_tip(&stacks_block, &microblocks);
        }
    }

    #[test]
    fn test_build_anchored_blocks_stx_transfers_single() {
        let privk = StacksPrivateKey::from_hex(
            "42faca653724860da7a41bfcef7e6ba78db55146f6900de8cb2a9f760ffac70c01",
        )
        .unwrap();
        let addr = StacksAddress::from_public_keys(
            C32_ADDRESS_VERSION_TESTNET_SINGLESIG,
            &AddressHashMode::SerializeP2PKH,
            1,
            &vec![StacksPublicKey::from_private(&privk)],
        )
        .unwrap();

        let mut peer_config = TestPeerConfig::new(
            "test_build_anchored_blocks_stx_transfers_single",
            2002,
            2003,
        );
        peer_config.initial_balances = vec![(addr.to_account_principal(), 1000000000)];

        let mut peer = TestPeer::new(peer_config);

        let chainstate_path = peer.chainstate_path.clone();

        let num_blocks = 10;
        let first_stacks_block_height = {
            let sn =
                SortitionDB::get_canonical_burn_chain_tip(&peer.sortdb.as_ref().unwrap().conn())
                    .unwrap();
            sn.block_height
        };

        let recipient_addr_str = "ST1RFD5Q2QPK3E0F08HG9XDX7SSC7CNRS0QR0SGEV";
        let recipient = StacksAddress::from_string(recipient_addr_str).unwrap();
        let mut sender_nonce = 0;

        let mut last_block = None;
        for tenure_id in 0..num_blocks {
            // send transactions to the mempool
            let tip =
                SortitionDB::get_canonical_burn_chain_tip(&peer.sortdb.as_ref().unwrap().conn())
                    .unwrap();

            let (burn_ops, stacks_block, microblocks) = peer.make_tenure(
                |ref mut miner,
                 ref mut sortdb,
                 ref mut chainstate,
                 vrf_proof,
                 ref parent_opt,
                 ref parent_microblock_header_opt| {
                    let parent_tip = match parent_opt {
                        None => StacksChainState::get_genesis_header_info(chainstate.db()).unwrap(),
                        Some(block) => {
                            let ic = sortdb.index_conn();
                            let snapshot =
                                SortitionDB::get_block_snapshot_for_winning_stacks_block(
                                    &ic,
                                    &tip.sortition_id,
                                    &block.block_hash(),
                                )
                                .unwrap()
                                .unwrap(); // succeeds because we don't fork
                            StacksChainState::get_anchored_block_header_info(
                                chainstate.db(),
                                &snapshot.consensus_hash,
                                &snapshot.winning_stacks_block_hash,
                            )
                            .unwrap()
                            .unwrap()
                        }
                    };

                    let parent_header_hash = parent_tip.anchored_header.block_hash();
                    let parent_consensus_hash = parent_tip.consensus_hash.clone();

                    let mut mempool = MemPoolDB::open(false, 0x80000000, &chainstate_path).unwrap();

                    let coinbase_tx = make_coinbase(miner, tenure_id);

                    // TODO: jude -- for some reason, this doesn't work on the first tenure.  Initial
                    // balances aren't materialized if the tip is the genesis header.
                    if tenure_id > 0 {
                        let stx_transfer = make_user_stacks_transfer(
                            &privk,
                            sender_nonce,
                            200,
                            &recipient.to_account_principal(),
                            1,
                        );
                        sender_nonce += 1;

                        mempool
                            .submit(
                                chainstate,
                                &parent_consensus_hash,
                                &parent_header_hash,
                                &stx_transfer,
                            )
                            .unwrap();
                    }
                    let anchored_block = StacksBlockBuilder::build_anchored_block(
                        chainstate,
                        &sortdb.index_conn(),
                        &mempool,
                        &parent_tip,
                        tip.total_burn,
                        vrf_proof,
                        Hash160([tenure_id as u8; 20]),
                        &coinbase_tx,
                        ExecutionCost::max_value(),
                    )
                    .unwrap();
                    (anchored_block.0, vec![])
                },
            );

            last_block = Some(stacks_block.clone());

            peer.next_burnchain_block(burn_ops.clone());
            peer.process_stacks_epoch_at_tip(&stacks_block, &microblocks);

            if tenure_id > 0 {
                // transaction was mined
                assert_eq!(stacks_block.txs.len(), 2);
                if let TransactionPayload::TokenTransfer(ref addr, ref amount, ref memo) =
                    stacks_block.txs[1].payload
                {
                    assert_eq!(*addr, recipient.to_account_principal());
                    assert_eq!(*amount, 1);
                } else {
                    assert!(false);
                }
            }
        }
    }

    #[test]
    fn test_build_anchored_blocks_stx_transfers_multi() {
        let mut privks = vec![];
        let mut balances = vec![];
        let num_blocks = 10;

        for _ in 0..num_blocks {
            let privk = StacksPrivateKey::new();
            let addr = StacksAddress::from_public_keys(
                C32_ADDRESS_VERSION_TESTNET_SINGLESIG,
                &AddressHashMode::SerializeP2PKH,
                1,
                &vec![StacksPublicKey::from_private(&privk)],
            )
            .unwrap();

            privks.push(privk);
            balances.push((addr.to_account_principal(), 100000000));
        }

        let mut peer_config =
            TestPeerConfig::new("test_build_anchored_blocks_stx_transfers_multi", 2004, 2005);
        peer_config.initial_balances = balances;

        let mut peer = TestPeer::new(peer_config);

        let chainstate_path = peer.chainstate_path.clone();

        let first_stacks_block_height = {
            let sn =
                SortitionDB::get_canonical_burn_chain_tip(&peer.sortdb.as_ref().unwrap().conn())
                    .unwrap();
            sn.block_height
        };

        let recipient_addr_str = "ST1RFD5Q2QPK3E0F08HG9XDX7SSC7CNRS0QR0SGEV";
        let recipient = StacksAddress::from_string(recipient_addr_str).unwrap();
        let mut sender_nonce = 0;

        let mut last_block = None;
        for tenure_id in 0..num_blocks {
            // send transactions to the mempool
            let tip =
                SortitionDB::get_canonical_burn_chain_tip(&peer.sortdb.as_ref().unwrap().conn())
                    .unwrap();

            let (burn_ops, stacks_block, microblocks) = peer.make_tenure(
                |ref mut miner,
                 ref mut sortdb,
                 ref mut chainstate,
                 vrf_proof,
                 ref parent_opt,
                 ref parent_microblock_header_opt| {
                    let parent_tip = match parent_opt {
                        None => StacksChainState::get_genesis_header_info(chainstate.db()).unwrap(),
                        Some(block) => {
                            let ic = sortdb.index_conn();
                            let snapshot =
                                SortitionDB::get_block_snapshot_for_winning_stacks_block(
                                    &ic,
                                    &tip.sortition_id,
                                    &block.block_hash(),
                                )
                                .unwrap()
                                .unwrap(); // succeeds because we don't fork
                            StacksChainState::get_anchored_block_header_info(
                                chainstate.db(),
                                &snapshot.consensus_hash,
                                &snapshot.winning_stacks_block_hash,
                            )
                            .unwrap()
                            .unwrap()
                        }
                    };

                    let parent_header_hash = parent_tip.anchored_header.block_hash();
                    let parent_consensus_hash = parent_tip.consensus_hash.clone();

                    let mut mempool = MemPoolDB::open(false, 0x80000000, &chainstate_path).unwrap();

                    let coinbase_tx = make_coinbase(miner, tenure_id);

                    // TODO: jude -- for some reason, this doesn't work on the first tenure.  Initial
                    // balances aren't materialized if the tip is the genesis header.
                    if tenure_id > 0 {
                        for i in 0..5 {
                            let stx_transfer = make_user_stacks_transfer(
                                &privks[i],
                                sender_nonce,
                                200,
                                &recipient.to_account_principal(),
                                1,
                            );
                            mempool
                                .submit(
                                    chainstate,
                                    &parent_consensus_hash,
                                    &parent_header_hash,
                                    &stx_transfer,
                                )
                                .unwrap();
                        }

                        // test pagination by timestamp
                        test_debug!("Delay for 1.5s");
                        sleep_ms(1500);

                        for i in 5..10 {
                            let stx_transfer = make_user_stacks_transfer(
                                &privks[i],
                                sender_nonce,
                                200,
                                &recipient.to_account_principal(),
                                1,
                            );
                            mempool
                                .submit(
                                    chainstate,
                                    &parent_consensus_hash,
                                    &parent_header_hash,
                                    &stx_transfer,
                                )
                                .unwrap();
                        }

                        sender_nonce += 1;
                    }

                    let anchored_block = StacksBlockBuilder::build_anchored_block(
                        chainstate,
                        &sortdb.index_conn(),
                        &mempool,
                        &parent_tip,
                        tip.total_burn,
                        vrf_proof,
                        Hash160([tenure_id as u8; 20]),
                        &coinbase_tx,
                        ExecutionCost::max_value(),
                    )
                    .unwrap();
                    (anchored_block.0, vec![])
                },
            );

            last_block = Some(stacks_block.clone());

            peer.next_burnchain_block(burn_ops.clone());
            peer.process_stacks_epoch_at_tip(&stacks_block, &microblocks);

            if tenure_id > 0 {
                // transaction was mined, even though they were staggerred by time
                assert_eq!(stacks_block.txs.len(), 11);
                for i in 1..11 {
                    if let TransactionPayload::TokenTransfer(ref addr, ref amount, ref memo) =
                        stacks_block.txs[i].payload
                    {
                        assert_eq!(*addr, recipient.to_account_principal());
                        assert_eq!(*amount, 1);
                    } else {
                        assert!(false);
                    }
                }
            }
        }
    }

    #[test]
    fn test_build_anchored_blocks_skip_too_expensive() {
        let privk = StacksPrivateKey::from_hex(
            "42faca653724860da7a41bfcef7e6ba78db55146f6900de8cb2a9f760ffac70c01",
        )
        .unwrap();
        let privk_extra = StacksPrivateKey::from_hex(
            "f67c7437f948ca1834602b28595c12ac744f287a4efaf70d437042a6afed81bc01",
        )
        .unwrap();
        let mut privks_expensive = vec![];
        let mut initial_balances = vec![];
        let num_blocks = 10;
        for i in 0..num_blocks {
            let pk = StacksPrivateKey::new();
            let addr = StacksAddress::from_public_keys(
                C32_ADDRESS_VERSION_TESTNET_SINGLESIG,
                &AddressHashMode::SerializeP2PKH,
                1,
                &vec![StacksPublicKey::from_private(&pk)],
            )
            .unwrap()
            .to_account_principal();

            privks_expensive.push(pk);
            initial_balances.push((addr, 10000000000));
        }

        let addr = StacksAddress::from_public_keys(
            C32_ADDRESS_VERSION_TESTNET_SINGLESIG,
            &AddressHashMode::SerializeP2PKH,
            1,
            &vec![StacksPublicKey::from_private(&privk)],
        )
        .unwrap();
        let addr_extra = StacksAddress::from_public_keys(
            C32_ADDRESS_VERSION_TESTNET_SINGLESIG,
            &AddressHashMode::SerializeP2PKH,
            1,
            &vec![StacksPublicKey::from_private(&privk_extra)],
        )
        .unwrap();

        initial_balances.push((addr.to_account_principal(), 100000000000));
        initial_balances.push((addr_extra.to_account_principal(), 200000000000));

        let mut peer_config =
            TestPeerConfig::new("test_build_anchored_blocks_skip_too_expensive", 2006, 2007);
        peer_config.initial_balances = initial_balances;

        let mut peer = TestPeer::new(peer_config);

        let chainstate_path = peer.chainstate_path.clone();

        let first_stacks_block_height = {
            let sn =
                SortitionDB::get_canonical_burn_chain_tip(&peer.sortdb.as_ref().unwrap().conn())
                    .unwrap();
            sn.block_height
        };

        let recipient_addr_str = "ST1RFD5Q2QPK3E0F08HG9XDX7SSC7CNRS0QR0SGEV";
        let recipient = StacksAddress::from_string(recipient_addr_str).unwrap();
        let mut sender_nonce = 0;

        let mut last_block = None;
        for tenure_id in 0..num_blocks {
            // send transactions to the mempool
            let tip =
                SortitionDB::get_canonical_burn_chain_tip(&peer.sortdb.as_ref().unwrap().conn())
                    .unwrap();

            let (burn_ops, stacks_block, microblocks) = peer.make_tenure(
                |ref mut miner,
                 ref mut sortdb,
                 ref mut chainstate,
                 vrf_proof,
                 ref parent_opt,
                 ref parent_microblock_header_opt| {
                    let parent_tip = match parent_opt {
                        None => StacksChainState::get_genesis_header_info(chainstate.db()).unwrap(),
                        Some(block) => {
                            let ic = sortdb.index_conn();
                            let snapshot =
                                SortitionDB::get_block_snapshot_for_winning_stacks_block(
                                    &ic,
                                    &tip.sortition_id,
                                    &block.block_hash(),
                                )
                                .unwrap()
                                .unwrap(); // succeeds because we don't fork
                            StacksChainState::get_anchored_block_header_info(
                                chainstate.db(),
                                &snapshot.consensus_hash,
                                &snapshot.winning_stacks_block_hash,
                            )
                            .unwrap()
                            .unwrap()
                        }
                    };

                    let parent_header_hash = parent_tip.anchored_header.block_hash();
                    let parent_consensus_hash = parent_tip.consensus_hash.clone();
                    let coinbase_tx = make_coinbase(miner, tenure_id);

                    let mut mempool = MemPoolDB::open(false, 0x80000000, &chainstate_path).unwrap();

                    // TODO: jude -- for some reason, this doesn't work on the first tenure.  Initial
                    // balances aren't materialized if the tip is the genesis header.
                    if tenure_id > 0 {
                        let mut expensive_part = vec![];
                        for i in 0..100 {
                            expensive_part.push(format!("(define-data-var var-{} int 0)", i));
                        }
                        let contract = format!(
                            "{}
                    (define-data-var bar int 0)
                    (define-public (get-bar) (ok (var-get bar)))
                    (define-public (set-bar (x int) (y int))
                      (begin (var-set bar (/ x y)) (ok (var-get bar))))",
                            expensive_part.join("\n")
                        );

                        // fee high enough to get mined first
                        let stx_transfer = make_user_stacks_transfer(
                            &privk,
                            sender_nonce,
                            (4 * contract.len()) as u64,
                            &recipient.to_account_principal(),
                            1,
                        );
                        mempool
                            .submit(
                                chainstate,
                                &parent_consensus_hash,
                                &parent_header_hash,
                                &stx_transfer,
                            )
                            .unwrap();

                        // will never get mined
                        let contract_tx = make_user_contract_publish(
                            &privks_expensive[tenure_id],
                            0,
                            (2 * contract.len()) as u64,
                            &format!("hello-world-{}", tenure_id),
                            &contract,
                        );

                        mempool
                            .submit(
                                chainstate,
                                &parent_consensus_hash,
                                &parent_header_hash,
                                &contract_tx,
                            )
                            .unwrap();

                        // will get mined last
                        let stx_transfer = make_user_stacks_transfer(
                            &privk_extra,
                            sender_nonce,
                            300,
                            &recipient.to_account_principal(),
                            1,
                        );
                        mempool
                            .submit(
                                chainstate,
                                &parent_consensus_hash,
                                &parent_header_hash,
                                &stx_transfer,
                            )
                            .unwrap();

                        sender_nonce += 1;
                    }

                    // enough for the first stx-transfer, but not for the analysis of the smart
                    // contract.
                    let execution_cost = ExecutionCost {
                        write_length: 100,
                        write_count: 100,
                        read_length: 100,
                        read_count: 100,
                        runtime: 3350,
                    };

                    let anchored_block = StacksBlockBuilder::build_anchored_block(
                        chainstate,
                        &sortdb.index_conn(),
                        &mempool,
                        &parent_tip,
                        tip.total_burn,
                        vrf_proof,
                        Hash160([tenure_id as u8; 20]),
                        &coinbase_tx,
                        execution_cost,
                    )
                    .unwrap();
                    (anchored_block.0, vec![])
                },
            );

            last_block = Some(stacks_block.clone());

            peer.next_burnchain_block(burn_ops.clone());
            peer.process_stacks_epoch_at_tip(&stacks_block, &microblocks);

            if tenure_id > 0 {
                // expensive transaction was not mined, but the two stx-transfers were
                assert_eq!(stacks_block.txs.len(), 3);
                for tx in stacks_block.txs.iter() {
                    match tx.payload {
                        TransactionPayload::Coinbase(..) => {}
                        TransactionPayload::TokenTransfer(ref recipient, ref amount, ref memo) => {}
                        _ => {
                            assert!(false);
                        }
                    }
                }
            }
        }
    }

    #[test]
    fn test_build_anchored_blocks_multiple_chaintips() {
        let mut privks = vec![];
        let mut balances = vec![];
        let num_blocks = 10;

        for _ in 0..num_blocks {
            let privk = StacksPrivateKey::new();
            let addr = StacksAddress::from_public_keys(
                C32_ADDRESS_VERSION_TESTNET_SINGLESIG,
                &AddressHashMode::SerializeP2PKH,
                1,
                &vec![StacksPublicKey::from_private(&privk)],
            )
            .unwrap();

            privks.push(privk);
            balances.push((addr.to_account_principal(), 100000000));
        }

        let mut peer_config =
            TestPeerConfig::new("test_build_anchored_blocks_multiple_chaintips", 2008, 2009);
        peer_config.initial_balances = balances;

        let mut peer = TestPeer::new(peer_config);

        let chainstate_path = peer.chainstate_path.clone();

        let first_stacks_block_height = {
            let sn =
                SortitionDB::get_canonical_burn_chain_tip(&peer.sortdb.as_ref().unwrap().conn())
                    .unwrap();
            sn.block_height
        };

        let mut last_block = None;
        for tenure_id in 0..num_blocks {
            // send transactions to the mempool
            let tip =
                SortitionDB::get_canonical_burn_chain_tip(&peer.sortdb.as_ref().unwrap().conn())
                    .unwrap();

            let (burn_ops, stacks_block, microblocks) = peer.make_tenure(
                |ref mut miner,
                 ref mut sortdb,
                 ref mut chainstate,
                 vrf_proof,
                 ref parent_opt,
                 ref parent_microblock_header_opt| {
                    let parent_tip = match parent_opt {
                        None => StacksChainState::get_genesis_header_info(chainstate.db()).unwrap(),
                        Some(block) => {
                            let ic = sortdb.index_conn();
                            let snapshot =
                                SortitionDB::get_block_snapshot_for_winning_stacks_block(
                                    &ic,
                                    &tip.sortition_id,
                                    &block.block_hash(),
                                )
                                .unwrap()
                                .unwrap(); // succeeds because we don't fork
                            StacksChainState::get_anchored_block_header_info(
                                chainstate.db(),
                                &snapshot.consensus_hash,
                                &snapshot.winning_stacks_block_hash,
                            )
                            .unwrap()
                            .unwrap()
                        }
                    };

                    let parent_header_hash = parent_tip.anchored_header.block_hash();
                    let parent_consensus_hash = parent_tip.consensus_hash.clone();
                    let coinbase_tx = make_coinbase(miner, tenure_id);

                    let mut mempool = MemPoolDB::open(false, 0x80000000, &chainstate_path).unwrap();

                    if tenure_id > 0 {
                        let contract = "
                    (define-data-var bar int 0)
                    (define-public (get-bar) (ok (var-get bar)))
                    (define-public (set-bar (x int) (y int))
                      (begin (var-set bar (/ x y)) (ok (var-get bar))))";

                        let contract_tx = make_user_contract_publish(
                            &privks[tenure_id],
                            0,
                            (2 * contract.len()) as u64,
                            &format!("hello-world-{}", tenure_id),
                            &contract,
                        );
                        mempool
                            .submit(
                                chainstate,
                                &parent_consensus_hash,
                                &parent_header_hash,
                                &contract_tx,
                            )
                            .unwrap();
                    }

                    let execution_cost = if tenure_id < num_blocks - 1 {
                        // doesn't allow it to get mined yet, but it'll sit in the mempool.
                        ExecutionCost {
                            write_length: 0,
                            write_count: 0,
                            read_length: 0,
                            read_count: 0,
                            runtime: 0,
                        }
                    } else {
                        // last block allows _everything_ to get mined
                        ExecutionCost::max_value()
                    };

                    let anchored_block = StacksBlockBuilder::build_anchored_block(
                        chainstate,
                        &sortdb.index_conn(),
                        &mempool,
                        &parent_tip,
                        tip.total_burn,
                        vrf_proof,
                        Hash160([tenure_id as u8; 20]),
                        &coinbase_tx,
                        execution_cost,
                    )
                    .unwrap();
                    (anchored_block.0, vec![])
                },
            );

            last_block = Some(stacks_block.clone());

            peer.next_burnchain_block(burn_ops.clone());
            peer.process_stacks_epoch_at_tip(&stacks_block, &microblocks);

            if tenure_id < num_blocks - 1 {
                assert_eq!(stacks_block.txs.len(), 1);
            } else {
                assert_eq!(stacks_block.txs.len(), num_blocks);
            }
        }
    }

    #[test]
    fn test_build_anchored_blocks_empty_chaintips() {
        let mut privks = vec![];
        let mut balances = vec![];
        let num_blocks = 10;

        for _ in 0..num_blocks {
            let privk = StacksPrivateKey::new();
            let addr = StacksAddress::from_public_keys(
                C32_ADDRESS_VERSION_TESTNET_SINGLESIG,
                &AddressHashMode::SerializeP2PKH,
                1,
                &vec![StacksPublicKey::from_private(&privk)],
            )
            .unwrap();

            privks.push(privk);
            balances.push((addr.to_account_principal(), 100000000));
        }

        let mut peer_config =
            TestPeerConfig::new("test_build_anchored_blocks_empty_chaintips", 2010, 2011);
        peer_config.initial_balances = balances;

        let mut peer = TestPeer::new(peer_config);

        let chainstate_path = peer.chainstate_path.clone();

        let first_stacks_block_height = {
            let sn =
                SortitionDB::get_canonical_burn_chain_tip(&peer.sortdb.as_ref().unwrap().conn())
                    .unwrap();
            sn.block_height
        };

        let mut last_block = None;
        for tenure_id in 0..num_blocks {
            // send transactions to the mempool
            let tip =
                SortitionDB::get_canonical_burn_chain_tip(&peer.sortdb.as_ref().unwrap().conn())
                    .unwrap();

            let (burn_ops, stacks_block, microblocks) = peer.make_tenure(
                |ref mut miner,
                 ref mut sortdb,
                 ref mut chainstate,
                 vrf_proof,
                 ref parent_opt,
                 ref parent_microblock_header_opt| {
                    let parent_tip = match parent_opt {
                        None => StacksChainState::get_genesis_header_info(chainstate.db()).unwrap(),
                        Some(block) => {
                            let ic = sortdb.index_conn();
                            let snapshot =
                                SortitionDB::get_block_snapshot_for_winning_stacks_block(
                                    &ic,
                                    &tip.sortition_id,
                                    &block.block_hash(),
                                )
                                .unwrap()
                                .unwrap(); // succeeds because we don't fork
                            StacksChainState::get_anchored_block_header_info(
                                chainstate.db(),
                                &snapshot.consensus_hash,
                                &snapshot.winning_stacks_block_hash,
                            )
                            .unwrap()
                            .unwrap()
                        }
                    };

                    let parent_header_hash = parent_tip.anchored_header.block_hash();
                    let parent_consensus_hash = parent_tip.consensus_hash.clone();
                    let coinbase_tx = make_coinbase(miner, tenure_id);

                    let mut mempool = MemPoolDB::open(false, 0x80000000, &chainstate_path).unwrap();

                    let anchored_block = StacksBlockBuilder::build_anchored_block(
                        chainstate,
                        &sortdb.index_conn(),
                        &mempool,
                        &parent_tip,
                        tip.total_burn,
                        vrf_proof,
                        Hash160([tenure_id as u8; 20]),
                        &coinbase_tx,
                        ExecutionCost::max_value(),
                    )
                    .unwrap();

                    // submit a transaction for the _next_ block to pick up
                    if tenure_id > 0 {
                        let contract = "
                    (define-data-var bar int 0)
                    (define-public (get-bar) (ok (var-get bar)))
                    (define-public (set-bar (x int) (y int))
                      (begin (var-set bar (/ x y)) (ok (var-get bar))))";

                        let contract_tx = make_user_contract_publish(
                            &privks[tenure_id],
                            0,
                            (2 * contract.len()) as u64,
                            &format!("hello-world-{}", tenure_id),
                            &contract,
                        );
                        mempool
                            .submit(
                                chainstate,
                                &parent_consensus_hash,
                                &parent_header_hash,
                                &contract_tx,
                            )
                            .unwrap();
                    }

                    (anchored_block.0, vec![])
                },
            );

            last_block = Some(stacks_block.clone());

            peer.next_burnchain_block(burn_ops.clone());
            peer.process_stacks_epoch_at_tip(&stacks_block, &microblocks);

            test_debug!(
                "\n\ncheck tenure {}: {} transactions\n",
                tenure_id,
                stacks_block.txs.len()
            );

            if tenure_id > 1 {
                // two transactions after the first two tenures
                assert_eq!(stacks_block.txs.len(), 2);
            } else {
                assert_eq!(stacks_block.txs.len(), 1);
            }
        }
    }

    #[test]
    fn test_build_anchored_blocks_too_expensive_transactions() {
        let mut privks = vec![];
        let mut balances = vec![];
        let num_blocks = 3;

        for _ in 0..num_blocks {
            let privk = StacksPrivateKey::new();
            let addr = StacksAddress::from_public_keys(
                C32_ADDRESS_VERSION_TESTNET_SINGLESIG,
                &AddressHashMode::SerializeP2PKH,
                1,
                &vec![StacksPublicKey::from_private(&privk)],
            )
            .unwrap();

            privks.push(privk);
            balances.push((addr.to_account_principal(), 100000000));
        }

        let mut peer_config = TestPeerConfig::new(
            "test_build_anchored_blocks_too_expensive_transactions",
            2013,
            2014,
        );
        peer_config.initial_balances = balances;

        let mut peer = TestPeer::new(peer_config);

        let chainstate_path = peer.chainstate_path.clone();

        let first_stacks_block_height = {
            let sn =
                SortitionDB::get_canonical_burn_chain_tip(&peer.sortdb.as_ref().unwrap().conn())
                    .unwrap();
            sn.block_height
        };

        let mut last_block = None;
        for tenure_id in 0..num_blocks {
            // send transactions to the mempool
            let tip =
                SortitionDB::get_canonical_burn_chain_tip(&peer.sortdb.as_ref().unwrap().conn())
                    .unwrap();

            let (burn_ops, stacks_block, microblocks) = peer.make_tenure(
                |ref mut miner,
                 ref mut sortdb,
                 ref mut chainstate,
                 vrf_proof,
                 ref parent_opt,
                 ref parent_microblock_header_opt| {
                    let parent_tip = match parent_opt {
                        None => StacksChainState::get_genesis_header_info(chainstate.db()).unwrap(),
                        Some(block) => {
                            let ic = sortdb.index_conn();
                            let snapshot =
                                SortitionDB::get_block_snapshot_for_winning_stacks_block(
                                    &ic,
                                    &tip.sortition_id,
                                    &block.block_hash(),
                                )
                                .unwrap()
                                .unwrap(); // succeeds because we don't fork
                            StacksChainState::get_anchored_block_header_info(
                                chainstate.db(),
                                &snapshot.consensus_hash,
                                &snapshot.winning_stacks_block_hash,
                            )
                            .unwrap()
                            .unwrap()
                        }
                    };

                    let parent_header_hash = parent_tip.anchored_header.block_hash();
                    let parent_consensus_hash = parent_tip.consensus_hash.clone();
                    let coinbase_tx = make_coinbase(miner, tenure_id);

                    let mut mempool = MemPoolDB::open(false, 0x80000000, &chainstate_path).unwrap();

                    if tenure_id == 2 {
                        let contract = "
                    (define-data-var bar int 0)
                    (define-public (get-bar) (ok (var-get bar)))
                    (define-public (set-bar (x int) (y int))
                      (begin (var-set bar (/ x y)) (ok (var-get bar))))";

                        // should be mined once
                        let contract_tx = make_user_contract_publish(
                            &privks[tenure_id],
                            0,
                            100000000 / 2 + 1,
                            &format!("hello-world-{}", tenure_id),
                            &contract,
                        );
                        let mut contract_tx_bytes = vec![];
                        contract_tx
                            .consensus_serialize(&mut contract_tx_bytes)
                            .unwrap();
                        mempool
                            .submit_raw(
                                chainstate,
                                &parent_consensus_hash,
                                &parent_header_hash,
                                contract_tx_bytes,
                            )
                            .unwrap();

                        eprintln!("\n\ntransaction:\n{:#?}\n\n", &contract_tx);

                        sleep_ms(2000);

                        // should never be mined
                        let contract_tx = make_user_contract_publish(
                            &privks[tenure_id],
                            1,
                            100000000 / 2,
                            &format!("hello-world-{}-2", tenure_id),
                            &contract,
                        );
                        let mut contract_tx_bytes = vec![];
                        contract_tx
                            .consensus_serialize(&mut contract_tx_bytes)
                            .unwrap();
                        mempool
                            .submit_raw(
                                chainstate,
                                &parent_consensus_hash,
                                &parent_header_hash,
                                contract_tx_bytes,
                            )
                            .unwrap();

                        eprintln!("\n\ntransaction:\n{:#?}\n\n", &contract_tx);

                        sleep_ms(2000);
                    }

                    let anchored_block = StacksBlockBuilder::build_anchored_block(
                        chainstate,
                        &sortdb.index_conn(),
                        &mempool,
                        &parent_tip,
                        tip.total_burn,
                        vrf_proof,
                        Hash160([tenure_id as u8; 20]),
                        &coinbase_tx,
                        ExecutionCost::max_value(),
                    )
                    .unwrap();

                    (anchored_block.0, vec![])
                },
            );

            last_block = Some(stacks_block.clone());

            peer.next_burnchain_block(burn_ops.clone());
            peer.process_stacks_epoch_at_tip(&stacks_block, &microblocks);

            test_debug!(
                "\n\ncheck tenure {}: {} transactions\n",
                tenure_id,
                stacks_block.txs.len()
            );

            // assert_eq!(stacks_block.txs.len(), 1);
        }
    }

    #[test]
    fn test_build_anchored_blocks_invalid() {
        let peer_config = TestPeerConfig::new("test_build_anchored_blocks_invalid", 2014, 2015);
        let mut peer = TestPeer::new(peer_config);

        let chainstate_path = peer.chainstate_path.clone();

        let num_blocks = 10;
        let first_stacks_block_height = {
            let sn =
                SortitionDB::get_canonical_burn_chain_tip(&peer.sortdb.as_ref().unwrap().conn())
                    .unwrap();
            sn.block_height
        };

        let mut last_block: Option<StacksBlock> = None;
        let mut last_valid_block: Option<StacksBlock> = None;
        let mut last_tip: Option<BlockSnapshot> = None;
        let mut last_parent: Option<StacksBlock> = None;
        let mut last_parent_tip: Option<StacksHeaderInfo> = None;

        let bad_block_tenure = 6;
        let bad_block_ancestor_tenure = 3;
        let resume_parent_tenure = 5;

        let mut bad_block_tip: Option<BlockSnapshot> = None;
        let mut bad_block_parent: Option<StacksBlock> = None;
        let mut bad_block_parent_tip: Option<StacksHeaderInfo> = None;
        let mut bad_block_parent_commit: Option<LeaderBlockCommitOp> = None;

        let mut resume_tenure_parent_commit: Option<LeaderBlockCommitOp> = None;
        let mut resume_tip: Option<BlockSnapshot> = None;

        for tenure_id in 0..num_blocks {
            // send transactions to the mempool
            let mut tip =
                SortitionDB::get_canonical_burn_chain_tip(&peer.sortdb.as_ref().unwrap().conn())
                    .unwrap();

            if tenure_id == bad_block_ancestor_tenure {
                bad_block_tip = Some(tip.clone());
            } else if tenure_id == bad_block_tenure {
                tip = bad_block_tip.clone().unwrap();
            } else if tenure_id == resume_parent_tenure {
                resume_tip = Some(tip.clone());
            } else if tenure_id == bad_block_tenure + 1 {
                tip = resume_tip.clone().unwrap();
            }

            last_tip = Some(tip.clone());

            let (mut burn_ops, stacks_block, microblocks) = peer.make_tenure(|ref mut miner, ref mut sortdb, ref mut chainstate, vrf_proof, ref parent_opt, ref parent_microblock_header_opt| {
                let parent_opt =
                    if tenure_id != bad_block_tenure {
                        if let Some(p) = &last_parent {
                            assert!(tenure_id == bad_block_tenure + 1);
                            Some(p.clone())
                        }
                        else {
                            assert!(tenure_id != bad_block_tenure + 1);
                            match parent_opt {
                                Some(p) => Some((*p).clone()),
                                None => None
                            }
                        }
                    }
                    else {
                        bad_block_parent.clone()
                    };

                let parent_tip =
                    if tenure_id != bad_block_tenure {
                        if let Some(tip) = &last_parent_tip {
                            assert!(tenure_id == bad_block_tenure + 1);
                            tip.clone()
                        }
                        else {
                            assert!(tenure_id != bad_block_tenure + 1);
                            match parent_opt {
                                None => {
                                    StacksChainState::get_genesis_header_info(chainstate.db()).unwrap()
                                }
                                Some(ref block) => {
                                    let ic = sortdb.index_conn();
                                    let parent_block_hash =
                                        if let Some(ref block) = last_valid_block.as_ref() {
                                            block.block_hash()
                                        }
                                        else {
                                            block.block_hash()
                                        };

                                    let snapshot = SortitionDB::get_block_snapshot_for_winning_stacks_block(&ic, &tip.sortition_id, &parent_block_hash).unwrap().unwrap();      // succeeds because we don't fork
                                    StacksChainState::get_anchored_block_header_info(chainstate.db(), &snapshot.consensus_hash, &snapshot.winning_stacks_block_hash).unwrap().unwrap()
                                }
                            }
                        }
                    }
                    else {
                        bad_block_parent_tip.clone().unwrap()
                    };

                if tenure_id == resume_parent_tenure {
                    // resume here
                    last_parent = parent_opt.clone();
                    last_parent_tip = Some(parent_tip.clone());

                    eprintln!("\n\nat resume parent tenure:\nlast_parent: {:?}\nlast_parent_tip: {:?}\n\n", &last_parent, &last_parent_tip);
                }
                else if tenure_id >= bad_block_tenure + 1 {
                    last_parent = None;
                    last_parent_tip = None;
                }

                if tenure_id == bad_block_ancestor_tenure {
                    bad_block_parent_tip = Some(parent_tip.clone());
                    bad_block_parent = parent_opt.clone();

                    eprintln!("\n\nancestor of corrupt block: {:?}\n", &parent_tip);
                }

                if tenure_id == bad_block_tenure + 1 {
                    // prior block was invalid; reset nonce
                    miner.set_nonce(resume_parent_tenure as u64);
                }
                else if tenure_id == bad_block_tenure {
                    // building off of a long-gone snapshot
                    miner.set_nonce(miner.get_nonce() - ((bad_block_tenure - bad_block_ancestor_tenure) as u64));
                }

                let mempool = MemPoolDB::open(false, 0x80000000, &chainstate_path).unwrap();

                let coinbase_tx = make_coinbase(miner, tenure_id as usize);

                let mut anchored_block = StacksBlockBuilder::build_anchored_block(chainstate, &sortdb.index_conn(), &mempool, &parent_tip, tip.total_burn, vrf_proof, Hash160([tenure_id as u8; 20]), &coinbase_tx, ExecutionCost::max_value()).unwrap();

                if tenure_id == bad_block_tenure {
                    // corrupt the block
                    eprintln!("\n\ncorrupt block {:?}\nparent: {:?}\n", &anchored_block.0.header, &parent_tip.anchored_header);
                    anchored_block.0.header.state_index_root = TrieHash([0xff; 32]);
                }

                (anchored_block.0, vec![])
            });

            if tenure_id == bad_block_tenure + 1 {
                // adjust
                for i in 0..burn_ops.len() {
                    if let BlockstackOperationType::LeaderBlockCommit(ref mut opdata) = burn_ops[i]
                    {
                        opdata.parent_block_ptr =
                            (resume_tenure_parent_commit.as_ref().unwrap().block_height as u32) - 1;
                    }
                }
            } else if tenure_id == bad_block_tenure {
                // adjust
                for i in 0..burn_ops.len() {
                    if let BlockstackOperationType::LeaderBlockCommit(ref mut opdata) = burn_ops[i]
                    {
                        opdata.parent_block_ptr =
                            (bad_block_parent_commit.as_ref().unwrap().block_height as u32) - 1;
                        eprintln!("\n\ncorrupt block commit is now {:?}\n", opdata);
                    }
                }
            } else if tenure_id == bad_block_ancestor_tenure {
                // find
                for i in 0..burn_ops.len() {
                    if let BlockstackOperationType::LeaderBlockCommit(ref mut opdata) = burn_ops[i]
                    {
                        bad_block_parent_commit = Some(opdata.clone());
                    }
                }
            } else if tenure_id == resume_parent_tenure {
                // find
                for i in 0..burn_ops.len() {
                    if let BlockstackOperationType::LeaderBlockCommit(ref mut opdata) = burn_ops[i]
                    {
                        resume_tenure_parent_commit = Some(opdata.clone());
                    }
                }
            }

            if tenure_id != bad_block_tenure {
                last_block = Some(stacks_block.clone());
                last_valid_block = last_block.clone();
            } else {
                last_block = last_valid_block.clone();
            }

            let (_, _, consensus_hash) = peer.next_burnchain_block(burn_ops.clone());
            peer.process_stacks_epoch(&stacks_block, &consensus_hash, &microblocks);
        }
    }

    #[test]
    fn test_build_anchored_blocks_bad_nonces() {
        let mut privks = vec![];
        let mut balances = vec![];
        let num_blocks = 10;

        for _ in 0..num_blocks {
            let privk = StacksPrivateKey::new();
            let addr = StacksAddress::from_public_keys(
                C32_ADDRESS_VERSION_TESTNET_SINGLESIG,
                &AddressHashMode::SerializeP2PKH,
                1,
                &vec![StacksPublicKey::from_private(&privk)],
            )
            .unwrap();

            privks.push(privk);
            balances.push((addr.to_account_principal(), 100000000));
        }

        let mut peer_config = TestPeerConfig::new(
            "test_build_anchored_blocks_too_expensive_transactions",
            2012,
            2013,
        );
        peer_config.initial_balances = balances;

        let mut peer = TestPeer::new(peer_config);

        let chainstate_path = peer.chainstate_path.clone();

        let first_stacks_block_height = {
            let sn =
                SortitionDB::get_canonical_burn_chain_tip(&peer.sortdb.as_ref().unwrap().conn())
                    .unwrap();
            sn.block_height
        };

        let mut last_block = None;
        for tenure_id in 0..num_blocks {
            eprintln!("Start tenure {:?}", tenure_id);
            // send transactions to the mempool
            let tip =
                SortitionDB::get_canonical_burn_chain_tip(&peer.sortdb.as_ref().unwrap().conn())
                    .unwrap();

            let (burn_ops, stacks_block, microblocks) = peer.make_tenure(
                |ref mut miner,
                 ref mut sortdb,
                 ref mut chainstate,
                 vrf_proof,
                 ref parent_opt,
                 ref parent_microblock_header_opt| {
                    let parent_tip = match parent_opt {
                        None => StacksChainState::get_genesis_header_info(chainstate.db()).unwrap(),
                        Some(block) => {
                            let ic = sortdb.index_conn();
                            let snapshot =
                                SortitionDB::get_block_snapshot_for_winning_stacks_block(
                                    &ic,
                                    &tip.sortition_id,
                                    &block.block_hash(),
                                )
                                .unwrap()
                                .unwrap(); // succeeds because we don't fork
                            StacksChainState::get_anchored_block_header_info(
                                chainstate.db(),
                                &snapshot.consensus_hash,
                                &snapshot.winning_stacks_block_hash,
                            )
                            .unwrap()
                            .unwrap()
                        }
                    };

                    let parent_header_hash = parent_tip.anchored_header.block_hash();
                    let parent_tip_ch = parent_tip.consensus_hash.clone();
                    let coinbase_tx = make_coinbase(miner, tenure_id);

                    let mut mempool = MemPoolDB::open(false, 0x80000000, &chainstate_path).unwrap();

                    if tenure_id == 2 {
                        let contract = "
                    (define-data-var bar int 0)
                    (define-public (get-bar) (ok (var-get bar)))
                    (define-public (set-bar (x int) (y int))
                      (begin (var-set bar (/ x y)) (ok (var-get bar))))";

                        // should be mined once
                        let contract_tx = make_user_contract_publish(
                            &privks[tenure_id],
                            0,
                            10000,
                            &format!("hello-world-{}", tenure_id),
                            &contract,
                        );
                        let mut contract_tx_bytes = vec![];
                        contract_tx
                            .consensus_serialize(&mut contract_tx_bytes)
                            .unwrap();
                        mempool
                            .submit_raw(
                                chainstate,
                                &parent_tip_ch,
                                &parent_header_hash,
                                contract_tx_bytes,
                            )
                            .unwrap();

                        eprintln!("first tx submitted");
                        // eprintln!("\n\ntransaction:\n{:#?}\n\n", &contract_tx);

                        sleep_ms(2000);

                        // should never be mined
                        let contract_tx = make_user_contract_publish(
                            &privks[tenure_id],
                            1,
                            10000,
                            &format!("hello-world-{}-2", tenure_id),
                            &contract,
                        );
                        let mut contract_tx_bytes = vec![];
                        contract_tx
                            .consensus_serialize(&mut contract_tx_bytes)
                            .unwrap();
                        mempool
                            .submit_raw(
                                chainstate,
                                &parent_tip_ch,
                                &parent_header_hash,
                                contract_tx_bytes,
                            )
                            .unwrap();

                        eprintln!("second tx submitted");
                        // eprintln!("\n\ntransaction:\n{:#?}\n\n", &contract_tx);

                        sleep_ms(2000);
                    }

                    if tenure_id == 3 {
                        let contract = "
                    (define-data-var bar int 0)
                    (define-public (get-bar) (ok (var-get bar)))
                    (define-public (set-bar (x int) (y int))
                      (begin (var-set bar (/ x y)) (ok (var-get bar))))";

                        // should be mined once
                        let contract_tx = make_user_contract_publish(
                            &privks[tenure_id],
                            0,
                            10000,
                            &format!("hello-world-{}", tenure_id),
                            &contract,
                        );
                        let mut contract_tx_bytes = vec![];
                        contract_tx
                            .consensus_serialize(&mut contract_tx_bytes)
                            .unwrap();
                        mempool
                            .submit_raw(
                                chainstate,
                                &parent_tip_ch,
                                &parent_header_hash,
                                contract_tx_bytes,
                            )
                            .unwrap();

                        eprintln!("third tx submitted");
                        // eprintln!("\n\ntransaction:\n{:#?}\n\n", &contract_tx);

                        sleep_ms(2000);

                        // should never be mined
                        let contract_tx = make_user_contract_publish(
                            &privks[tenure_id],
                            1,
                            10000,
                            &format!("hello-world-{}-2", tenure_id),
                            &contract,
                        );
                        let mut contract_tx_bytes = vec![];
                        contract_tx
                            .consensus_serialize(&mut contract_tx_bytes)
                            .unwrap();
                        mempool
                            .submit_raw(
                                chainstate,
                                &parent_tip_ch,
                                &parent_header_hash,
                                contract_tx_bytes,
                            )
                            .unwrap();

                        eprintln!("fourth tx submitted");
                        // eprintln!("\n\ntransaction:\n{:#?}\n\n", &contract_tx);

                        sleep_ms(2000);
                    }

                    let anchored_block = StacksBlockBuilder::build_anchored_block(
                        chainstate,
                        &sortdb.index_conn(),
                        &mempool,
                        &parent_tip,
                        tip.total_burn,
                        vrf_proof,
                        Hash160([tenure_id as u8; 20]),
                        &coinbase_tx,
                        ExecutionCost::max_value(),
                    )
                    .unwrap();

                    (anchored_block.0, vec![])
                },
            );

            last_block = Some(stacks_block.clone());

            peer.next_burnchain_block(burn_ops.clone());
            peer.process_stacks_epoch_at_tip(&stacks_block, &microblocks);

            test_debug!(
                "\n\ncheck tenure {}: {} transactions\n",
                tenure_id,
                stacks_block.txs.len()
            );

            // assert_eq!(stacks_block.txs.len(), 1);
        }
    }

    fn get_stacks_account(peer: &mut TestPeer, addr: &PrincipalData) -> StacksAccount {
        let account = peer
            .with_db_state(|ref mut sortdb, ref mut chainstate, _, _| {
                let (consensus_hash, block_bhh) =
                    SortitionDB::get_canonical_stacks_chain_tip_hash(sortdb.conn()).unwrap();
                let stacks_block_id =
                    StacksBlockHeader::make_index_block_hash(&consensus_hash, &block_bhh);
                let acct = chainstate
                    .with_read_only_clarity_tx(
                        &sortdb.index_conn(),
                        &stacks_block_id,
                        |clarity_tx| StacksChainState::get_account(clarity_tx, addr),
                    )
                    .unwrap();
                Ok(acct)
            })
            .unwrap();
        account
    }

    #[test]
    fn test_build_microblock_stream_forks() {
        let mut privks = vec![];
        let mut addrs = vec![];
        let mut mblock_privks = vec![];
        let mut balances = vec![];
        let num_blocks = 10;
        let initial_balance = 100000000;

        for _ in 0..num_blocks {
            let privk = StacksPrivateKey::new();
            let mblock_privk = StacksPrivateKey::new();

            let addr = StacksAddress::from_public_keys(
                C32_ADDRESS_VERSION_TESTNET_SINGLESIG,
                &AddressHashMode::SerializeP2PKH,
                1,
                &vec![StacksPublicKey::from_private(&privk)],
            )
            .unwrap();

            addrs.push(addr.clone());
            privks.push(privk);
            mblock_privks.push(mblock_privk);
            balances.push((addr.to_account_principal(), initial_balance));
        }

        let mut peer_config = TestPeerConfig::new("test_build_microblock_stream_forks", 2014, 2015);
        peer_config.initial_balances = balances;

        let mut peer = TestPeer::new(peer_config);

        let chainstate_path = peer.chainstate_path.clone();

        let first_stacks_block_height = {
            let sn =
                SortitionDB::get_canonical_burn_chain_tip(&peer.sortdb.as_ref().unwrap().conn())
                    .unwrap();
            sn.block_height
        };

        let recipient_addr_str = "ST1RFD5Q2QPK3E0F08HG9XDX7SSC7CNRS0QR0SGEV";
        let recipient = StacksAddress::from_string(recipient_addr_str).unwrap();

        let mut last_block = None;
        for tenure_id in 0..num_blocks {
            // send transactions to the mempool
            let tip =
                SortitionDB::get_canonical_burn_chain_tip(&peer.sortdb.as_ref().unwrap().conn())
                    .unwrap();

            let (burn_ops, stacks_block, microblocks) = peer.make_tenure(
                |ref mut miner,
                 ref mut sortdb,
                 ref mut chainstate,
                 vrf_proof,
                 ref parent_opt,
                 ref parent_microblock_header_opt| {
                    let parent_tip = match parent_opt {
                        None => StacksChainState::get_genesis_header_info(chainstate.db())
                            .unwrap(),
                        Some(block) => {
                            let ic = sortdb.index_conn();
                            let snapshot =
                                SortitionDB::get_block_snapshot_for_winning_stacks_block(
                                    &ic,
                                    &tip.sortition_id,
                                    &block.block_hash(),
                                )
                                .unwrap()
                                .unwrap(); // succeeds because we don't fork
                            StacksChainState::get_anchored_block_header_info(
                                chainstate.db(),
                                &snapshot.consensus_hash,
                                &snapshot.winning_stacks_block_hash,
                            )
                            .unwrap()
                            .unwrap()
                        }
                    };

                    let parent_header_hash = parent_tip.anchored_header.block_hash();
                    let parent_consensus_hash = parent_tip.consensus_hash.clone();
                    let parent_index_hash = StacksBlockHeader::make_index_block_hash(&parent_consensus_hash, &parent_header_hash);
                    let parent_size = parent_tip.anchored_block_size;

                    let mut mempool = MemPoolDB::open(false, 0x80000000, &chainstate_path).unwrap();

                    let expected_parent_microblock_opt =
                        if tenure_id > 0 {
                            let parent_microblock_privkey = mblock_privks[tenure_id - 1].clone();

                            let parent_mblock_stream = {
                                let parent_cost = StacksChainState::get_stacks_block_anchored_cost(chainstate.db(), &StacksBlockHeader::make_index_block_hash(&parent_consensus_hash, &parent_header_hash)).unwrap().unwrap();

                                // produce the microblock stream for the parent, which this tenure's anchor
                                // block will confirm.
                                let sort_ic = sortdb.index_conn();

                                chainstate
                                    .reload_unconfirmed_state(&sort_ic, parent_index_hash.clone())
                                    .unwrap();

                                let mut microblock_builder = StacksMicroblockBuilder::new(parent_header_hash.clone(), parent_consensus_hash.clone(), chainstate, &sort_ic).unwrap();

                                let mut microblocks = vec![];
                                for i in 0..5 {
                                    let mblock_tx = make_user_contract_publish(
                                        &privks[tenure_id - 1],
                                        i,
                                        0,
                                        &format!("hello-world-{}-{}", i, thread_rng().gen::<u64>()),
                                        &format!("(begin (print \"{}\"))", thread_rng().gen::<u64>())
                                    );
                                    let mblock_tx_len = {
                                        let mut bytes = vec![];
                                        mblock_tx.consensus_serialize(&mut bytes).unwrap();
                                        bytes.len() as u64
                                    };

                                    let mblock = microblock_builder.mine_next_microblock_from_txs(vec![(mblock_tx, mblock_tx_len)], &parent_microblock_privkey).unwrap();
                                    microblocks.push(mblock);
                                }
                                microblocks
                            };

                            // make a fork at seq 2
                            let mut forked_parent_microblock_stream = parent_mblock_stream.clone();
                            for i in 2..forked_parent_microblock_stream.len() {
                                let forked_mblock_tx = make_user_contract_publish(
                                    &privks[tenure_id - 1],
                                    i as u64,
                                    0,
                                    &format!("hello-world-fork-{}-{}", i, thread_rng().gen::<u64>()),
                                    &format!("(begin (print \"fork-{}\"))", thread_rng().gen::<u64>())
                                );

                                forked_parent_microblock_stream[i].txs[0] = forked_mblock_tx;

                                // re-calculate merkle root
                                let txid_vecs = forked_parent_microblock_stream[i].txs
                                    .iter()
                                    .map(|tx| tx.txid().as_bytes().to_vec())
                                    .collect();

                                let merkle_tree = MerkleTree::<Sha512Trunc256Sum>::new(&txid_vecs);
                                let tx_merkle_root = merkle_tree.root();

                                forked_parent_microblock_stream[i].header.tx_merkle_root = tx_merkle_root;
                                forked_parent_microblock_stream[i].header.prev_block = forked_parent_microblock_stream[i-1].block_hash();
                                forked_parent_microblock_stream[i].header.sign(&parent_microblock_privkey).unwrap();

                                test_debug!("parent of microblock {} is {}", &forked_parent_microblock_stream[i].block_hash(), &forked_parent_microblock_stream[i-1].block_hash());
                            }

                            let mut tail = None;

                            // store two forks, which diverge at seq 2
                            for mblock in parent_mblock_stream.into_iter() {
                                if mblock.header.sequence < 2 {
                                    tail = Some((mblock.block_hash(), mblock.header.sequence));
                                }
                                let stored = chainstate.preprocess_streamed_microblock(&parent_consensus_hash, &parent_header_hash, &mblock).unwrap();
                                assert!(stored);
                            }
                            for mblock in forked_parent_microblock_stream[2..].iter() {
                                let stored = chainstate.preprocess_streamed_microblock(&parent_consensus_hash, &parent_header_hash, mblock).unwrap();
                                assert!(stored);
                            }

                            // find the poison-microblock at seq 2
                            let (_, poison_opt) = match StacksChainState::load_descendant_staging_microblock_stream_with_poison(
                                &chainstate.db(),
                                &parent_index_hash,
                                0,
                                u16::MAX
                            ).unwrap() {
                                Some(x) => x,
                                None => (vec![], None)
                            };

                            if let Some(poison_payload) = poison_opt {
                                let mut tx_bytes = vec![];
                                let poison_microblock_tx = make_user_poison_microblock(
                                    &privks[tenure_id - 1],
                                    2,
                                    0,
                                    poison_payload
                                );

                                poison_microblock_tx
                                    .consensus_serialize(&mut tx_bytes)
                                    .unwrap();

                                mempool
                                    .submit_raw(
                                        chainstate,
                                        &parent_consensus_hash,
                                        &parent_header_hash,
                                        tx_bytes,
                                    )
                                    .unwrap();
                            }
                            // the miner will load a microblock stream up to the first detected
                            // fork (which is at sequence 2)
                            tail
                        }
                        else {
                            None
                        };

                    let coinbase_tx = make_coinbase(miner, tenure_id);

                    let mblock_pubkey_hash = Hash160::from_node_public_key(&StacksPublicKey::from_private(&mblock_privks[tenure_id]));

                    let (anchored_block, block_size, block_execution_cost) = StacksBlockBuilder::build_anchored_block(
                        chainstate,
                        &sortdb.index_conn(),
                        &mempool,
                        &parent_tip,
                        tip.total_burn,
                        vrf_proof,
                        mblock_pubkey_hash,
                        &coinbase_tx,
                        ExecutionCost::max_value(),
                    )
                    .unwrap();

                    // miner should have picked up the preprocessed microblocks, but only up to the
                    // fork.
                    if let Some((mblock_tail_hash, mblock_tail_seq)) = expected_parent_microblock_opt {
                        assert_eq!(anchored_block.header.parent_microblock, mblock_tail_hash);
                        assert_eq!(anchored_block.header.parent_microblock_sequence, mblock_tail_seq);
                        assert_eq!(mblock_tail_seq, 1);
                    }

                    // block should contain at least one poison-microblock tx
                    if tenure_id > 0 {
                        let mut have_poison_microblock = false;
                        for tx in anchored_block.txs.iter() {
                            if let TransactionPayload::PoisonMicroblock(_, _) = &tx.payload {
                                have_poison_microblock = true;
                            }
                        }
                        assert!(have_poison_microblock, "Anchored block has no poison microblock: {:#?}", &anchored_block);
                    }

                    (anchored_block, vec![])
                },
            );

            last_block = Some(stacks_block.clone());

            peer.next_burnchain_block(burn_ops.clone());
            peer.process_stacks_epoch_at_tip(&stacks_block, &microblocks);
        }

        for (i, addr) in addrs.iter().enumerate() {
            let account = get_stacks_account(&mut peer, &addr.to_account_principal());
            let expected_coinbase = 3_600_000_000;
            test_debug!(
                "Test {}: {}",
                &account.principal.to_string(),
                account.stx_balance.get_total_balance()
            );
            if (i as u64) < (num_blocks as u64) - MINER_REWARD_MATURITY - 1 {
                assert_eq!(
                    account.stx_balance.get_total_balance(),
                    (initial_balance as u128)
                        + (expected_coinbase * POISON_MICROBLOCK_COMMISSION_FRACTION) / 100
                );
            } else {
                assert_eq!(
                    account.stx_balance.get_total_balance(),
                    initial_balance as u128
                );
            }
        }
    }

    #[test]
    fn test_build_microblock_stream_forks_with_descendants() {
        // creates a chainstate that looks like this:
        //
        //                                                   [mblock] <- [mblock] <- [tenure-2] (Poison-at-2)
        //                                                 /
        //                                          (2)   /
        // [tenure-0] <- [mblock] <- [mblock] <- [mblock] <- [tenure-1] (Poison-at-2)
        //                                                \
        //                                                 \               (4)
        //                                                   [mblock] <- [mblock] <- [tenure-3] (Poison-at-4)
        //
        //  Tenures 1 and 2 can report PoisonMicroblocks for the same point in the mblock stream
        //  fork as long as they themselves are on different branches.
        //
        //  Tenure 3 can report a PoisonMicroblock for a lower point in the fork and have it mined
        //  (seq(4)), as long as the PoisonMicroblock at seq(2) doesn't find its way into its fork
        //  of the chain history.
        let mut privks = vec![];
        let mut addrs = vec![];
        let mut mblock_privks = vec![];
        let mut balances = vec![];
        let num_blocks = 4;
        let initial_balance = 100000000;

        for _ in 0..num_blocks {
            let privk = StacksPrivateKey::new();
            let mblock_privk = StacksPrivateKey::new();

            let addr = StacksAddress::from_public_keys(
                C32_ADDRESS_VERSION_TESTNET_SINGLESIG,
                &AddressHashMode::SerializeP2PKH,
                1,
                &vec![StacksPublicKey::from_private(&privk)],
            )
            .unwrap();

            test_debug!("addr: {:?}", &addr);
            addrs.push(addr.clone());
            privks.push(privk);
            mblock_privks.push(mblock_privk);
            balances.push((addr.to_account_principal(), initial_balance));
        }

        let mut peer_config = TestPeerConfig::new(
            "test_build_microblock_stream_forks_with_descendants",
            2014,
            2015,
        );
        peer_config.initial_balances = balances;

        let mut peer = TestPeer::new(peer_config);

        let chainstate_path = peer.chainstate_path.clone();

        let first_stacks_block_height = {
            let sn =
                SortitionDB::get_canonical_burn_chain_tip(&peer.sortdb.as_ref().unwrap().conn())
                    .unwrap();
            sn.block_height
        };

        let recipient_addr_str = "ST1RFD5Q2QPK3E0F08HG9XDX7SSC7CNRS0QR0SGEV";
        let recipient = StacksAddress::from_string(recipient_addr_str).unwrap();

        let mut microblock_tail_1: Option<StacksMicroblockHeader> = None;
        let mut microblock_tail_2: Option<StacksMicroblockHeader> = None;

        let mut parent_tip_1 = None;

        let parent_block_ptrs = RefCell::new(HashMap::new());
        let discovered_poison_payload = RefCell::new(None);

        let mut reporters = vec![];

        for tenure_id in 0..num_blocks {
            // send transactions to the mempool
            let tip =
                SortitionDB::get_canonical_burn_chain_tip(&peer.sortdb.as_ref().unwrap().conn())
                    .unwrap();

            let (mut burn_ops, stacks_block, microblocks) = peer.make_tenure(
                |ref mut miner,
                 ref mut sortdb,
                 ref mut chainstate,
                 vrf_proof,
                 ref parent_opt,
                 ref parent_microblock_header_opt| {
                    let mut parent_tip =
                        if tenure_id == 0 || tenure_id == 1 {
                            let tip = match parent_opt {
                                None => StacksChainState::get_genesis_header_info(chainstate.db())
                                    .unwrap(),
                                Some(block) => {
                                    let ic = sortdb.index_conn();
                                    let snapshot =
                                        SortitionDB::get_block_snapshot_for_winning_stacks_block(
                                            &ic,
                                            &tip.sortition_id,
                                            &block.block_hash(),
                                        )
                                        .unwrap()
                                        .unwrap(); // succeeds because we don't fork
                                    StacksChainState::get_anchored_block_header_info(
                                        chainstate.db(),
                                        &snapshot.consensus_hash,
                                        &snapshot.winning_stacks_block_hash,
                                    )
                                    .unwrap()
                                    .unwrap()
                                }
                            };
                            if tenure_id == 1 {
                                // save this for later
                                parent_tip_1 = Some(tip.clone());
                            }
                            tip
                        }
                        else if tenure_id == 2 || tenure_id == 3 {
                            // tenures 2 and 3 build off of microblock forks, but they share the
                            // same parent anchored block.
                            parent_tip_1.clone().unwrap()
                        }
                        else {
                            unreachable!()
                        };

                    let parent_header_hash = parent_tip.anchored_header.block_hash();
                    let parent_consensus_hash = parent_tip.consensus_hash.clone();
                    let parent_index_hash = StacksBlockHeader::make_index_block_hash(&parent_consensus_hash, &parent_header_hash);
                    let parent_size = parent_tip.anchored_block_size;

                    let mut mempool = MemPoolDB::open(false, 0x80000000, &chainstate_path).unwrap();

                    let (expected_parent_microblock_opt, fork_1, fork_2) =
                        if tenure_id == 1 {
                            // make a microblock fork
                            let parent_microblock_privkey = mblock_privks[tenure_id - 1].clone();

                            let parent_mblock_stream = {
                                let parent_cost = StacksChainState::get_stacks_block_anchored_cost(chainstate.db(), &StacksBlockHeader::make_index_block_hash(&parent_consensus_hash, &parent_header_hash)).unwrap().unwrap();

                                // produce the microblock stream for the parent, which this tenure's anchor
                                // block will confirm.
                                let sort_ic = sortdb.index_conn();

                                chainstate
                                    .reload_unconfirmed_state(&sort_ic, parent_index_hash.clone())
                                    .unwrap();

                                let mut microblock_builder = StacksMicroblockBuilder::new(parent_header_hash.clone(), parent_consensus_hash.clone(), chainstate, &sort_ic).unwrap();

                                let mut microblocks = vec![];
                                for i in 0..5 {
                                    let mblock_tx = make_user_contract_publish(
                                        &privks[tenure_id - 1],
                                        i,
                                        0,
                                        &format!("hello-world-{}-{}", i, thread_rng().gen::<u64>()),
                                        &format!("(begin (print \"{}\"))", thread_rng().gen::<u64>())
                                    );
                                    let mblock_tx_len = {
                                        let mut bytes = vec![];
                                        mblock_tx.consensus_serialize(&mut bytes).unwrap();
                                        bytes.len() as u64
                                    };

                                    let mblock = microblock_builder.mine_next_microblock_from_txs(vec![(mblock_tx, mblock_tx_len)], &parent_microblock_privkey).unwrap();
                                    microblocks.push(mblock);
                                }
                                microblocks
                            };

                            // make a fork at seq 2
                            let mut forked_parent_microblock_stream = parent_mblock_stream.clone();
                            for i in 2..parent_mblock_stream.len() {
                                let forked_mblock_tx = make_user_contract_publish(
                                    &privks[tenure_id - 1],
                                    i as u64,
                                    0,
                                    &format!("hello-world-fork-{}-{}", i, thread_rng().gen::<u64>()),
                                    &format!("(begin (print \"fork-{}\"))", thread_rng().gen::<u64>())
                                );

                                forked_parent_microblock_stream[i].txs[0] = forked_mblock_tx;

                                // re-calculate merkle root
                                let txid_vecs = forked_parent_microblock_stream[i].txs
                                    .iter()
                                    .map(|tx| tx.txid().as_bytes().to_vec())
                                    .collect();

                                let merkle_tree = MerkleTree::<Sha512Trunc256Sum>::new(&txid_vecs);
                                let tx_merkle_root = merkle_tree.root();

                                forked_parent_microblock_stream[i].header.tx_merkle_root = tx_merkle_root;
                                forked_parent_microblock_stream[i].header.prev_block = forked_parent_microblock_stream[i - 1].block_hash();
                                forked_parent_microblock_stream[i].header.sign(&parent_microblock_privkey).unwrap();

                                test_debug!("parent of microblock {} is {}", &forked_parent_microblock_stream[i].block_hash(), &forked_parent_microblock_stream[i-1].block_hash());
                            }

                            let mut tail = None;

                            // store two forks, which diverge at seq 2
                            for mblock in parent_mblock_stream.iter() {
                                if mblock.header.sequence < 2 {
                                    tail = Some((mblock.block_hash(), mblock.header.sequence));
                                }
                                let stored = chainstate.preprocess_streamed_microblock(&parent_consensus_hash, &parent_header_hash, &mblock).unwrap();
                                assert!(stored);
                            }
                            for mblock in forked_parent_microblock_stream[2..].iter() {
                                let stored = chainstate.preprocess_streamed_microblock(&parent_consensus_hash, &parent_header_hash, mblock).unwrap();
                                assert!(stored);
                            }

                            // find the poison-microblock at seq 2
                            let (_, poison_opt) = match StacksChainState::load_descendant_staging_microblock_stream_with_poison(
                                &chainstate.db(),
                                &parent_index_hash,
                                0,
                                u16::MAX
                            ).unwrap() {
                                Some(x) => x,
                                None => (vec![], None)
                            };

                            if let Some(poison_payload) = poison_opt {
                                *discovered_poison_payload.borrow_mut() = Some(poison_payload.clone());

                                let mut tx_bytes = vec![];
                                let poison_microblock_tx = make_user_poison_microblock(
                                    &privks[tenure_id - 1],
                                    2,
                                    0,
                                    poison_payload
                                );

                                poison_microblock_tx
                                    .consensus_serialize(&mut tx_bytes)
                                    .unwrap();

                                mempool
                                    .submit_raw(
                                        chainstate,
                                        &parent_consensus_hash,
                                        &parent_header_hash,
                                        tx_bytes,
                                    )
                                    .unwrap();
                            }

                            // the miner will load a microblock stream up to the first detected
                            // fork (which is at sequence 2 -- the highest common ancestor between
                            // microblock fork #1 and microblock fork #2)
                            (tail, Some(parent_mblock_stream), Some(forked_parent_microblock_stream))
                        }
                        else if tenure_id == 2 {
                            // build off of the end of microblock fork #1
                            (Some((microblock_tail_1.as_ref().unwrap().block_hash(), microblock_tail_1.as_ref().unwrap().sequence)), None, None)
                        }
                        else if tenure_id == 3 {
                            // builds off of the end of microblock fork #2
                            (Some((microblock_tail_2.as_ref().unwrap().block_hash(), microblock_tail_2.as_ref().unwrap().sequence)), None, None)
                        }
                        else {
                            (None, None, None)
                        };

                    if tenure_id == 1 {
                        // prep for tenure 2 and 3
                        microblock_tail_1 = Some(fork_1.as_ref().unwrap().last().clone().unwrap().header.clone());
                        microblock_tail_2 = Some(fork_2.as_ref().unwrap().last().clone().unwrap().header.clone());
                    }

                    let nonce =
                        if tenure_id == 0 || tenure_id == 1 {
                            tenure_id
                        }
                        else if tenure_id == 2 {
                            1
                        }
                        else if tenure_id == 3 {
                            1
                        }
                        else {
                            unreachable!()
                        };

                    let coinbase_tx = make_coinbase_with_nonce(miner, tenure_id, nonce as u64);

                    let mblock_pubkey_hash = Hash160::from_node_public_key(&StacksPublicKey::from_private(&mblock_privks[tenure_id]));

                    test_debug!("Produce tenure {} block off of {}/{}", tenure_id, &parent_consensus_hash, &parent_header_hash);

                    // force tenures 2 and 3 to mine off of forked siblings deeper than the
                    // detected fork
                    if tenure_id == 2 {
                        parent_tip.microblock_tail = microblock_tail_1.clone();

                        // submit the _same_ poison microblock transaction, but to a different
                        // fork.
                        let poison_payload = discovered_poison_payload.borrow().as_ref().unwrap().clone();
                        let poison_microblock_tx = make_user_poison_microblock(
                            &privks[tenure_id],
                            0,
                            0,
                            poison_payload
                        );

                        let mut tx_bytes = vec![];
                        poison_microblock_tx
                            .consensus_serialize(&mut tx_bytes)
                            .unwrap();

                        mempool
                            .submit_raw(
                                chainstate,
                                &parent_consensus_hash,
                                &parent_header_hash,
                                tx_bytes,
                            )
                            .unwrap();
                    }
                    else if tenure_id == 3 {
                        parent_tip.microblock_tail = microblock_tail_2.clone();

                        // submit a different poison microblock transaction
                        let poison_payload = TransactionPayload::PoisonMicroblock(microblock_tail_1.as_ref().unwrap().clone(), microblock_tail_2.as_ref().unwrap().clone());
                        let poison_microblock_tx = make_user_poison_microblock(
                            &privks[tenure_id],
                            0,
                            0,
                            poison_payload
                        );

                        // erase any pending transactions -- this is a "worse" poison-microblock,
                        // and we want to avoid mining the "better" one
                        mempool.clear_before_height(10).unwrap();

                        let mut tx_bytes = vec![];
                        poison_microblock_tx
                            .consensus_serialize(&mut tx_bytes)
                            .unwrap();

                        mempool
                            .submit_raw(
                                chainstate,
                                &parent_consensus_hash,
                                &parent_header_hash,
                                tx_bytes,
                            )
                            .unwrap();
                    }

                    let (anchored_block, block_size, block_execution_cost) = StacksBlockBuilder::build_anchored_block(
                        chainstate,
                        &sortdb.index_conn(),
                        &mempool,
                        &parent_tip,
                        parent_tip.anchored_header.total_work.burn + 1000,
                        vrf_proof,
                        mblock_pubkey_hash,
                        &coinbase_tx,
                        ExecutionCost::max_value(),
                    )
                    .unwrap();

                    // miner should have picked up the preprocessed microblocks, but only up to the
                    // fork tail reported.

                    // block should contain at least one poison-microblock tx
                    if tenure_id == 1 {
                        if let Some((mblock_tail_hash, mblock_tail_seq)) = expected_parent_microblock_opt {
                            assert_eq!(anchored_block.header.parent_microblock, mblock_tail_hash);
                            assert_eq!(anchored_block.header.parent_microblock_sequence, mblock_tail_seq);
                        }
                    }
                    if tenure_id > 0 {
                        let mut have_poison_microblock = false;
                        for tx in anchored_block.txs.iter() {
                            if let TransactionPayload::PoisonMicroblock(_, _) = &tx.payload {
                                have_poison_microblock = true;
                                test_debug!("Have PoisonMicroblock for {} reported by {:?}", &anchored_block.block_hash(), &tx.auth);
                            }
                        }
                        assert!(have_poison_microblock, "Anchored block has no poison microblock: {:#?}", &anchored_block);
                    }

                    // tenures 2 and 3 build off of 1, but build off of the deepest microblock fork
                    if tenure_id == 2 {
                        assert_eq!(anchored_block.header.parent_microblock, microblock_tail_1.as_ref().unwrap().block_hash());
                        assert_eq!(anchored_block.header.parent_microblock_sequence, 4);
                    }
                    if tenure_id == 3 {
                        assert_eq!(anchored_block.header.parent_microblock, microblock_tail_2.as_ref().unwrap().block_hash());
                        assert_eq!(anchored_block.header.parent_microblock_sequence, 4);
                    }

                    let mut parent_ptrs = parent_block_ptrs.borrow_mut();
                    parent_ptrs.insert(anchored_block.header.parent_block.clone(), parent_tip.burn_header_height);

                    (anchored_block, vec![])
                },
            );

            for burn_op in burn_ops.iter_mut() {
                if let BlockstackOperationType::LeaderBlockCommit(ref mut op) = burn_op {
                    // patch it up
                    op.parent_block_ptr = (*parent_block_ptrs
                        .borrow()
                        .get(&stacks_block.header.parent_block)
                        .unwrap()) as u32;
                }
            }

            let (_, burn_header_hash, consensus_hash) = peer.next_burnchain_block(burn_ops.clone());
            peer.process_stacks_epoch(&stacks_block, &consensus_hash, &microblocks);

            if tenure_id >= 1 {
                let next_tip = StacksChainState::get_anchored_block_header_info(
                    peer.chainstate().db(),
                    &consensus_hash,
                    &stacks_block.block_hash(),
                )
                .unwrap()
                .unwrap();

                let new_tip_hash = StacksBlockHeader::make_index_block_hash(
                    &next_tip.consensus_hash,
                    &next_tip.anchored_header.block_hash(),
                );

                let reporter = if tenure_id == 1 {
                    addrs[0].clone()
                } else {
                    addrs[tenure_id].clone()
                };

                let seq = if tenure_id == 1 || tenure_id == 2 {
                    2
                } else {
                    4
                };

                // check descendant blocks for their poison-microblock commissions
                test_debug!(
                    "new tip at height {}: {}",
                    next_tip.block_height,
                    &new_tip_hash
                );
                reporters.push((reporter, new_tip_hash, seq));
            }
        }

        // verify that each submitted poison-microblock created a commission
        for (reporter_addr, chain_tip, seq) in reporters.into_iter() {
            test_debug!("Check {} in {} for report", &reporter_addr, &chain_tip);
            peer.with_db_state(|ref mut sortdb, ref mut chainstate, _, _| {
                chainstate
                    .with_read_only_clarity_tx(&sortdb.index_conn(), &chain_tip, |clarity_tx| {
                        // the key at height 1 should be reported as poisoned
                        let report = StacksChainState::get_poison_microblock_report(clarity_tx, 1)
                            .unwrap()
                            .unwrap();
                        assert_eq!(report.0, reporter_addr);
                        assert_eq!(report.1, seq);
                        Ok(())
                    })
                    .unwrap()
            })
            .unwrap();
        }
    }

    // TODO: invalid block with duplicate microblock public key hash (okay between forks, but not
    // within the same fork)
    // TODO: (BLOCKED) build off of different points in the same microblock stream
    // TODO; skipped blocks
    // TODO: missing blocks
    // TODO: invalid blocks
    // TODO: no-sortition
    // TODO: burnchain forks, and we mine the same anchored stacks block in the beginnings of the two descendent
    // forks.  Verify all descendents are unique -- if A --> B and A --> C, and B --> D and C -->
    // E, and B == C, verify that it is never the case that D == E (but it is allowed that B == C
    // if the burnchain forks).
    // TODO: confirm that if A is accepted but B is rejected, then C must also be rejected even if
    // it's on a different burnchain fork.
    // TODO: confirm that we can process B and C separately, even though they're the same block
    // TODO: verify that the Clarity MARF stores _only_ Clarity data
}<|MERGE_RESOLUTION|>--- conflicted
+++ resolved
@@ -668,17 +668,10 @@
                     _ => e,
                 })?;
 
-<<<<<<< HEAD
             info!("Include tx";
                   "tx" => %tx.txid(),
+                  "payload" => tx.payload.name(),
                   "origin" => %tx.origin_address());
-=======
-            debug!(
-                "Include tx {} ({}) in anchor block",
-                tx.txid(),
-                tx.payload.name()
-            );
->>>>>>> 4bf759f9
 
             // save
             self.txs.push(tx.clone());
