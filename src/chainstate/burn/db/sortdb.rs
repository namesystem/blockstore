--- conflicted
+++ resolved
@@ -422,13 +422,10 @@
             .parse()
             .map_err(|_| db_error::ParseError)?;
 
-<<<<<<< HEAD
-=======
         let memo_hex: String = row.get_unwrap("memo");
         let memo_bytes = hex_bytes(&memo_hex).map_err(|_e| db_error::ParseError)?;
         let memo = memo_bytes.to_vec();
 
->>>>>>> fd770ece
         Ok(Self {
             txid,
             vtxindex,
@@ -437,10 +434,7 @@
             recipient,
             peg_wallet_address,
             amount,
-<<<<<<< HEAD
-=======
             memo,
->>>>>>> fd770ece
         })
     }
 }
@@ -794,10 +788,7 @@
     "CREATE INDEX IF NOT EXISTS index_parent_burn_header_hash ON snapshots(parent_burn_header_hash,burn_header_hash);",
     "CREATE INDEX IF NOT EXISTS index_pox_payouts ON snapshots(pox_payouts);",
     "CREATE INDEX IF NOT EXISTS index_burn_header_hash_pox_valid ON snapshots(burn_header_hash,pox_valid);",
-<<<<<<< HEAD
-=======
     "CREATE INDEX IF NOT EXISTS index_delegate_stx_burn_header_hash ON delegate_stx(burn_header_hash);",
->>>>>>> fd770ece
     "CREATE INDEX IF NOT EXISTS index_peg_in_burn_header_hash ON peg_in(burn_header_hash);",
 ];
 
@@ -4941,16 +4932,10 @@
             &op.recipient.to_string(),
             &op.peg_wallet_address.to_string(),
             &op.amount.to_string(),
-<<<<<<< HEAD
-        ];
-
-        self.execute("REPLACE INTO peg_in (txid, vtxindex, block_height, burn_header_hash, recipient, peg_wallet_address, amount) VALUES (?1, ?2, ?3, ?4, ?5, ?6, ?7)", args)?;
-=======
             &to_hex(&op.memo),
         ];
 
         self.execute("REPLACE INTO peg_in (txid, vtxindex, block_height, burn_header_hash, recipient, peg_wallet_address, amount, memo) VALUES (?1, ?2, ?3, ?4, ?5, ?6, ?7, ?8)", args)?;
->>>>>>> fd770ece
 
         Ok(())
     }
@@ -6374,28 +6359,6 @@
 
     #[test]
     fn test_insert_peg_in() {
-<<<<<<< HEAD
-        let txid = Txid([0; 32]);
-        let block_height = 123;
-        let vtxindex = 456;
-        let amount = 1337;
-        let recipient = StacksAddress::new(1, Hash160([1u8; 20])).into();
-        let peg_wallet_address =
-            PoxAddress::Addr32(false, address::PoxAddressType32::P2TR, [0; 32]);
-        let burn_header_hash = BurnchainHeaderHash([0x03; 32]);
-
-        let peg_in = PegInOp {
-            recipient,
-            peg_wallet_address,
-            amount,
-
-            txid,
-            vtxindex,
-            block_height,
-            burn_header_hash,
-        };
-
-=======
         let block_height = 123;
 
         let peg_in_op = |burn_header_hash, amount| {
@@ -6425,7 +6388,6 @@
         let peg_in_1 = peg_in_op(burn_header_hash_1, 1337);
         let peg_in_2 = peg_in_op(burn_header_hash_2, 42);
 
->>>>>>> fd770ece
         let first_burn_hash = BurnchainHeaderHash::from_hex(
             "0000000000000000000000000000000000000000000000000000000000000000",
         )
@@ -6435,19 +6397,6 @@
         let mut db =
             SortitionDB::connect_test_with_epochs(block_height, &first_burn_hash, epochs).unwrap();
 
-<<<<<<< HEAD
-        let snapshot = test_append_snapshot(
-            &mut db,
-            BurnchainHeaderHash([0x01; 32]),
-            &vec![BlockstackOperationType::PegIn(peg_in.clone())],
-        );
-
-        let res_peg_ins = SortitionDB::get_peg_in_ops(db.conn(), &burn_header_hash)
-            .expect("Failed to get peg-in ops from sortition DB");
-
-        assert_eq!(res_peg_ins.len(), 1);
-        assert_eq!(res_peg_ins[0].amount, 1337);
-=======
         let snapshot_1 = test_append_snapshot(
             &mut db,
             burn_header_hash_1,
@@ -6471,7 +6420,6 @@
 
         assert_eq!(res_peg_ins_2.len(), 1);
         assert_eq!(res_peg_ins_2[0], peg_in_2);
->>>>>>> fd770ece
     }
 
     #[test]
