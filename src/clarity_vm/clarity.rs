// Copyright (C) 2013-2020 Blockstack PBC, a public benefit corporation
// Copyright (C) 2020 Stacks Open Internet Foundation
//
// This program is free software: you can redistribute it and/or modify
// it under the terms of the GNU General Public License as published by
// the Free Software Foundation, either version 3 of the License, or
// (at your option) any later version.
//
// This program is distributed in the hope that it will be useful,
// but WITHOUT ANY WARRANTY; without even the implied warranty of
// MERCHANTABILITY or FITNESS FOR A PARTICULAR PURPOSE.  See the
// GNU General Public License for more details.
//
// You should have received a copy of the GNU General Public License
// along with this program.  If not, see <http://www.gnu.org/licenses/>.

use std::convert::TryFrom;
use std::error;
use std::fmt;
use std::thread;

use crate::chainstate::stacks::boot::BOOT_CODE_COSTS_2_TESTNET;
use crate::chainstate::stacks::boot::POX_2_MAINNET_CODE;
use crate::chainstate::stacks::boot::POX_2_TESTNET_CODE;
use crate::chainstate::stacks::boot::POX_3_MAINNET_CODE;
use crate::chainstate::stacks::boot::POX_3_TESTNET_CODE;
use crate::chainstate::stacks::boot::{
    BOOT_CODE_COSTS, BOOT_CODE_COSTS_2, BOOT_CODE_COSTS_3,
    BOOT_CODE_COST_VOTING_TESTNET as BOOT_CODE_COST_VOTING, BOOT_CODE_POX_TESTNET, COSTS_2_NAME,
    COSTS_3_NAME, POX_2_NAME, POX_3_NAME,
};
use crate::chainstate::stacks::db::StacksAccount;
use crate::chainstate::stacks::db::StacksChainState;
use crate::chainstate::stacks::events::{StacksTransactionEvent, StacksTransactionReceipt};
use crate::chainstate::stacks::index::marf::MARF;
use crate::chainstate::stacks::index::ClarityMarfTrieId;
use crate::chainstate::stacks::index::MarfTrieId;
use crate::chainstate::stacks::Error as ChainstateError;
use crate::chainstate::stacks::StacksMicroblockHeader;
use crate::chainstate::stacks::TransactionAuth;
use crate::chainstate::stacks::TransactionPayload;
use crate::chainstate::stacks::TransactionPublicKeyEncoding;
use crate::chainstate::stacks::TransactionSmartContract;
use crate::chainstate::stacks::TransactionSpendingCondition;
use crate::chainstate::stacks::TransactionVersion;
use crate::chainstate::stacks::{SinglesigHashMode, SinglesigSpendingCondition, StacksTransaction};
use crate::core::StacksEpoch;
use crate::core::{FIRST_STACKS_BLOCK_ID, GENESIS_EPOCH};
use crate::types::chainstate::BlockHeaderHash;
use crate::types::chainstate::BurnchainHeaderHash;
use crate::types::chainstate::SortitionId;
use crate::types::chainstate::StacksBlockId;
use crate::types::chainstate::TrieHash;
use crate::util_lib::boot::{boot_code_acc, boot_code_addr, boot_code_id, boot_code_tx_auth};
use crate::util_lib::strings::StacksString;
use crate::{
    burnchains::Burnchain,
    burnchains::PoxConstants,
    clarity_vm::database::marf::{MarfedKV, WritableMarfStore},
};
use crate::{clarity_vm::database::marf::ReadOnlyMarfStore, core::StacksEpochId};
use clarity::vm::analysis;
use clarity::vm::analysis::AnalysisDatabase;
use clarity::vm::analysis::{errors::CheckError, errors::CheckErrors, ContractAnalysis};
use clarity::vm::ast;
use clarity::vm::ast::{errors::ParseError, errors::ParseErrors, ASTRules, ContractAST};
use clarity::vm::contexts::{AssetMap, Environment, OwnedEnvironment};
use clarity::vm::costs::{CostTracker, ExecutionCost, LimitedCostTracker};
use clarity::vm::database::{
    BurnStateDB, ClarityDatabase, HeadersDB, RollbackWrapper, RollbackWrapperPersistedLog,
    STXBalance, SqliteConnection, NULL_BURN_STATE_DB, NULL_HEADER_DB,
};
use clarity::vm::errors::Error as InterpreterError;
use clarity::vm::representations::SymbolicExpression;
use clarity::vm::types::{
    AssetIdentifier, BuffData, OptionalData, PrincipalData, QualifiedContractIdentifier, TupleData,
    TypeSignature, Value,
};
use clarity::vm::ClarityVersion;
use clarity::vm::ContractName;

use crate::util_lib::db::Error as DatabaseError;
pub use clarity::vm::clarity::ClarityConnection;
pub use clarity::vm::clarity::Error;
use clarity::vm::clarity::TransactionConnection;

use stacks_common::consts::CHAIN_ID_TESTNET;
use stacks_common::util::secp256k1::MessageSignature;

/// This struct is used to map the context at a point in time to concrete limits on block
/// length and execution run-time. This allows the user to either:
///   1) use default production settings, i.e., read the block limits from the StacksEpoch
///   2) override defaults with special settings to make a tool, e.g., the mempool analyzer
///   3) override defaults with special settings for test.
/// Note: We use a simple interface that can be expanded over time if necessary.
#[derive(Clone)]
pub struct BlockLimitsFunctions {
    /// The length limit of a block.
    pub output_length_limit: u32,
    /// Function mapping the StacksEpoch to an execution cost.
    /// Note: We have to look up the StacksEpoch at run-time anyway, so we avoid an interface
    /// that would require looking it up again.
    pub execution_block_limit_fn: fn(&StacksEpoch) -> ExecutionCost,
}

///
/// A high-level interface for interacting with the Clarity VM.
///
/// ClarityInstance takes ownership of a MARF + Sqlite store used for
///   it's data operations.
/// The ClarityInstance defines a `begin_block(bhh, bhh, bhh) -> ClarityBlockConnection`
///    function.
/// ClarityBlockConnections are used for executing transactions within the context of
///    a single block.
/// Only one ClarityBlockConnection may be open at a time (enforced by the borrow checker)
///   and ClarityBlockConnections must be `commit_block`ed or `rollback_block`ed before discarding
///   begining the next connection (enforced by runtime panics).
///
/// Note on generics and abstracting the structs in `clarity_vm::clarity` into `libclarity`: while
///   multiple consumers of `libclarity` may need a high-level interface like
///   instance -> block -> transaction, their lifetime parameters make the use of rust traits very
///   difficult (in all likelihood, it would require higher-ordered traits, which is a
///   discussed-but-not-yet-implemented feature of rust). Instead, consumers of `libclarity` which
///   wish to benefit from some abstraction of high-level interfaces should implement the
///   `TransactionConnection` trait, which contains auto implementations for the typical transaction
///   types in a Clarity-based blockchain.
///
pub struct ClarityInstance {
    datastore: MarfedKV,
    mainnet: bool,
<<<<<<< HEAD
    /// Derive block limits from the given context. Used to use or override production defaults.
    pub block_limits_fns: BlockLimitsFunctions,
=======
    chain_id: u32,
}

///
/// This struct represents a "sealed" or "finished" Clarity block that
/// has *not* yet been committed. This struct allows consumers of the
/// `clarity_vm` module's high level interface to separate the
/// completion of the Clarity operations in a Stacks block from the
/// final commit to the database.
///
/// This is necessary to allow callers complete other operations like
/// preparing a commitment to the chainstate headers MARF, and
/// issuring event dispatches, before the Clarity database commits.
///
pub struct PreCommitClarityBlock<'a> {
    datastore: WritableMarfStore<'a>,
    commit_to: StacksBlockId,
>>>>>>> 130220b0
}

///
/// A high-level interface for Clarity VM interactions within a single block.
///
pub struct ClarityBlockConnection<'a, 'b> {
    datastore: WritableMarfStore<'a>,
    header_db: &'b dyn HeadersDB,
    burn_state_db: &'b dyn BurnStateDB,
    cost_track: Option<LimitedCostTracker>,
    mainnet: bool,
    chain_id: u32,
    epoch: StacksEpochId,
}

///
/// Interface for Clarity VM interactions within a given transaction.
///
///   commit the transaction to the block with .commit()
///   rollback the transaction by dropping this struct.
pub struct ClarityTransactionConnection<'a, 'b> {
    log: Option<RollbackWrapperPersistedLog>,
    store: &'a mut WritableMarfStore<'b>,
    header_db: &'a dyn HeadersDB,
    burn_state_db: &'a dyn BurnStateDB,
    cost_track: &'a mut Option<LimitedCostTracker>,
    mainnet: bool,
    chain_id: u32,
    epoch: StacksEpochId,
}

pub struct ClarityReadOnlyConnection<'a> {
    datastore: ReadOnlyMarfStore<'a>,
    header_db: &'a dyn HeadersDB,
    burn_state_db: &'a dyn BurnStateDB,
    epoch: StacksEpochId,
}

impl From<ChainstateError> for Error {
    fn from(e: ChainstateError) -> Self {
        match e {
            ChainstateError::InvalidStacksTransaction(msg, _) => Error::BadTransaction(msg),
            ChainstateError::CostOverflowError(_, after, budget) => Error::CostError(after, budget),
            ChainstateError::ClarityError(x) => x,
            x => Error::BadTransaction(format!("{:?}", &x)),
        }
    }
}

/// A macro for doing take/replace on a closure.
///   macro is needed rather than a function definition because
///   otherwise, we end up breaking the borrow checker when
///   passing a mutable reference across a function boundary.
macro_rules! using {
    ($to_use: expr, $msg: expr, $exec: expr) => {{
        let object = $to_use.take().expect(&format!(
            "BUG: Transaction connection lost {} handle.",
            $msg
        ));
        let (object, result) = ($exec)(object);
        $to_use.replace(object);
        result
    }};
}

impl<'a, 'b> ClarityBlockConnection<'a, 'b> {
    #[cfg(test)]
    pub fn new_test_conn(
        datastore: WritableMarfStore<'a>,
        header_db: &'b dyn HeadersDB,
        burn_state_db: &'b dyn BurnStateDB,
        epoch: StacksEpochId,
    ) -> ClarityBlockConnection<'a, 'b> {
        ClarityBlockConnection {
            datastore,
            header_db,
            burn_state_db,
            cost_track: Some(LimitedCostTracker::new_free()),
            mainnet: false,
            chain_id: CHAIN_ID_TESTNET,
            epoch: epoch,
        }
    }

    /// Reset the block's total execution to the given cost, if there is a cost tracker at all.
    /// Used by the miner to "undo" applying a transaction that exceeded the budget.
    pub fn reset_block_cost(&mut self, cost: ExecutionCost) -> () {
        if let Some(ref mut cost_tracker) = self.cost_track {
            cost_tracker.set_total(cost);
        }
    }

    pub fn set_cost_tracker(&mut self, tracker: LimitedCostTracker) -> LimitedCostTracker {
        let old = self
            .cost_track
            .take()
            .expect("BUG: Clarity block connection lost cost tracker instance");
        self.cost_track.replace(tracker);
        old
    }

    /// Get the current cost so far
    pub fn cost_so_far(&self) -> ExecutionCost {
        match self.cost_track {
            Some(ref track) => track.get_total(),
            None => ExecutionCost::zero(),
        }
    }

    /// Returns the block limit for the block being created.
    pub fn block_limit(&self) -> Option<ExecutionCost> {
        match self.cost_track {
            Some(ref track) => Some(track.get_limit()),
            None => None,
        }
    }
}

// Maximum amount of data a leader can send during its epoch (2MB).
const MAX_EPOCH_SIZE: u32 = 2 * 1024 * 1024;

/// `BlockLimitsFunctions` for production. Use `MAX_EPOCH_SIZE` for length limit and get block
/// limits from `StacksEpoch`.
pub fn ProductionBlockLimitFns() -> BlockLimitsFunctions {
    BlockLimitsFunctions {
        output_length_limit: MAX_EPOCH_SIZE,
        execution_block_limit_fn: |epoch: &StacksEpoch| epoch.block_limit.clone(),
    }
}

/// Creates an "unlimited" block size. This can be used for analyzing the mempool.
pub fn UnlimitedBlockLimitFns() -> BlockLimitsFunctions {
    BlockLimitsFunctions {
        output_length_limit: u32::MAX,
        execution_block_limit_fn: |_epoch: &StacksEpoch| ExecutionCost {
            write_length: u64::MAX,
            write_count: u64::MAX,
            read_length: u64::MAX,
            read_count: u64::MAX,
            runtime: u64::MAX,
        },
    }
}

impl ClarityInstance {
<<<<<<< HEAD
    /// Uses production block limits.
    pub fn new(mainnet: bool, datastore: MarfedKV) -> ClarityInstance {
        ClarityInstance {
            datastore,
            mainnet,
            block_limits_fns: ProductionBlockLimitFns(),
        }
    }

    pub fn new_with_limits_fns(
        mainnet: bool,
        datastore: MarfedKV,
        block_limits_fns: BlockLimitsFunctions,
    ) -> ClarityInstance {
        ClarityInstance {
            datastore,
            mainnet,
            block_limits_fns,
=======
    pub fn new(mainnet: bool, chain_id: u32, datastore: MarfedKV) -> ClarityInstance {
        ClarityInstance {
            datastore,
            mainnet,
            chain_id,
>>>>>>> 130220b0
        }
    }

    pub fn with_marf<F, R>(&mut self, f: F) -> R
    where
        F: FnOnce(&mut MARF<StacksBlockId>) -> R,
    {
        f(self.datastore.get_marf())
    }

    pub fn is_mainnet(&self) -> bool {
        self.mainnet
    }

    /// Returns the Stacks epoch of the burn block that elected `stacks_block`
    fn get_epoch_of(
        stacks_block: &StacksBlockId,
        header_db: &dyn HeadersDB,
        burn_state_db: &dyn BurnStateDB,
    ) -> StacksEpoch {
        // Special case the first Stacks block -- it is not elected in any burn block
        //  so we specifically set its epoch to GENESIS_EPOCH.
        if stacks_block == &*FIRST_STACKS_BLOCK_ID {
            return burn_state_db
                .get_stacks_epoch_by_epoch_id(&GENESIS_EPOCH)
                .expect("Failed to obtain the Genesis StacksEpoch");
        }

        let burn_height = header_db
            .get_burn_block_height_for_block(stacks_block)
            .expect(&format!(
                "Failed to get burn block height of {}",
                stacks_block
            ));
        burn_state_db.get_stacks_epoch(burn_height).expect(&format!(
            "Failed to get Stacks epoch for height = {}",
            burn_height
        ))
    }

    pub fn begin_block<'a, 'b>(
        &'a mut self,
        current: &StacksBlockId,
        next: &StacksBlockId,
        header_db: &'b dyn HeadersDB,
        burn_state_db: &'b dyn BurnStateDB,
    ) -> ClarityBlockConnection<'a, 'b> {
        let mut datastore = self.datastore.begin(current, next);

        let epoch = Self::get_epoch_of(current, header_db, burn_state_db);
        let block_limit = (self.block_limits_fns.execution_block_limit_fn)(&epoch).clone();
        let cost_track = {
            let mut clarity_db = datastore.as_clarity_db(&NULL_HEADER_DB, &NULL_BURN_STATE_DB);
            Some(
<<<<<<< HEAD
                LimitedCostTracker::new(self.mainnet, block_limit, &mut clarity_db, epoch.epoch_id)
                    .expect("FAIL: problem instantiating cost tracking"),
=======
                LimitedCostTracker::new(
                    self.mainnet,
                    self.chain_id,
                    epoch.block_limit.clone(),
                    &mut clarity_db,
                    epoch.epoch_id,
                )
                .expect("FAIL: problem instantiating cost tracking"),
>>>>>>> 130220b0
            )
        };

        ClarityBlockConnection {
            datastore,
            header_db,
            burn_state_db,
            cost_track,
            mainnet: self.mainnet,
            chain_id: self.chain_id,
            epoch: epoch.epoch_id,
        }
    }

    pub fn begin_genesis_block<'a, 'b>(
        &'a mut self,
        current: &StacksBlockId,
        next: &StacksBlockId,
        header_db: &'b dyn HeadersDB,
        burn_state_db: &'b dyn BurnStateDB,
    ) -> ClarityBlockConnection<'a, 'b> {
        let datastore = self.datastore.begin(current, next);

        let epoch = GENESIS_EPOCH;

        let cost_track = Some(LimitedCostTracker::new_free());

        ClarityBlockConnection {
            datastore,
            header_db,
            burn_state_db,
            cost_track,
            mainnet: self.mainnet,
            chain_id: self.chain_id,
            epoch,
        }
    }

    /// begin a genesis block with the default cost contract
    ///  used in testing + benchmarking
    pub fn begin_test_genesis_block<'a, 'b>(
        &'a mut self,
        current: &StacksBlockId,
        next: &StacksBlockId,
        header_db: &'b dyn HeadersDB,
        burn_state_db: &'b dyn BurnStateDB,
    ) -> ClarityBlockConnection<'a, 'b> {
        let writable = self.datastore.begin(current, next);

        let epoch = GENESIS_EPOCH;

        let cost_track = Some(LimitedCostTracker::new_free());

        let mut conn = ClarityBlockConnection {
            datastore: writable,
            header_db,
            burn_state_db,
            cost_track,
            mainnet: self.mainnet,
            chain_id: self.chain_id,
            epoch,
        };

        let use_mainnet = self.mainnet;
        conn.as_transaction(|clarity_db| {
            let (ast, _analysis) = clarity_db
                .analyze_smart_contract(
                    &boot_code_id("costs", use_mainnet),
                    ClarityVersion::Clarity1,
                    BOOT_CODE_COSTS,
                    ASTRules::PrecheckSize,
                )
                .unwrap();
            clarity_db
                .initialize_smart_contract(
                    &boot_code_id("costs", use_mainnet),
                    ClarityVersion::Clarity1,
                    &ast,
                    BOOT_CODE_COSTS,
                    None,
                    |_, _| false,
                )
                .unwrap();
        });

        conn.as_transaction(|clarity_db| {
            let (ast, analysis) = clarity_db
                .analyze_smart_contract(
                    &boot_code_id("cost-voting", use_mainnet),
                    ClarityVersion::Clarity1,
                    &*BOOT_CODE_COST_VOTING,
                    ASTRules::PrecheckSize,
                )
                .unwrap();
            clarity_db
                .initialize_smart_contract(
                    &boot_code_id("cost-voting", use_mainnet),
                    ClarityVersion::Clarity1,
                    &ast,
                    &*BOOT_CODE_COST_VOTING,
                    None,
                    |_, _| false,
                )
                .unwrap();

            clarity_db
                .save_analysis(&boot_code_id("cost-voting", use_mainnet), &analysis)
                .unwrap();
        });

        conn.as_transaction(|clarity_db| {
            let (ast, _analysis) = clarity_db
                .analyze_smart_contract(
                    &boot_code_id("pox", use_mainnet),
                    ClarityVersion::Clarity1,
                    &*BOOT_CODE_POX_TESTNET,
                    ASTRules::PrecheckSize,
                )
                .unwrap();
            clarity_db
                .initialize_smart_contract(
                    &boot_code_id("pox", use_mainnet),
                    ClarityVersion::Clarity1,
                    &ast,
                    &*BOOT_CODE_POX_TESTNET,
                    None,
                    |_, _| false,
                )
                .unwrap();
        });

        conn
    }

    /// begin with a 2.1 genesis block with the default cost contract
    ///  used in testing + benchmarking
    pub fn begin_test_genesis_block_2_1<'a, 'b>(
        &'a mut self,
        current: &StacksBlockId,
        next: &StacksBlockId,
        header_db: &'b dyn HeadersDB,
        burn_state_db: &'b dyn BurnStateDB,
    ) -> ClarityBlockConnection<'a, 'b> {
        let writable = self.datastore.begin(current, next);

        let epoch = StacksEpochId::Epoch21;

        let cost_track = Some(LimitedCostTracker::new_free());

        let mut conn = ClarityBlockConnection {
            datastore: writable,
            header_db,
            burn_state_db,
            cost_track,
            mainnet: self.mainnet,
            chain_id: self.chain_id,
            epoch,
        };

        let use_mainnet = self.mainnet;

        conn.as_transaction(|clarity_db| {
            let (ast, _analysis) = clarity_db
                .analyze_smart_contract(
                    &boot_code_id("costs-2", use_mainnet),
                    ClarityVersion::Clarity1,
                    BOOT_CODE_COSTS_2,
                    ASTRules::PrecheckSize,
                )
                .unwrap();
            clarity_db
                .initialize_smart_contract(
                    &boot_code_id("costs-2", use_mainnet),
                    ClarityVersion::Clarity1,
                    &ast,
                    BOOT_CODE_COSTS_2,
                    None,
                    |_, _| false,
                )
                .unwrap();
        });

        conn.as_transaction(|clarity_db| {
            let (ast, _analysis) = clarity_db
                .analyze_smart_contract(
                    &boot_code_id("costs-3", use_mainnet),
                    ClarityVersion::Clarity2,
                    BOOT_CODE_COSTS_3,
                    ASTRules::PrecheckSize,
                )
                .unwrap();
            clarity_db
                .initialize_smart_contract(
                    &boot_code_id("costs-3", use_mainnet),
                    ClarityVersion::Clarity2,
                    &ast,
                    BOOT_CODE_COSTS_3,
                    None,
                    |_, _| false,
                )
                .unwrap();
        });

        conn.as_transaction(|clarity_db| {
            let (ast, _analysis) = clarity_db
                .analyze_smart_contract(
                    &boot_code_id("pox-2", use_mainnet),
                    ClarityVersion::Clarity2,
                    &*POX_2_TESTNET_CODE,
                    ASTRules::PrecheckSize,
                )
                .unwrap();
            clarity_db
                .initialize_smart_contract(
                    &boot_code_id("pox-2", use_mainnet),
                    ClarityVersion::Clarity2,
                    &ast,
                    &*POX_2_TESTNET_CODE,
                    None,
                    |_, _| false,
                )
                .unwrap();
        });

        conn
    }

    pub fn drop_unconfirmed_state(&mut self, block: &StacksBlockId) {
        let datastore = self.datastore.begin_unconfirmed(block);
        datastore.rollback_unconfirmed()
    }

    pub fn begin_unconfirmed<'a, 'b>(
        &'a mut self,
        current: &StacksBlockId,
        header_db: &'b dyn HeadersDB,
        burn_state_db: &'b dyn BurnStateDB,
    ) -> ClarityBlockConnection<'a, 'b> {
        let mut datastore = self.datastore.begin_unconfirmed(current);

        let epoch = Self::get_epoch_of(current, header_db, burn_state_db);

        let cost_track = {
            let mut clarity_db = datastore.as_clarity_db(&NULL_HEADER_DB, &NULL_BURN_STATE_DB);
            Some(
                LimitedCostTracker::new(
                    self.mainnet,
                    self.chain_id,
                    epoch.block_limit.clone(),
                    &mut clarity_db,
                    epoch.epoch_id,
                )
                .expect("FAIL: problem instantiating cost tracking"),
            )
        };

        ClarityBlockConnection {
            datastore,
            header_db,
            burn_state_db,
            cost_track,
            mainnet: self.mainnet,
            chain_id: self.chain_id,
            epoch: epoch.epoch_id,
        }
    }

    /// Open a read-only connection at `at_block`. This will be evaluated in the Stacks epoch that
    ///  was active *during* the evaluation of `at_block`
    pub fn read_only_connection<'a>(
        &'a mut self,
        at_block: &StacksBlockId,
        header_db: &'a dyn HeadersDB,
        burn_state_db: &'a dyn BurnStateDB,
    ) -> ClarityReadOnlyConnection<'a> {
        self.read_only_connection_checked(at_block, header_db, burn_state_db)
            .expect(&format!("BUG: failed to open block {}", at_block))
    }

    /// Open a read-only connection at `at_block`. This will be evaluated in the Stacks epoch that
    ///  was active *during* the evaluation of `at_block`
    pub fn read_only_connection_checked<'a>(
        &'a mut self,
        at_block: &StacksBlockId,
        header_db: &'a dyn HeadersDB,
        burn_state_db: &'a dyn BurnStateDB,
    ) -> Result<ClarityReadOnlyConnection<'a>, Error> {
        let mut datastore = self.datastore.begin_read_only_checked(Some(at_block))?;
        let epoch = {
            let mut db = datastore.as_clarity_db(header_db, burn_state_db);
            db.begin();
            let result = db.get_clarity_epoch_version();
            db.roll_back();
            result
        };

        Ok(ClarityReadOnlyConnection {
            datastore,
            header_db,
            burn_state_db,
            epoch,
        })
    }

    pub fn trie_exists_for_block(&mut self, bhh: &StacksBlockId) -> Result<bool, DatabaseError> {
        let mut datastore = self.datastore.begin_read_only(None);
        datastore.trie_exists_for_block(bhh)
    }

    /// Evaluate program read-only at `at_block`. This will be evaluated in the Stacks epoch that
    ///  was active *during* the evaluation of `at_block`
    pub fn eval_read_only(
        &mut self,
        at_block: &StacksBlockId,
        header_db: &dyn HeadersDB,
        burn_state_db: &dyn BurnStateDB,
        contract: &QualifiedContractIdentifier,
        program: &str,
        ast_rules: ASTRules,
    ) -> Result<Value, Error> {
        let mut read_only_conn = self.datastore.begin_read_only(Some(at_block));
        let mut clarity_db = read_only_conn.as_clarity_db(header_db, burn_state_db);
        let epoch_id = {
            clarity_db.begin();
            let result = clarity_db.get_clarity_epoch_version();
            clarity_db.roll_back();
            result
        };

        let mut env = OwnedEnvironment::new_free(self.mainnet, self.chain_id, clarity_db, epoch_id);
        env.eval_read_only_with_rules(contract, program, ast_rules)
            .map(|(x, _, _)| x)
            .map_err(Error::from)
    }

    pub fn destroy(self) -> MarfedKV {
        self.datastore
    }
}

impl<'a, 'b> ClarityConnection for ClarityBlockConnection<'a, 'b> {
    /// Do something with ownership of the underlying DB that involves only reading.
    fn with_clarity_db_readonly_owned<F, R>(&mut self, to_do: F) -> R
    where
        F: FnOnce(ClarityDatabase) -> (R, ClarityDatabase),
    {
        let mut db =
            ClarityDatabase::new(&mut self.datastore, &self.header_db, &self.burn_state_db);
        db.begin();
        let (result, mut db) = to_do(db);
        db.roll_back();
        result
    }

    fn with_analysis_db_readonly<F, R>(&mut self, to_do: F) -> R
    where
        F: FnOnce(&mut AnalysisDatabase) -> R,
    {
        let mut db = AnalysisDatabase::new(&mut self.datastore);
        db.begin();
        let result = to_do(&mut db);
        db.roll_back();
        result
    }

    fn get_epoch(&self) -> StacksEpochId {
        self.epoch
    }
}

impl ClarityConnection for ClarityReadOnlyConnection<'_> {
    /// Do something with ownership of the underlying DB that involves only reading.
    fn with_clarity_db_readonly_owned<F, R>(&mut self, to_do: F) -> R
    where
        F: FnOnce(ClarityDatabase) -> (R, ClarityDatabase),
    {
        let mut db = self
            .datastore
            .as_clarity_db(&self.header_db, &self.burn_state_db);
        db.begin();
        let (result, mut db) = to_do(db);
        db.roll_back();
        result
    }

    fn with_analysis_db_readonly<F, R>(&mut self, to_do: F) -> R
    where
        F: FnOnce(&mut AnalysisDatabase) -> R,
    {
        let mut db = self.datastore.as_analysis_db();
        db.begin();
        let result = to_do(&mut db);
        db.roll_back();
        result
    }

    fn get_epoch(&self) -> StacksEpochId {
        self.epoch
    }
}

impl<'a> PreCommitClarityBlock<'a> {
    pub fn commit(self) {
        debug!("Committing Clarity block connection"; "index_block" => %self.commit_to);
        self.datastore.commit_to(&self.commit_to);
    }
}

impl<'a, 'b> ClarityBlockConnection<'a, 'b> {
    /// Rolls back all changes in the current block by
    /// (1) dropping all writes from the current MARF tip,
    /// (2) rolling back side-storage
    pub fn rollback_block(self) {
        // this is a "lower-level" rollback than the roll backs performed in
        //   ClarityDatabase or AnalysisDatabase -- this is done at the backing store level.
        debug!("Rollback Clarity datastore");
        self.datastore.rollback_block();
    }

    /// Rolls back all unconfirmed state in the current block by
    /// (1) dropping all writes from the current MARF tip,
    /// (2) rolling back side-storage
    pub fn rollback_unconfirmed(self) {
        // this is a "lower-level" rollback than the roll backs performed in
        //   ClarityDatabase or AnalysisDatabase -- this is done at the backing store level.
        debug!("Rollback unconfirmed Clarity datastore");
        self.datastore.rollback_unconfirmed();
    }

    /// Commits all changes in the current block by
    /// (1) committing the current MARF tip to storage,
    /// (2) committing side-storage.
    #[cfg(test)]
    pub fn commit_block(self) -> LimitedCostTracker {
        debug!("Commit Clarity datastore");
        self.datastore.test_commit();

        self.cost_track.unwrap()
    }

    pub fn precommit_to_block(self, final_bhh: StacksBlockId) -> PreCommitClarityBlock<'a> {
        self.cost_track
            .expect("Clarity block connection lost cost tracker before commitment");
        PreCommitClarityBlock {
            datastore: self.datastore,
            commit_to: final_bhh,
        }
    }

    /// Commits all changes in the current block by
    /// (1) committing the current MARF tip to storage,
    /// (2) committing side-storage.  Commits to a different
    /// block hash than the one opened (i.e. since the caller
    /// may not have known the "real" block hash at the
    /// time of opening).
    pub fn commit_to_block(self, final_bhh: &StacksBlockId) -> LimitedCostTracker {
        debug!("Commit Clarity datastore to {}", final_bhh);
        self.datastore.commit_to(final_bhh);

        self.cost_track.unwrap()
    }

    /// Commits all changes in the current block by
    /// (1) committing the current MARF tip to storage,
    /// (2) committing side-storage.
    ///    before this saves, it updates the metadata headers in
    ///    the sidestore so that they don't get stepped on after
    ///    a miner re-executes a constructed block.
    pub fn commit_mined_block(self, bhh: &StacksBlockId) -> LimitedCostTracker {
        debug!("Commit mined Clarity datastore to {}", bhh);
        self.datastore.commit_mined_block(bhh);

        self.cost_track.unwrap()
    }

    /// Save all unconfirmed state by
    /// (1) committing the current unconfirmed MARF to storage,
    /// (2) committing side-storage
    /// Unconfirmed data has globally-unique block hashes that are cryptographically derived from a
    /// confirmed block hash, so they're exceedingly unlikely to conflict with existing blocks.
    pub fn commit_unconfirmed(self) -> LimitedCostTracker {
        debug!("Save unconfirmed Clarity datastore");
        self.datastore.commit_unconfirmed();

        self.cost_track.unwrap()
    }

    pub fn initialize_epoch_2_05(&mut self) -> Result<StacksTransactionReceipt, Error> {
        // use the `using!` statement to ensure that the old cost_tracker is placed
        //  back in all branches after initialization
        using!(self.cost_track, "cost tracker", |old_cost_tracker| {
            // epoch initialization is *free*
            self.cost_track.replace(LimitedCostTracker::new_free());

            let mainnet = self.mainnet;

            // get the boot code account information
            //  for processing the pox contract initialization
            let tx_version = if mainnet {
                TransactionVersion::Mainnet
            } else {
                TransactionVersion::Testnet
            };

            let boot_code_address = boot_code_addr(mainnet);
            let boot_code_auth = boot_code_tx_auth(boot_code_address);
            let boot_code_nonce = self.with_clarity_db_readonly(|db| {
                db.get_account_nonce(&boot_code_address.clone().into())
            });
            let boot_code_account = boot_code_acc(boot_code_address, boot_code_nonce);

            // instantiate costs 2 contract...
            let cost_2_code = if mainnet {
                &*BOOT_CODE_COSTS_2
            } else {
                &*BOOT_CODE_COSTS_2_TESTNET
            };

            let payload = TransactionPayload::SmartContract(
                TransactionSmartContract {
                    name: ContractName::try_from(COSTS_2_NAME)
                        .expect("FATAL: invalid boot-code contract name"),
                    code_body: StacksString::from_str(cost_2_code)
                        .expect("FATAL: invalid boot code body"),
                },
                None,
            );

            let costs_2_contract_tx =
                StacksTransaction::new(tx_version.clone(), boot_code_auth.clone(), payload);

            let initialization_receipt = self.as_transaction(|tx_conn| {
                // bump the epoch in the Clarity DB
                tx_conn
                    .with_clarity_db(|db| {
                        db.set_clarity_epoch_version(StacksEpochId::Epoch2_05);
                        Ok(())
                    })
                    .unwrap();

                // NOTE: we don't set tx_conn.epoch to Epoch2_05 here, even though we probably
                // should, because doing so risks a chain split.  Same for self.epoch.
                // C'est la vie.

                // initialize with a synthetic transaction
                debug!("Instantiate .costs-2 contract");
                let receipt = StacksChainState::process_transaction_payload(
                    tx_conn,
                    &costs_2_contract_tx,
                    &boot_code_account,
                    ASTRules::PrecheckSize,
                )
                .expect("FATAL: Failed to process PoX 2 contract initialization");

                receipt
            });

            if initialization_receipt.result != Value::okay_true()
                || initialization_receipt.post_condition_aborted
            {
                panic!(
                    "FATAL: Failure processing Costs 2 contract initialization: {:#?}",
                    &initialization_receipt
                );
            }

            // NOTE: we don't set self.epoch to Epoch2_05 here, even though we probably
            // should, because doing so risks a chain split.

            debug!("Epoch 2.05 initialized");
            (old_cost_tracker, Ok(initialization_receipt))
        })
    }

    pub fn initialize_epoch_2_1(&mut self) -> Result<Vec<StacksTransactionReceipt>, Error> {
        // use the `using!` statement to ensure that the old cost_tracker is placed
        //  back in all branches after initialization
        using!(self.cost_track, "cost tracker", |old_cost_tracker| {
            // epoch initialization is *free*.
            // NOTE: this also means that cost functions won't be evaluated.
            // This is important because pox-2 is instantiated before costs-3.
            self.cost_track.replace(LimitedCostTracker::new_free());

            let mainnet = self.mainnet;
            let first_block_height = self.burn_state_db.get_burn_start_height();
            let pox_prepare_length = self.burn_state_db.get_pox_prepare_length();
            let pox_reward_cycle_length = self.burn_state_db.get_pox_reward_cycle_length();
            let pox_rejection_fraction = self.burn_state_db.get_pox_rejection_fraction();

            let v1_unlock_height = self.burn_state_db.get_v1_unlock_height();
            let pox_2_first_cycle = PoxConstants::static_block_height_to_reward_cycle(
                v1_unlock_height as u64,
                first_block_height as u64,
                pox_reward_cycle_length as u64,
            )
            .expect("PANIC: PoX-2 first reward cycle begins *before* first burn block height");

            // get the boot code account information
            //  for processing the pox contract initialization
            let tx_version = if mainnet {
                TransactionVersion::Mainnet
            } else {
                TransactionVersion::Testnet
            };

            let boot_code_address = boot_code_addr(mainnet);

            let boot_code_auth = TransactionAuth::Standard(
                TransactionSpendingCondition::Singlesig(SinglesigSpendingCondition {
                    signer: boot_code_address.bytes.clone(),
                    hash_mode: SinglesigHashMode::P2PKH,
                    key_encoding: TransactionPublicKeyEncoding::Uncompressed,
                    nonce: 0,
                    tx_fee: 0,
                    signature: MessageSignature::empty(),
                }),
            );

            let boot_code_nonce = self.with_clarity_db_readonly(|db| {
                db.get_account_nonce(&boot_code_address.clone().into())
            });

            let boot_code_account = StacksAccount {
                principal: PrincipalData::Standard(boot_code_address.into()),
                nonce: boot_code_nonce,
                stx_balance: STXBalance::zero(),
            };

            /////////////////// .pox-2 ////////////////////////
            let pox_2_code = if mainnet {
                &*POX_2_MAINNET_CODE
            } else {
                &*POX_2_TESTNET_CODE
            };

            let pox_2_contract_id = boot_code_id(POX_2_NAME, mainnet);

            let payload = TransactionPayload::SmartContract(
                TransactionSmartContract {
                    name: ContractName::try_from(POX_2_NAME)
                        .expect("FATAL: invalid boot-code contract name"),
                    code_body: StacksString::from_str(pox_2_code)
                        .expect("FATAL: invalid boot code body"),
                },
                Some(ClarityVersion::Clarity2),
            );

            let pox_2_contract_tx =
                StacksTransaction::new(tx_version.clone(), boot_code_auth.clone(), payload);

            // upgrade epoch before starting transaction-processing, since .pox-2 needs clarity2
            // features
            self.epoch = StacksEpochId::Epoch21;
            let pox_2_initialization_receipt = self.as_transaction(|tx_conn| {
                // bump the epoch in the Clarity DB
                tx_conn
                    .with_clarity_db(|db| {
                        db.set_clarity_epoch_version(StacksEpochId::Epoch21);
                        Ok(())
                    })
                    .unwrap();

                // require 2.1 rules henceforth in this connection as well
                tx_conn.epoch = StacksEpochId::Epoch21;

                // initialize with a synthetic transaction
                debug!("Instantiate {} contract", &pox_2_contract_id);
                let receipt = StacksChainState::process_transaction_payload(
                    tx_conn,
                    &pox_2_contract_tx,
                    &boot_code_account,
                    ASTRules::PrecheckSize,
                )
                .expect("FATAL: Failed to process PoX 2 contract initialization");

                // set burnchain params
                let consts_setter = PrincipalData::from(pox_2_contract_id.clone());
                let params = vec![
                    Value::UInt(first_block_height as u128),
                    Value::UInt(pox_prepare_length as u128),
                    Value::UInt(pox_reward_cycle_length as u128),
                    Value::UInt(pox_rejection_fraction as u128),
                    Value::UInt(pox_2_first_cycle as u128),
                ];

                let (_, _, _burnchain_params_events) = tx_conn
                    .run_contract_call(
                        &consts_setter,
                        None,
                        &pox_2_contract_id,
                        "set-burnchain-parameters",
                        &params,
                        |_, _| false,
                    )
                    .expect("Failed to set burnchain parameters in PoX-2 contract");

                receipt
            });

            if pox_2_initialization_receipt.result != Value::okay_true()
                || pox_2_initialization_receipt.post_condition_aborted
            {
                panic!(
                    "FATAL: Failure processing PoX 2 contract initialization: {:#?}",
                    &pox_2_initialization_receipt
                );
            }

            /////////////////// .costs-3 ////////////////////////
            let cost_3_code = &*BOOT_CODE_COSTS_3;

            let payload = TransactionPayload::SmartContract(
                TransactionSmartContract {
                    name: ContractName::try_from(COSTS_3_NAME)
                        .expect("FATAL: invalid boot-code contract name"),
                    code_body: StacksString::from_str(cost_3_code)
                        .expect("FATAL: invalid boot code body"),
                },
                None,
            );

            let costs_3_contract_tx =
                StacksTransaction::new(tx_version.clone(), boot_code_auth.clone(), payload);

            let costs_3_initialization_receipt = self.as_transaction(|tx_conn| {
                // bump the epoch in the Clarity DB
                tx_conn
                    .with_clarity_db(|db| {
                        db.set_clarity_epoch_version(StacksEpochId::Epoch21);
                        Ok(())
                    })
                    .unwrap();

                // require 2.1 rules henceforth in this connection as well
                tx_conn.epoch = StacksEpochId::Epoch21;

                // initialize with a synthetic transaction
                debug!("Instantiate .costs-3 contract");
                let receipt = StacksChainState::process_transaction_payload(
                    tx_conn,
                    &costs_3_contract_tx,
                    &boot_code_account,
                    ASTRules::PrecheckSize,
                )
                .expect("FATAL: Failed to process costs-3 contract initialization");

                receipt
            });

            if costs_3_initialization_receipt.result != Value::okay_true()
                || costs_3_initialization_receipt.post_condition_aborted
            {
                panic!(
                    "FATAL: Failure processing Costs 3 contract initialization: {:#?}",
                    &costs_3_initialization_receipt
                );
            }

            debug!("Epoch 2.1 initialized");
            (
                old_cost_tracker,
                Ok(vec![
                    pox_2_initialization_receipt,
                    costs_3_initialization_receipt,
                ]),
            )
        })
    }

    pub fn initialize_epoch_2_2(&mut self) -> Result<Vec<StacksTransactionReceipt>, Error> {
        // use the `using!` statement to ensure that the old cost_tracker is placed
        //  back in all branches after initialization
        using!(self.cost_track, "cost tracker", |old_cost_tracker| {
            // epoch initialization is *free*.
            // NOTE: this also means that cost functions won't be evaluated.
            self.cost_track.replace(LimitedCostTracker::new_free());
            self.epoch = StacksEpochId::Epoch22;
            self.as_transaction(|tx_conn| {
                // bump the epoch in the Clarity DB
                tx_conn
                    .with_clarity_db(|db| {
                        db.set_clarity_epoch_version(StacksEpochId::Epoch22);
                        Ok(())
                    })
                    .unwrap();

                // require 2.2 rules henceforth in this connection as well
                tx_conn.epoch = StacksEpochId::Epoch22;
            });

            debug!("Epoch 2.2 initialized");

            (old_cost_tracker, Ok(vec![]))
        })
    }

    pub fn initialize_epoch_2_3(&mut self) -> Result<Vec<StacksTransactionReceipt>, Error> {
        // use the `using!` statement to ensure that the old cost_tracker is placed
        //  back in all branches after initialization
        using!(self.cost_track, "cost tracker", |old_cost_tracker| {
            // epoch initialization is *free*.
            // NOTE: this also means that cost functions won't be evaluated.
            self.cost_track.replace(LimitedCostTracker::new_free());

            // first, upgrade the epoch
            self.epoch = StacksEpochId::Epoch23;
            self.as_transaction(|tx_conn| {
                // bump the epoch in the Clarity DB
                tx_conn
                    .with_clarity_db(|db| {
                        db.set_clarity_epoch_version(StacksEpochId::Epoch23);
                        Ok(())
                    })
                    .unwrap();

                // require 2.3 rules henceforth in this connection as well
                tx_conn.epoch = StacksEpochId::Epoch23;
            });

            debug!("Epoch 2.3 initialized");

            (old_cost_tracker, Ok(vec![]))
        })
    }

    pub fn initialize_epoch_2_4(&mut self) -> Result<Vec<StacksTransactionReceipt>, Error> {
        // use the `using!` statement to ensure that the old cost_tracker is placed
        //  back in all branches after initialization
        using!(self.cost_track, "cost tracker", |old_cost_tracker| {
            // epoch initialization is *free*.
            // NOTE: this also means that cost functions won't be evaluated.
            self.cost_track.replace(LimitedCostTracker::new_free());
            self.epoch = StacksEpochId::Epoch24;
            self.as_transaction(|tx_conn| {
                // bump the epoch in the Clarity DB
                tx_conn
                    .with_clarity_db(|db| {
                        db.set_clarity_epoch_version(StacksEpochId::Epoch24);
                        Ok(())
                    })
                    .unwrap();

                // require 2.4 rules henceforth in this connection as well
                tx_conn.epoch = StacksEpochId::Epoch24;
            });

            /////////////////// .pox-3 ////////////////////////
            let mainnet = self.mainnet;
            let first_block_height = self.burn_state_db.get_burn_start_height();
            let pox_prepare_length = self.burn_state_db.get_pox_prepare_length();
            let pox_reward_cycle_length = self.burn_state_db.get_pox_reward_cycle_length();
            let pox_rejection_fraction = self.burn_state_db.get_pox_rejection_fraction();
            let pox_3_activation_height = self.burn_state_db.get_pox_3_activation_height();

            let pox_3_first_cycle = PoxConstants::static_block_height_to_reward_cycle(
                pox_3_activation_height as u64,
                first_block_height as u64,
                pox_reward_cycle_length as u64,
            )
            .expect("PANIC: PoX-3 first reward cycle begins *before* first burn block height")
                + 1;

            // get tx_version & boot code account information for pox-3 contract init
            let tx_version = if mainnet {
                TransactionVersion::Mainnet
            } else {
                TransactionVersion::Testnet
            };

            let boot_code_address = boot_code_addr(mainnet);

            let boot_code_auth = TransactionAuth::Standard(
                TransactionSpendingCondition::Singlesig(SinglesigSpendingCondition {
                    signer: boot_code_address.bytes.clone(),
                    hash_mode: SinglesigHashMode::P2PKH,
                    key_encoding: TransactionPublicKeyEncoding::Uncompressed,
                    nonce: 0,
                    tx_fee: 0,
                    signature: MessageSignature::empty(),
                }),
            );

            let boot_code_nonce = self.with_clarity_db_readonly(|db| {
                db.get_account_nonce(&boot_code_address.clone().into())
            });

            let boot_code_account = StacksAccount {
                principal: PrincipalData::Standard(boot_code_address.into()),
                nonce: boot_code_nonce,
                stx_balance: STXBalance::zero(),
            };

            let pox_3_code = if mainnet {
                &*POX_3_MAINNET_CODE
            } else {
                &*POX_3_TESTNET_CODE
            };

            let pox_3_contract_id = boot_code_id(POX_3_NAME, mainnet);

            let payload = TransactionPayload::SmartContract(
                TransactionSmartContract {
                    name: ContractName::try_from(POX_3_NAME)
                        .expect("FATAL: invalid boot-code contract name"),
                    code_body: StacksString::from_str(pox_3_code)
                        .expect("FATAL: invalid boot code body"),
                },
                Some(ClarityVersion::Clarity2),
            );

            let pox_3_contract_tx =
                StacksTransaction::new(tx_version.clone(), boot_code_auth.clone(), payload);

            let pox_3_initialization_receipt = self.as_transaction(|tx_conn| {
                // initialize with a synthetic transaction
                debug!("Instantiate {} contract", &pox_3_contract_id);
                let receipt = StacksChainState::process_transaction_payload(
                    tx_conn,
                    &pox_3_contract_tx,
                    &boot_code_account,
                    ASTRules::PrecheckSize,
                )
                .expect("FATAL: Failed to process PoX 3 contract initialization");

                // set burnchain params
                let consts_setter = PrincipalData::from(pox_3_contract_id.clone());
                let params = vec![
                    Value::UInt(first_block_height as u128),
                    Value::UInt(pox_prepare_length as u128),
                    Value::UInt(pox_reward_cycle_length as u128),
                    Value::UInt(pox_rejection_fraction as u128),
                    Value::UInt(pox_3_first_cycle as u128),
                ];

                let (_, _, _burnchain_params_events) = tx_conn
                    .run_contract_call(
                        &consts_setter,
                        None,
                        &pox_3_contract_id,
                        "set-burnchain-parameters",
                        &params,
                        |_, _| false,
                    )
                    .expect("Failed to set burnchain parameters in PoX-3 contract");

                receipt
            });

            if pox_3_initialization_receipt.result != Value::okay_true()
                || pox_3_initialization_receipt.post_condition_aborted
            {
                panic!(
                    "FATAL: Failure processing PoX 3 contract initialization: {:#?}",
                    &pox_3_initialization_receipt
                );
            }

            debug!("Epoch 2.4 initialized");

            (old_cost_tracker, Ok(vec![pox_3_initialization_receipt]))
        })
    }

    pub fn start_transaction_processing<'c>(&'c mut self) -> ClarityTransactionConnection<'c, 'a> {
        let store = &mut self.datastore;
        let cost_track = &mut self.cost_track;
        let header_db = &self.header_db;
        let burn_state_db = &self.burn_state_db;
        let mainnet = self.mainnet;
        let chain_id = self.chain_id;
        let mut log = RollbackWrapperPersistedLog::new();
        log.nest();
        ClarityTransactionConnection {
            store,
            cost_track,
            header_db,
            burn_state_db,
            log: Some(log),
            mainnet,
            chain_id,
            epoch: self.epoch,
        }
    }

    /// Execute `todo` as a transaction in this block. The execution
    /// will use the "free" cost tracker.
    /// This will unconditionally commit the edit log from the
    /// transaction to the block, so any changes that should be
    /// rolled back must be rolled back by `todo`.
    pub fn as_free_transaction<F, R>(&mut self, todo: F) -> R
    where
        F: FnOnce(&mut ClarityTransactionConnection) -> R,
    {
        // use the `using!` statement to ensure that the old cost_tracker is placed
        //  back in all branches after initialization
        using!(self.cost_track, "cost tracker", |old_cost_tracker| {
            // epoch initialization is *free*
            self.cost_track.replace(LimitedCostTracker::new_free());

            let mut tx = self.start_transaction_processing();
            let r = todo(&mut tx);
            tx.commit();
            (old_cost_tracker, r)
        })
    }

    /// Execute `todo` as a transaction in this block.
    /// This will unconditionally commit the edit log from the
    /// transaction to the block, so any changes that should be
    /// rolled back must be rolled back by `todo`.
    pub fn as_transaction<F, R>(&mut self, todo: F) -> R
    where
        F: FnOnce(&mut ClarityTransactionConnection) -> R,
    {
        let mut tx = self.start_transaction_processing();
        let r = todo(&mut tx);
        tx.commit();
        r
    }

    pub fn seal(&mut self) -> TrieHash {
        self.datastore.seal()
    }

    pub fn destruct(self) -> WritableMarfStore<'a> {
        self.datastore
    }

    #[cfg(test)]
    pub fn set_epoch(&mut self, epoch_id: StacksEpochId) {
        self.epoch = epoch_id;
    }
}

impl<'a, 'b> ClarityConnection for ClarityTransactionConnection<'a, 'b> {
    /// Do something with ownership of the underlying DB that involves only reading.
    fn with_clarity_db_readonly_owned<F, R>(&mut self, to_do: F) -> R
    where
        F: FnOnce(ClarityDatabase) -> (R, ClarityDatabase),
    {
        using!(self.log, "log", |log| {
            let rollback_wrapper = RollbackWrapper::from_persisted_log(self.store, log);
            let mut db = ClarityDatabase::new_with_rollback_wrapper(
                rollback_wrapper,
                &self.header_db,
                &self.burn_state_db,
            );
            db.begin();
            let (r, mut db) = to_do(db);
            db.roll_back();
            (db.destroy().into(), r)
        })
    }

    fn with_analysis_db_readonly<F, R>(&mut self, to_do: F) -> R
    where
        F: FnOnce(&mut AnalysisDatabase) -> R,
    {
        self.with_analysis_db(|mut db, cost_tracker| {
            db.begin();
            let result = to_do(&mut db);
            db.roll_back();
            (cost_tracker, result)
        })
    }

    fn get_epoch(&self) -> StacksEpochId {
        self.epoch
    }
}

impl<'a, 'b> Drop for ClarityTransactionConnection<'a, 'b> {
    fn drop(&mut self) {
        if thread::panicking() {
            // if the thread is panicking, we've likely lost our cost_tracker handle,
            //  so don't expect() one, or we'll end up panicking while panicking.
            match self.cost_track.as_mut() {
                Some(t) => t.reset_memory(),
                None => {
                    error!("Failed to reset the memory of the Clarity transaction's cost_track handle while thread panicking");
                }
            }
        } else {
            self.cost_track
                .as_mut()
                .expect("BUG: Transaction connection lost cost_tracker handle.")
                .reset_memory();
        }
    }
}

impl<'a, 'b> TransactionConnection for ClarityTransactionConnection<'a, 'b> {
    fn with_abort_callback<F, A, R, E>(
        &mut self,
        to_do: F,
        abort_call_back: A,
    ) -> Result<(R, AssetMap, Vec<StacksTransactionEvent>, bool), E>
    where
        A: FnOnce(&AssetMap, &mut ClarityDatabase) -> bool,
        F: FnOnce(&mut OwnedEnvironment) -> Result<(R, AssetMap, Vec<StacksTransactionEvent>), E>,
    {
        using!(self.log, "log", |log| {
            using!(self.cost_track, "cost tracker", |cost_track| {
                let rollback_wrapper = RollbackWrapper::from_persisted_log(self.store, log);
                let mut db = ClarityDatabase::new_with_rollback_wrapper(
                    rollback_wrapper,
                    &self.header_db,
                    &self.burn_state_db,
                );

                // wrap the whole contract-call in a claritydb transaction,
                //   so we can abort on call_back's boolean retun
                db.begin();
                let mut vm_env = OwnedEnvironment::new_cost_limited(
                    self.mainnet,
                    self.chain_id,
                    db,
                    cost_track,
                    self.epoch,
                );
                let result = to_do(&mut vm_env);
                let (mut db, cost_track) = vm_env
                    .destruct()
                    .expect("Failed to recover database reference after executing transaction");
                // DO NOT reset memory usage yet -- that should happen only when the TX commits.

                let result = match result {
                    Ok((value, asset_map, events)) => {
                        let aborted = abort_call_back(&asset_map, &mut db);
                        if aborted {
                            db.roll_back();
                        } else {
                            db.commit();
                        }
                        Ok((value, asset_map, events, aborted))
                    }
                    Err(e) => {
                        db.roll_back();
                        Err(e)
                    }
                };

                (cost_track, (db.destroy().into(), result))
            })
        })
    }

    fn with_analysis_db<F, R>(&mut self, to_do: F) -> R
    where
        F: FnOnce(&mut AnalysisDatabase, LimitedCostTracker) -> (LimitedCostTracker, R),
    {
        using!(self.cost_track, "cost tracker", |cost_track| {
            using!(self.log, "log", |log| {
                let rollback_wrapper = RollbackWrapper::from_persisted_log(self.store, log);
                let mut db = AnalysisDatabase::new_with_rollback_wrapper(rollback_wrapper);
                let r = to_do(&mut db, cost_track);
                (db.destroy().into(), r)
            })
        })
    }
}

impl<'a, 'b> ClarityTransactionConnection<'a, 'b> {
    /// Do something to the underlying DB that involves writing.
    pub fn with_clarity_db<F, R>(&mut self, to_do: F) -> Result<R, Error>
    where
        F: FnOnce(&mut ClarityDatabase) -> Result<R, Error>,
    {
        using!(self.log, "log", |log| {
            let rollback_wrapper = RollbackWrapper::from_persisted_log(self.store, log);
            let mut db = ClarityDatabase::new_with_rollback_wrapper(
                rollback_wrapper,
                &self.header_db,
                &self.burn_state_db,
            );

            db.begin();
            let result = to_do(&mut db);
            if result.is_ok() {
                db.commit();
            } else {
                db.roll_back();
            }

            (db.destroy().into(), result)
        })
    }

    /// What's our total (block-wide) resource use so far?
    pub fn cost_so_far(&self) -> ExecutionCost {
        match self.cost_track {
            Some(ref track) => track.get_total(),
            None => ExecutionCost::zero(),
        }
    }

    /// Evaluate a poison-microblock transaction
    pub fn run_poison_microblock(
        &mut self,
        sender: &PrincipalData,
        mblock_header_1: &StacksMicroblockHeader,
        mblock_header_2: &StacksMicroblockHeader,
    ) -> Result<Value, Error> {
        self.with_abort_callback(
            |vm_env| {
                vm_env
                    .execute_in_env(sender.clone(), None, None, |env| {
                        env.run_as_transaction(|env| {
                            StacksChainState::handle_poison_microblock(
                                env,
                                mblock_header_1,
                                mblock_header_2,
                            )
                        })
                    })
                    .map_err(Error::from)
            },
            |_, _| false,
        )
        .and_then(|(value, ..)| Ok(value))
    }

    pub fn is_mainnet(&self) -> bool {
        return self.mainnet;
    }

    /// Commit the changes from the edit log.
    /// panics if there is more than one open savepoint
    pub fn commit(mut self) {
        let log = self
            .log
            .take()
            .expect("BUG: Transaction Connection lost db log connection.");
        let mut rollback_wrapper = RollbackWrapper::from_persisted_log(self.store, log);
        if rollback_wrapper.depth() != 1 {
            panic!(
                "Attempted to commit transaction with {} != 1 rollbacks",
                rollback_wrapper.depth()
            );
        }
        rollback_wrapper.commit();
        // now we can reset the memory usage for the edit-log
        self.cost_track
            .as_mut()
            .expect("BUG: Transaction connection lost cost tracker connection.")
            .reset_memory();
    }

    /// Evaluate a raw Clarity snippit
    #[cfg(test)]
    pub fn clarity_eval_raw(&mut self, code: &str) -> Result<Value, Error> {
        let (result, _, _, _) = self.with_abort_callback(
            |vm_env| vm_env.eval_raw(code).map_err(Error::from),
            |_, _| false,
        )?;
        Ok(result)
    }

    #[cfg(test)]
    pub fn eval_read_only(
        &mut self,
        contract: &QualifiedContractIdentifier,
        code: &str,
    ) -> Result<Value, Error> {
        let (result, _, _, _) = self.with_abort_callback(
            |vm_env| vm_env.eval_read_only(contract, code).map_err(Error::from),
            |_, _| false,
        )?;
        Ok(result)
    }
}

#[cfg(test)]
mod tests {
    use std::fs;

    use rusqlite::NO_PARAMS;

    use clarity::vm::analysis::errors::CheckErrors;
    use clarity::vm::database::{ClarityBackingStore, STXBalance};
    use clarity::vm::types::{StandardPrincipalData, Value};

    use crate::core::{PEER_VERSION_EPOCH_1_0, PEER_VERSION_EPOCH_2_0, PEER_VERSION_EPOCH_2_05};
    use clarity::vm::test_util::{TEST_BURN_STATE_DB, TEST_HEADER_DB};

    use crate::chainstate::stacks::index::ClarityMarfTrieId;
    use crate::clarity_vm::database::marf::MarfedKV;

    use stacks_common::types::chainstate::ConsensusHash;

    use super::*;
    use stacks_common::consts::CHAIN_ID_TESTNET;

    #[test]
    pub fn bad_syntax_test() {
        let marf = MarfedKV::temporary();
        let mut clarity_instance = ClarityInstance::new(false, CHAIN_ID_TESTNET, marf);

        let contract_identifier = QualifiedContractIdentifier::local("foo").unwrap();

        clarity_instance
            .begin_test_genesis_block(
                &StacksBlockId::sentinel(),
                &StacksBlockId([0 as u8; 32]),
                &TEST_HEADER_DB,
                &TEST_BURN_STATE_DB,
            )
            .commit_block();

        {
            let mut conn = clarity_instance.begin_block(
                &StacksBlockId([0 as u8; 32]),
                &StacksBlockId([1 as u8; 32]),
                &TEST_HEADER_DB,
                &TEST_BURN_STATE_DB,
            );

            let contract = "(define-public (foo (x int) (y uint)) (ok (+ x y)))";

            let _e = conn
                .as_transaction(|tx| {
                    tx.analyze_smart_contract(
                        &contract_identifier,
                        ClarityVersion::Clarity1,
                        &contract,
                        ASTRules::PrecheckSize,
                    )
                })
                .unwrap_err();

            // okay, let's try it again:

            let _e = conn
                .as_transaction(|tx| {
                    tx.analyze_smart_contract(
                        &contract_identifier,
                        ClarityVersion::Clarity1,
                        &contract,
                        ASTRules::PrecheckSize,
                    )
                })
                .unwrap_err();

            conn.commit_block();
        }
    }

    #[test]
    pub fn test_initialize_contract_tx_sender_contract_caller() {
        let marf = MarfedKV::temporary();
        let mut clarity_instance = ClarityInstance::new(false, CHAIN_ID_TESTNET, marf);
        let contract_identifier = QualifiedContractIdentifier::local("foo").unwrap();

        clarity_instance
            .begin_test_genesis_block(
                &StacksBlockId::sentinel(),
                &StacksBlockId([0 as u8; 32]),
                &TEST_HEADER_DB,
                &TEST_BURN_STATE_DB,
            )
            .commit_block();

        {
            let mut conn = clarity_instance.begin_block(
                &StacksBlockId([0 as u8; 32]),
                &StacksBlockId([1 as u8; 32]),
                &TEST_HEADER_DB,
                &TEST_BURN_STATE_DB,
            );

            // S1G2081040G2081040G2081040G208105NK8PE5 is the transient address
            let contract = "
                (begin 
                    (asserts! (is-eq tx-sender 'S1G2081040G2081040G2081040G208105NK8PE5)
                        (err tx-sender))

                    (asserts! (is-eq contract-caller 'S1G2081040G2081040G2081040G208105NK8PE5)
                        (err contract-caller))
                )";

            conn.as_transaction(|conn| {
                let (ct_ast, ct_analysis) = conn
                    .analyze_smart_contract(
                        &contract_identifier,
                        ClarityVersion::Clarity1,
                        &contract,
                        ASTRules::PrecheckSize,
                    )
                    .unwrap();
                conn.initialize_smart_contract(
                    &contract_identifier,
                    ClarityVersion::Clarity1,
                    &ct_ast,
                    &contract,
                    None,
                    |_, _| false,
                )
                .unwrap();
                conn.save_analysis(&contract_identifier, &ct_analysis)
                    .unwrap();
            });

            conn.commit_block();
        }
    }

    #[test]
    pub fn tx_rollback() {
        let marf = MarfedKV::temporary();
        let mut clarity_instance = ClarityInstance::new(false, CHAIN_ID_TESTNET, marf);

        let contract_identifier = QualifiedContractIdentifier::local("foo").unwrap();
        let contract = "(define-public (foo (x int) (y int)) (ok (+ x y)))";

        clarity_instance
            .begin_test_genesis_block(
                &StacksBlockId::sentinel(),
                &StacksBlockId([0 as u8; 32]),
                &TEST_HEADER_DB,
                &TEST_BURN_STATE_DB,
            )
            .commit_block();

        {
            let mut conn = clarity_instance.begin_block(
                &StacksBlockId([0 as u8; 32]),
                &StacksBlockId([1 as u8; 32]),
                &TEST_HEADER_DB,
                &TEST_BURN_STATE_DB,
            );

            {
                let mut tx = conn.start_transaction_processing();

                let (ct_ast, ct_analysis) = tx
                    .analyze_smart_contract(
                        &contract_identifier,
                        ClarityVersion::Clarity1,
                        &contract,
                        ASTRules::PrecheckSize,
                    )
                    .unwrap();
                tx.initialize_smart_contract(
                    &contract_identifier,
                    ClarityVersion::Clarity1,
                    &ct_ast,
                    &contract,
                    None,
                    |_, _| false,
                )
                .unwrap();
                tx.save_analysis(&contract_identifier, &ct_analysis)
                    .unwrap();
            }

            // okay, let's try it again -- should pass since the prior contract
            //   publish was unwound
            {
                let mut tx = conn.start_transaction_processing();

                let contract = "(define-public (foo (x int) (y int)) (ok (+ x y)))";

                let (ct_ast, ct_analysis) = tx
                    .analyze_smart_contract(
                        &contract_identifier,
                        ClarityVersion::Clarity1,
                        &contract,
                        ASTRules::PrecheckSize,
                    )
                    .unwrap();
                tx.initialize_smart_contract(
                    &contract_identifier,
                    ClarityVersion::Clarity1,
                    &ct_ast,
                    &contract,
                    None,
                    |_, _| false,
                )
                .unwrap();
                tx.save_analysis(&contract_identifier, &ct_analysis)
                    .unwrap();

                tx.commit();
            }

            // should fail since the prior contract
            //   publish committed to the block
            {
                let mut tx = conn.start_transaction_processing();

                let contract = "(define-public (foo (x int) (y int)) (ok (+ x y)))";

                let (ct_ast, _ct_analysis) = tx
                    .analyze_smart_contract(
                        &contract_identifier,
                        ClarityVersion::Clarity1,
                        &contract,
                        ASTRules::PrecheckSize,
                    )
                    .unwrap();
                assert!(format!(
                    "{}",
                    tx.initialize_smart_contract(
                        &contract_identifier,
                        ClarityVersion::Clarity1,
                        &ct_ast,
                        &contract,
                        None,
                        |_, _| false
                    )
                    .unwrap_err()
                )
                .contains("ContractAlreadyExists"));

                tx.commit();
            }
        }
    }

    #[test]
    pub fn simple_test() {
        let marf = MarfedKV::temporary();
        let mut clarity_instance = ClarityInstance::new(false, CHAIN_ID_TESTNET, marf);

        let contract_identifier = QualifiedContractIdentifier::local("foo").unwrap();

        clarity_instance
            .begin_test_genesis_block(
                &StacksBlockId::sentinel(),
                &StacksBlockId([0 as u8; 32]),
                &TEST_HEADER_DB,
                &TEST_BURN_STATE_DB,
            )
            .commit_block();

        {
            let mut conn = clarity_instance.begin_block(
                &StacksBlockId([0 as u8; 32]),
                &StacksBlockId([1 as u8; 32]),
                &TEST_HEADER_DB,
                &TEST_BURN_STATE_DB,
            );

            let contract = "(define-public (foo (x int)) (ok (+ x x)))";

            conn.as_transaction(|conn| {
                let (ct_ast, ct_analysis) = conn
                    .analyze_smart_contract(
                        &contract_identifier,
                        ClarityVersion::Clarity1,
                        &contract,
                        ASTRules::PrecheckSize,
                    )
                    .unwrap();
                conn.initialize_smart_contract(
                    &contract_identifier,
                    ClarityVersion::Clarity1,
                    &ct_ast,
                    &contract,
                    None,
                    |_, _| false,
                )
                .unwrap();
                conn.save_analysis(&contract_identifier, &ct_analysis)
                    .unwrap();
            });

            assert_eq!(
                conn.as_transaction(|tx| tx.run_contract_call(
                    &StandardPrincipalData::transient().into(),
                    None,
                    &contract_identifier,
                    "foo",
                    &[Value::Int(1)],
                    |_, _| false
                ))
                .unwrap()
                .0,
                Value::okay(Value::Int(2)).unwrap()
            );

            conn.commit_block();
        }

        let mut marf = clarity_instance.destroy();
        let mut conn = marf.begin_read_only(Some(&StacksBlockId([1 as u8; 32])));
        assert!(conn.get_contract_hash(&contract_identifier).is_ok());
    }

    #[test]
    pub fn test_block_roll_back() {
        let marf = MarfedKV::temporary();
        let mut clarity_instance = ClarityInstance::new(false, CHAIN_ID_TESTNET, marf);
        let contract_identifier = QualifiedContractIdentifier::local("foo").unwrap();

        {
            let mut conn = clarity_instance.begin_test_genesis_block(
                &StacksBlockId::sentinel(),
                &StacksBlockId([0 as u8; 32]),
                &TEST_HEADER_DB,
                &TEST_BURN_STATE_DB,
            );

            let contract = "(define-public (foo (x int)) (ok (+ x x)))";

            conn.as_transaction(|conn| {
                let (ct_ast, ct_analysis) = conn
                    .analyze_smart_contract(
                        &contract_identifier,
                        ClarityVersion::Clarity1,
                        &contract,
                        ASTRules::PrecheckSize,
                    )
                    .unwrap();
                conn.initialize_smart_contract(
                    &contract_identifier,
                    ClarityVersion::Clarity1,
                    &ct_ast,
                    &contract,
                    None,
                    |_, _| false,
                )
                .unwrap();
                conn.save_analysis(&contract_identifier, &ct_analysis)
                    .unwrap();
            });

            conn.rollback_block();
        }

        let mut marf = clarity_instance.destroy();

        let mut conn = marf.begin(&StacksBlockId::sentinel(), &StacksBlockId([0 as u8; 32]));
        // should not be in the marf.
        assert_eq!(
            conn.get_contract_hash(&contract_identifier).unwrap_err(),
            CheckErrors::NoSuchContract(contract_identifier.to_string()).into()
        );
        let sql = conn.get_side_store();
        // sqlite only have entries
        assert_eq!(
            0,
            sql.query_row::<u32, _, _>("SELECT COUNT(value) FROM data_table", NO_PARAMS, |row| row
                .get(0))
                .unwrap()
        );
    }

    #[test]
    fn test_unconfirmed() {
        let test_name = "/tmp/clarity_test_unconfirmed";
        if fs::metadata(test_name).is_ok() {
            fs::remove_dir_all(test_name).unwrap();
        }

        let confirmed_marf = MarfedKV::open(test_name, None, None).unwrap();
        let mut confirmed_clarity_instance =
            ClarityInstance::new(false, CHAIN_ID_TESTNET, confirmed_marf);
        let contract_identifier = QualifiedContractIdentifier::local("foo").unwrap();

        let contract = "
        (define-data-var bar int 0)
        (define-public (get-bar) (ok (var-get bar)))
        (define-public (set-bar (x int) (y int))
          (begin (var-set bar (/ x y)) (ok (var-get bar))))";

        // make an empty but confirmed block
        confirmed_clarity_instance
            .begin_test_genesis_block(
                &StacksBlockId::sentinel(),
                &StacksBlockId([0 as u8; 32]),
                &TEST_HEADER_DB,
                &TEST_BURN_STATE_DB,
            )
            .commit_block();

        let marf = MarfedKV::open_unconfirmed(test_name, None, None).unwrap();

        let genesis_metadata_entries = marf
            .sql_conn()
            .query_row::<u32, _, _>(
                "SELECT COUNT(value) FROM metadata_table",
                NO_PARAMS,
                |row| row.get(0),
            )
            .unwrap();

        let mut clarity_instance = ClarityInstance::new(false, CHAIN_ID_TESTNET, marf);

        // make an unconfirmed block off of the confirmed block
        {
            let mut conn = clarity_instance.begin_unconfirmed(
                &StacksBlockId([0 as u8; 32]),
                &TEST_HEADER_DB,
                &TEST_BURN_STATE_DB,
            );

            conn.as_transaction(|conn| {
                let (ct_ast, ct_analysis) = conn
                    .analyze_smart_contract(
                        &contract_identifier,
                        ClarityVersion::Clarity1,
                        &contract,
                        ASTRules::PrecheckSize,
                    )
                    .unwrap();
                conn.initialize_smart_contract(
                    &contract_identifier,
                    ClarityVersion::Clarity1,
                    &ct_ast,
                    &contract,
                    None,
                    |_, _| false,
                )
                .unwrap();
                conn.save_analysis(&contract_identifier, &ct_analysis)
                    .unwrap();
            });

            conn.commit_unconfirmed();
        }

        // contract is still there, in unconfirmed status
        {
            let mut conn = clarity_instance.begin_unconfirmed(
                &StacksBlockId([0 as u8; 32]),
                &TEST_HEADER_DB,
                &TEST_BURN_STATE_DB,
            );

            conn.as_transaction(|conn| {
                conn.with_clarity_db_readonly(|ref mut tx| {
                    let src = tx.get_contract_src(&contract_identifier).unwrap();
                    assert_eq!(src, contract);
                });
            });

            conn.rollback_block();
        }

        // contract is still there, in unconfirmed status, even though the conn got explicitly
        // rolled back (but that should only drop the current TrieRAM)
        {
            let mut conn = clarity_instance.begin_unconfirmed(
                &StacksBlockId([0 as u8; 32]),
                &TEST_HEADER_DB,
                &TEST_BURN_STATE_DB,
            );

            conn.as_transaction(|conn| {
                conn.with_clarity_db_readonly(|ref mut tx| {
                    let src = tx.get_contract_src(&contract_identifier).unwrap();
                    assert_eq!(src, contract);
                });
            });

            conn.rollback_unconfirmed();
        }

        // contract is now absent, now that we did a rollback of unconfirmed state
        {
            let mut conn = clarity_instance.begin_unconfirmed(
                &StacksBlockId([0 as u8; 32]),
                &TEST_HEADER_DB,
                &TEST_BURN_STATE_DB,
            );

            conn.as_transaction(|conn| {
                conn.with_clarity_db_readonly(|ref mut tx| {
                    assert!(tx.get_contract_src(&contract_identifier).is_none());
                });
            });

            conn.commit_unconfirmed();
        }

        let mut marf = clarity_instance.destroy();
        let mut conn = marf.begin_unconfirmed(&StacksBlockId([0 as u8; 32]));

        // should not be in the marf.
        assert_eq!(
            conn.get_contract_hash(&contract_identifier).unwrap_err(),
            CheckErrors::NoSuchContract(contract_identifier.to_string()).into()
        );

        let sql = conn.get_side_store();
        // sqlite only have any metadata entries from the genesis block
        assert_eq!(
            genesis_metadata_entries,
            sql.query_row::<u32, _, _>(
                "SELECT COUNT(value) FROM metadata_table",
                NO_PARAMS,
                |row| row.get(0)
            )
            .unwrap()
        );
    }

    #[test]
    pub fn test_tx_roll_backs() {
        let marf = MarfedKV::temporary();
        let mut clarity_instance = ClarityInstance::new(false, CHAIN_ID_TESTNET, marf);
        let contract_identifier = QualifiedContractIdentifier::local("foo").unwrap();
        let sender = StandardPrincipalData::transient().into();

        clarity_instance
            .begin_test_genesis_block(
                &StacksBlockId::sentinel(),
                &StacksBlockId([0 as u8; 32]),
                &TEST_HEADER_DB,
                &TEST_BURN_STATE_DB,
            )
            .commit_block();

        {
            let mut conn = clarity_instance.begin_block(
                &StacksBlockId([0 as u8; 32]),
                &StacksBlockId([1 as u8; 32]),
                &TEST_HEADER_DB,
                &TEST_BURN_STATE_DB,
            );

            let contract = "
            (define-data-var bar int 0)
            (define-public (get-bar) (ok (var-get bar)))
            (define-public (set-bar (x int) (y int))
              (begin (var-set bar (/ x y)) (ok (var-get bar))))";

            conn.as_transaction(|conn| {
                let (ct_ast, ct_analysis) = conn
                    .analyze_smart_contract(
                        &contract_identifier,
                        ClarityVersion::Clarity1,
                        &contract,
                        ASTRules::PrecheckSize,
                    )
                    .unwrap();
                conn.initialize_smart_contract(
                    &contract_identifier,
                    ClarityVersion::Clarity1,
                    &ct_ast,
                    &contract,
                    None,
                    |_, _| false,
                )
                .unwrap();
                conn.save_analysis(&contract_identifier, &ct_analysis)
                    .unwrap();
            });

            assert_eq!(
                conn.as_transaction(|tx| tx.run_contract_call(
                    &sender,
                    None,
                    &contract_identifier,
                    "get-bar",
                    &[],
                    |_, _| false
                ))
                .unwrap()
                .0,
                Value::okay(Value::Int(0)).unwrap()
            );

            assert_eq!(
                conn.as_transaction(|tx| tx.run_contract_call(
                    &sender,
                    None,
                    &contract_identifier,
                    "set-bar",
                    &[Value::Int(1), Value::Int(1)],
                    |_, _| false
                ))
                .unwrap()
                .0,
                Value::okay(Value::Int(1)).unwrap()
            );

            let e = conn
                .as_transaction(|tx| {
                    tx.run_contract_call(
                        &sender,
                        None,
                        &contract_identifier,
                        "set-bar",
                        &[Value::Int(10), Value::Int(1)],
                        |_, _| true,
                    )
                })
                .unwrap_err();
            let result_value = if let Error::AbortedByCallback(v, ..) = e {
                v.unwrap()
            } else {
                panic!("Expects a AbortedByCallback error")
            };

            assert_eq!(result_value, Value::okay(Value::Int(10)).unwrap());

            // prior transaction should have rolled back due to abort call back!
            assert_eq!(
                conn.as_transaction(|tx| tx.run_contract_call(
                    &sender,
                    None,
                    &contract_identifier,
                    "get-bar",
                    &[],
                    |_, _| false
                ))
                .unwrap()
                .0,
                Value::okay(Value::Int(1)).unwrap()
            );

            assert!(format!(
                "{:?}",
                conn.as_transaction(|tx| tx.run_contract_call(
                    &sender,
                    None,
                    &contract_identifier,
                    "set-bar",
                    &[Value::Int(10), Value::Int(0)],
                    |_, _| true
                ))
                .unwrap_err()
            )
            .contains("DivisionByZero"));

            // prior transaction should have rolled back due to runtime error
            assert_eq!(
                conn.as_transaction(|tx| tx.run_contract_call(
                    &StandardPrincipalData::transient().into(),
                    None,
                    &contract_identifier,
                    "get-bar",
                    &[],
                    |_, _| false
                ))
                .unwrap()
                .0,
                Value::okay(Value::Int(1)).unwrap()
            );

            conn.commit_block();
        }
    }

    #[test]
    pub fn test_post_condition_failure_contract_publish() {
        use crate::chainstate::stacks::db::*;
        use crate::chainstate::stacks::*;
        use crate::util_lib::strings::StacksString;
        use stacks_common::util::hash::Hash160;
        use stacks_common::util::secp256k1::MessageSignature;

        let marf = MarfedKV::temporary();
        let mut clarity_instance = ClarityInstance::new(false, CHAIN_ID_TESTNET, marf);
        let sender = StandardPrincipalData::transient().into();

        let spending_cond = TransactionSpendingCondition::Singlesig(SinglesigSpendingCondition {
            signer: Hash160([0x11u8; 20]),
            hash_mode: SinglesigHashMode::P2PKH,
            key_encoding: TransactionPublicKeyEncoding::Compressed,
            nonce: 0,
            tx_fee: 1,
            signature: MessageSignature::from_raw(&vec![0xfe; 65]),
        });

        let contract = "(define-public (foo) (ok 1))";

        let mut tx1 = StacksTransaction::new(
            TransactionVersion::Mainnet,
            TransactionAuth::Standard(spending_cond.clone()),
            TransactionPayload::SmartContract(
                TransactionSmartContract {
                    name: "hello-world".into(),
                    code_body: StacksString::from_str(contract).unwrap(),
                },
                None,
            )
            .into(),
        );

        let tx2 = StacksTransaction::new(
            TransactionVersion::Mainnet,
            TransactionAuth::Standard(spending_cond.clone()),
            TransactionPayload::SmartContract(
                TransactionSmartContract {
                    name: "hello-world".into(),
                    code_body: StacksString::from_str(contract).unwrap(),
                },
                None,
            )
            .into(),
        );

        tx1.post_conditions.push(TransactionPostCondition::STX(
            PostConditionPrincipal::Origin,
            FungibleConditionCode::SentEq,
            100,
        ));

        let mut tx3 = StacksTransaction::new(
            TransactionVersion::Mainnet,
            TransactionAuth::Standard(spending_cond.clone()),
            TransactionPayload::ContractCall(TransactionContractCall {
                address: sender,
                contract_name: "hello-world".into(),
                function_name: "foo".into(),
                function_args: vec![],
            }),
        );

        tx3.post_conditions.push(TransactionPostCondition::STX(
            PostConditionPrincipal::Origin,
            FungibleConditionCode::SentEq,
            100,
        ));
        let stx_balance = STXBalance::initial(5000);
        let account = StacksAccount {
            principal: sender.into(),
            nonce: 0,
            stx_balance,
        };

        clarity_instance
            .begin_test_genesis_block(
                &StacksBlockId::sentinel(),
                &StacksBlockId([0 as u8; 32]),
                &TEST_HEADER_DB,
                &TEST_BURN_STATE_DB,
            )
            .commit_block();

        {
            let mut conn = clarity_instance.begin_block(
                &StacksBlockId([0 as u8; 32]),
                &StacksBlockId([1 as u8; 32]),
                &TEST_HEADER_DB,
                &TEST_BURN_STATE_DB,
            );

            conn.as_transaction(|clarity_tx| {
                let receipt = StacksChainState::process_transaction_payload(
                    clarity_tx,
                    &tx1,
                    &account,
                    ASTRules::PrecheckSize,
                )
                .unwrap();
                assert_eq!(receipt.post_condition_aborted, true);
            });
            conn.as_transaction(|clarity_tx| {
                StacksChainState::process_transaction_payload(
                    clarity_tx,
                    &tx2,
                    &account,
                    ASTRules::PrecheckSize,
                )
                .unwrap();
            });

            conn.as_transaction(|clarity_tx| {
                let receipt = StacksChainState::process_transaction_payload(
                    clarity_tx,
                    &tx3,
                    &account,
                    ASTRules::PrecheckSize,
                )
                .unwrap();

                assert_eq!(receipt.post_condition_aborted, true);
            });

            conn.commit_block();
        }
    }

    #[test]
    pub fn test_block_limit() {
        let marf = MarfedKV::temporary();
        let mut clarity_instance = ClarityInstance::new(false, CHAIN_ID_TESTNET, marf);
        let contract_identifier = QualifiedContractIdentifier::local("foo").unwrap();
        let sender = StandardPrincipalData::transient().into();

        pub struct BlockLimitBurnStateDB {}
        impl BurnStateDB for BlockLimitBurnStateDB {
            fn get_burn_block_height(&self, _sortition_id: &SortitionId) -> Option<u32> {
                None
            }

            fn get_burn_header_hash(
                &self,
                _height: u32,
                _sortition_id: &SortitionId,
            ) -> Option<BurnchainHeaderHash> {
                None
            }

            fn get_sortition_id_from_consensus_hash(
                &self,
                consensus_hash: &ConsensusHash,
            ) -> Option<SortitionId> {
                None
            }

            fn get_stacks_epoch(&self, _height: u32) -> Option<StacksEpoch> {
                // Note: We return this StacksEpoch for every input, because this test is not exercising
                // this method.
                Some(StacksEpoch {
                    epoch_id: StacksEpochId::Epoch20,
                    start_height: 0,
                    end_height: u64::MAX,
                    block_limit: ExecutionCost {
                        write_length: u64::MAX,
                        write_count: u64::MAX,
                        read_count: u64::MAX,
                        read_length: u64::MAX,
                        runtime: 100,
                    },
                    network_epoch: PEER_VERSION_EPOCH_2_0,
                })
            }

            fn get_stacks_epoch_by_epoch_id(
                &self,
                _epoch_id: &StacksEpochId,
            ) -> Option<StacksEpoch> {
                self.get_stacks_epoch(0)
            }

            fn get_v2_unlock_height(&self) -> u32 {
                u32::MAX
            }

            fn get_v1_unlock_height(&self) -> u32 {
                u32::MAX
            }

            fn get_pox_3_activation_height(&self) -> u32 {
                u32::MAX
            }

            fn get_pox_prepare_length(&self) -> u32 {
                panic!("BlockLimitBurnStateDB should not return PoX info");
            }

            fn get_pox_reward_cycle_length(&self) -> u32 {
                panic!("BlockLimitBurnStateDB should not return PoX info");
            }

            fn get_pox_rejection_fraction(&self) -> u64 {
                panic!("BlockLimitBurnStateDB should not return PoX info");
            }
            fn get_burn_start_height(&self) -> u32 {
                0
            }
            fn get_pox_payout_addrs(
                &self,
                _height: u32,
                _sortition_id: &SortitionId,
            ) -> Option<(Vec<TupleData>, u128)> {
                return None;
            }
            fn get_ast_rules(&self, height: u32) -> ASTRules {
                ASTRules::Typical
            }
        }

        let burn_state_db = BlockLimitBurnStateDB {};
        clarity_instance
            .begin_test_genesis_block(
                &StacksBlockId::sentinel(),
                &StacksBlockId([0 as u8; 32]),
                &TEST_HEADER_DB,
                &TEST_BURN_STATE_DB,
            )
            .commit_block();

        {
            let mut conn = clarity_instance.begin_block(
                &StacksBlockId([0 as u8; 32]),
                &StacksBlockId([1 as u8; 32]),
                &TEST_HEADER_DB,
                &TEST_BURN_STATE_DB,
            );

            let contract = "
            (define-public (do-expand)
              (let ((list1 (list 1 2 3 4 5 6 7 8 9 10)))
                (let ((list2 (concat list1 list1)))
                  (let ((list3 (concat list2 list2)))
                    (let ((list4 (concat list3 list3)))
                      (ok (concat list4 list4)))))))
            ";

            conn.as_transaction(|conn| {
                let (ct_ast, ct_analysis) = conn
                    .analyze_smart_contract(
                        &contract_identifier,
                        ClarityVersion::Clarity1,
                        &contract,
                        ASTRules::PrecheckSize,
                    )
                    .unwrap();
                conn.initialize_smart_contract(
                    &contract_identifier,
                    ClarityVersion::Clarity1,
                    &ct_ast,
                    &contract,
                    None,
                    |_, _| false,
                )
                .unwrap();
                conn.save_analysis(&contract_identifier, &ct_analysis)
                    .unwrap();
            });

            conn.commit_block();
        }

        {
            let mut conn = clarity_instance.begin_block(
                &StacksBlockId([1 as u8; 32]),
                &StacksBlockId([2 as u8; 32]),
                &TEST_HEADER_DB,
                &burn_state_db,
            );
            assert!(match conn
                .as_transaction(|tx| tx.run_contract_call(
                    &sender,
                    None,
                    &contract_identifier,
                    "do-expand",
                    &[],
                    |_, _| false
                ))
                .unwrap_err()
            {
                Error::CostError(total, limit) => {
                    eprintln!("{}, {}", total, limit);
                    limit.runtime == 100 && total.runtime > 100
                }
                x => {
                    eprintln!("{}", x);
                    false
                }
            });

            conn.commit_block();
        }
    }
}<|MERGE_RESOLUTION|>--- conflicted
+++ resolved
@@ -128,11 +128,9 @@
 pub struct ClarityInstance {
     datastore: MarfedKV,
     mainnet: bool,
-<<<<<<< HEAD
+    chain_id: u32,
     /// Derive block limits from the given context. Used to use or override production defaults.
     pub block_limits_fns: BlockLimitsFunctions,
-=======
-    chain_id: u32,
 }
 
 ///
@@ -149,7 +147,6 @@
 pub struct PreCommitClarityBlock<'a> {
     datastore: WritableMarfStore<'a>,
     commit_to: StacksBlockId,
->>>>>>> 130220b0
 }
 
 ///
@@ -295,32 +292,27 @@
 }
 
 impl ClarityInstance {
-<<<<<<< HEAD
     /// Uses production block limits.
-    pub fn new(mainnet: bool, datastore: MarfedKV) -> ClarityInstance {
+    pub fn new(mainnet: bool, chain_id: u32, datastore: MarfedKV) -> ClarityInstance {
         ClarityInstance {
             datastore,
             mainnet,
+            chain_id,
             block_limits_fns: ProductionBlockLimitFns(),
         }
     }
 
     pub fn new_with_limits_fns(
         mainnet: bool,
+        chain_id: u32,
         datastore: MarfedKV,
         block_limits_fns: BlockLimitsFunctions,
     ) -> ClarityInstance {
         ClarityInstance {
             datastore,
             mainnet,
+            chain_id,
             block_limits_fns,
-=======
-    pub fn new(mainnet: bool, chain_id: u32, datastore: MarfedKV) -> ClarityInstance {
-        ClarityInstance {
-            datastore,
-            mainnet,
-            chain_id,
->>>>>>> 130220b0
         }
     }
 
@@ -375,19 +367,14 @@
         let cost_track = {
             let mut clarity_db = datastore.as_clarity_db(&NULL_HEADER_DB, &NULL_BURN_STATE_DB);
             Some(
-<<<<<<< HEAD
-                LimitedCostTracker::new(self.mainnet, block_limit, &mut clarity_db, epoch.epoch_id)
-                    .expect("FAIL: problem instantiating cost tracking"),
-=======
                 LimitedCostTracker::new(
                     self.mainnet,
                     self.chain_id,
-                    epoch.block_limit.clone(),
+                    block_limit,
                     &mut clarity_db,
                     epoch.epoch_id,
                 )
                 .expect("FAIL: problem instantiating cost tracking"),
->>>>>>> 130220b0
             )
         };
 
