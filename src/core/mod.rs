--- conflicted
+++ resolved
@@ -138,7 +138,6 @@
 
 pub const POX_MAX_NUM_CYCLES: u8 = 12;
 
-<<<<<<< HEAD
 // These values are taken from the corresponding variables in `pox-tesnet.clar`.
 pub const POX_TESTNET_STACKING_THRESHOLD_25: u128 = 8000;
 pub const POX_TESTNET_CYCLE_LENGTH: u128 = 1050;
@@ -147,7 +146,6 @@
 pub const POX_V1_TESTNET_EARLY_UNLOCK_HEIGHT: u32 = 2_000_000;
 
 pub const BLOCK_LIMIT_MAINNET: ExecutionCost = ExecutionCost {
-=======
 // Stacks 1.0 did not allow smart contracts so all limits are 0.
 pub const BLOCK_LIMIT_MAINNET_10: ExecutionCost = ExecutionCost {
     write_length: 0,
@@ -159,7 +157,6 @@
 
 // Block limit in Stacks 2.0.
 pub const BLOCK_LIMIT_MAINNET_20: ExecutionCost = ExecutionCost {
->>>>>>> ac6575c4
     write_length: 15_000_000, // roughly 15 mb
     write_count: 7_750,
     read_length: 100_000_000,
@@ -201,19 +198,12 @@
 }
 
 #[repr(u32)]
-<<<<<<< HEAD
 #[derive(Debug, Clone, Eq, PartialEq, PartialOrd, Ord, Hash, Copy)]
 pub enum StacksEpochId {
     Epoch10 = 0x0100,
     Epoch20 = 0x0200,
+    Epoch2_05 = 0x02005,
     Epoch21 = 0x0201,
-=======
-#[derive(Debug, Clone, Eq, PartialEq, PartialOrd, Ord, Hash, Copy, Deserialize)]
-pub enum StacksEpochId {
-    Epoch10 = 0x01000,
-    Epoch20 = 0x02000,
-    Epoch2_05 = 0x02005,
->>>>>>> ac6575c4
 }
 
 impl std::fmt::Display for StacksEpochId {
@@ -221,11 +211,8 @@
         match self {
             StacksEpochId::Epoch10 => write!(f, "1.0"),
             StacksEpochId::Epoch20 => write!(f, "2.0"),
-<<<<<<< HEAD
+            StacksEpochId::Epoch2_05 => write!(f, "2.05"),
             StacksEpochId::Epoch21 => write!(f, "2.1"),
-=======
-            StacksEpochId::Epoch2_05 => write!(f, "2.05"),
->>>>>>> ac6575c4
         }
     }
 }
@@ -237,32 +224,18 @@
         match value {
             x if x == StacksEpochId::Epoch10 as u32 => Ok(StacksEpochId::Epoch10),
             x if x == StacksEpochId::Epoch20 as u32 => Ok(StacksEpochId::Epoch20),
-<<<<<<< HEAD
+            x if x == StacksEpochId::Epoch2_05 as u32 => Ok(StacksEpochId::Epoch2_05),
             x if x == StacksEpochId::Epoch21 as u32 => Ok(StacksEpochId::Epoch21),
-=======
-            x if x == StacksEpochId::Epoch2_05 as u32 => Ok(StacksEpochId::Epoch2_05),
->>>>>>> ac6575c4
             _ => Err("Invalid epoch"),
         }
     }
 }
 
-<<<<<<< HEAD
-#[derive(Debug, Clone, PartialEq, Eq, Hash)]
-=======
 #[derive(Debug, Clone, PartialEq, Eq, Hash, Deserialize)]
->>>>>>> ac6575c4
 pub struct StacksEpoch {
     pub epoch_id: StacksEpochId,
     pub start_height: u64,
     pub end_height: u64,
-<<<<<<< HEAD
-}
-
-impl StacksEpoch {
-    #[cfg(test)]
-    pub fn unit_test(first_burnchain_height: u64) -> Vec<StacksEpoch> {
-=======
     pub block_limit: ExecutionCost,
     pub network_epoch: u8,
 }
@@ -282,7 +255,6 @@
 
     #[cfg(test)]
     pub fn unit_test_pre_2_05(first_burnchain_height: u64) -> Vec<StacksEpoch> {
->>>>>>> ac6575c4
         info!(
             "StacksEpoch unit_test first_burn_height = {}",
             first_burnchain_height
@@ -293,23 +265,13 @@
                 epoch_id: StacksEpochId::Epoch10,
                 start_height: 0,
                 end_height: first_burnchain_height,
-<<<<<<< HEAD
-=======
                 block_limit: ExecutionCost::max_value(),
                 network_epoch: PEER_VERSION_EPOCH_1_0,
->>>>>>> ac6575c4
             },
             StacksEpoch {
                 epoch_id: StacksEpochId::Epoch20,
                 start_height: first_burnchain_height,
                 end_height: STACKS_EPOCH_MAX,
-<<<<<<< HEAD
-            },
-        ]
-    }
-
-    pub fn all(first_burnchain_height: u64, epoch_2_1_block_height: u64) -> Vec<StacksEpoch> {
-=======
                 block_limit: ExecutionCost::max_value(),
                 network_epoch: PEER_VERSION_EPOCH_2_0,
             },
@@ -323,22 +285,17 @@
             first_burnchain_height
         );
 
->>>>>>> ac6575c4
         vec![
             StacksEpoch {
                 epoch_id: StacksEpochId::Epoch10,
                 start_height: 0,
                 end_height: first_burnchain_height,
-<<<<<<< HEAD
-=======
                 block_limit: ExecutionCost::max_value(),
                 network_epoch: PEER_VERSION_EPOCH_1_0,
->>>>>>> ac6575c4
             },
             StacksEpoch {
                 epoch_id: StacksEpochId::Epoch20,
                 start_height: first_burnchain_height,
-<<<<<<< HEAD
                 end_height: epoch_2_1_block_height,
             },
             StacksEpoch {
@@ -348,7 +305,6 @@
             },
         ]
     }
-=======
                 end_height: first_burnchain_height + 4,
                 block_limit: ExecutionCost::max_value(),
                 network_epoch: PEER_VERSION_EPOCH_2_0,
@@ -381,23 +337,17 @@
             StacksEpochId::Epoch2_05 => StacksEpoch::unit_test_2_05(first_burnchain_height),
         }
     }
->>>>>>> ac6575c4
 }
 
 // StacksEpochs are ordered by start block height
 impl PartialOrd for StacksEpoch {
     fn partial_cmp(&self, other: &StacksEpoch) -> Option<Ordering> {
-<<<<<<< HEAD
-        self.start_height.partial_cmp(&other.start_height)
-=======
         self.epoch_id.partial_cmp(&other.epoch_id)
->>>>>>> ac6575c4
     }
 }
 
 impl Ord for StacksEpoch {
     fn cmp(&self, other: &StacksEpoch) -> Ordering {
-<<<<<<< HEAD
         self.start_height.cmp(&other.start_height)
     }
 }
@@ -450,7 +400,6 @@
         end_height: STACKS_EPOCH_MAX,
     },
 ];
-=======
         self.epoch_id.cmp(&other.epoch_id)
     }
 }
@@ -589,5 +538,4 @@
         StacksEpochId::Epoch20.cmp(&StacksEpochId::Epoch10),
         Ordering::Greater
     );
-}
->>>>>>> ac6575c4
+}