--- conflicted
+++ resolved
@@ -181,13 +181,8 @@
             | Secp256k1Verify | ConsSome | ConsOkay | ConsError | DefaultTo | UnwrapRet
             | UnwrapErrRet | IsOkay | IsNone | Asserts | Unwrap | UnwrapErr | Match | IsErr
             | IsSome | TryRet | ToUInt | ToInt | BuffToIntLe | BuffToUIntLe | BuffToIntBe
-<<<<<<< HEAD
-            | IsStandard | ParsePrincipal | AssemblePrincipal | BuffToUIntBe | Append | Concat
-            | AsMaxLen | ContractOf | PrincipalOf | ListCons | GetBlockInfo | TupleGet
-=======
-            | BuffToUIntBe | IntToAscii | IntToUtf8 | StringToInt | StringToUInt | Append
+            | BuffToUIntBe | IsStandard | ParsePrincipal | AssemblePrincipal || IntToAscii | IntToUtf8 | StringToInt | StringToUInt | Append
             | Concat | AsMaxLen | ContractOf | PrincipalOf | ListCons | GetBlockInfo | TupleGet
->>>>>>> 2fa9124e
             | TupleMerge | Len | Print | AsContract | Begin | FetchVar | GetStxBalance
             | StxGetAccount | GetTokenBalance | GetAssetOwner | GetTokenSupply | ElementAt
             | IndexOf => {
