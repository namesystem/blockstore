use vm::errors::{Error as InterpError, RuntimeErrorType};
use vm::functions::NativeFunctions;
use vm::{ClarityName, SymbolicExpression};
use vm::types::{BUFF_32, BUFF_20, TypeSignature, TupleTypeSignature, BlockInfoProperty,
                MAX_VALUE_SIZE, FunctionArg, FunctionType, FixedFunction};
use super::{TypeChecker, TypingContext, TypeResult, no_type, check_argument_count, check_arguments_at_least}; 
use vm::analysis::errors::{CheckError, CheckErrors, CheckResult};
use std::convert::TryFrom;

mod assets;
mod lists;
mod maps;
mod options;

pub enum TypedNativeFunction {
    Special(SpecialNativeFunction),
    Simple(SimpleNativeFunction)
}

pub struct SpecialNativeFunction(&'static Fn(&mut TypeChecker, &[SymbolicExpression], &TypingContext) -> TypeResult);
pub struct SimpleNativeFunction(pub FunctionType);

fn check_special_list_cons(checker: &mut TypeChecker, args: &[SymbolicExpression], context: &TypingContext) -> TypeResult {
    let typed_args = checker.type_check_all(args, context)?;
    TypeSignature::parent_list_type(&typed_args)
        .map_err(|x| x.into())
        .map(TypeSignature::from)
}

fn check_special_print(checker: &mut TypeChecker, args: &[SymbolicExpression], context: &TypingContext) -> TypeResult {
    check_argument_count(1, args)?;
    checker.type_check(&args[0], context)
}

fn check_special_as_contract(checker: &mut TypeChecker, args: &[SymbolicExpression], context: &TypingContext) -> TypeResult {
    check_argument_count(1, args)?;
    checker.type_check(&args[0], context)
}

fn check_special_begin(checker: &mut TypeChecker, args: &[SymbolicExpression], context: &TypingContext) -> TypeResult {
    check_arguments_at_least(1, args)?;
        
    let mut typed_args = checker.type_check_all(args, context)?;
    
    let last_return = typed_args.pop()
        .ok_or(CheckError::new(CheckErrors::CheckerImplementationFailure))?;
    
    Ok(last_return)
}

fn inner_handle_tuple_get(tuple_type_sig: &TupleTypeSignature, field_to_get: &str) -> TypeResult {
    let return_type = tuple_type_sig.field_type(field_to_get)
        .ok_or(CheckError::new(CheckErrors::NoSuchTupleField(field_to_get.to_string(), tuple_type_sig.clone())))?
        .clone();
    Ok(return_type)
}

fn check_special_get(checker: &mut TypeChecker, args: &[SymbolicExpression], context: &TypingContext) -> TypeResult {
    check_argument_count(2, args)?;
    
    let field_to_get = args[0].match_atom()
        .ok_or(CheckErrors::BadTupleFieldName)?;
    
    checker.type_map.set_type(&args[0], no_type())?;
    
    let argument_type = checker.type_check(&args[1], context)?;
    
    if let TypeSignature::TupleType(tuple_type_sig) = argument_type {
        inner_handle_tuple_get(&tuple_type_sig, field_to_get)
    } else if let TypeSignature::OptionalType(value_type_sig) = argument_type {
        if let TypeSignature::TupleType(tuple_type_sig) = *value_type_sig {
            let inner_type = inner_handle_tuple_get(&tuple_type_sig, field_to_get)?;
            let option_type = TypeSignature::new_option(inner_type);
            Ok(option_type)
        } else {
            Err(CheckErrors::ExpectedTuple(*value_type_sig).into())
        }
    } else {
        Err(CheckErrors::ExpectedTuple(argument_type).into())
    }
}

pub fn check_special_tuple_cons(checker: &mut TypeChecker, args: &[SymbolicExpression], context: &TypingContext) -> TypeResult {
    check_arguments_at_least(1, args)?;
    
    let mut tuple_type_data = Vec::new();
    for pair in args.iter() {
        let pair_expression = pair.match_list()
            .ok_or(CheckErrors::TupleExpectsPairs)?;
        if pair_expression.len() != 2 {
            return Err(CheckError::new(CheckErrors::TupleExpectsPairs))
        }
        
        let var_name = pair_expression[0].match_atom()
            .ok_or(CheckErrors::TupleExpectsPairs)?;
        checker.type_map.set_type(&pair_expression[0], no_type())?;
        
        let var_type = checker.type_check(&pair_expression[1], context)?;
        tuple_type_data.push((var_name.clone(), var_type))
    }
    
    let tuple_signature = TupleTypeSignature::try_from(tuple_type_data)
        .map_err(|_| CheckErrors::BadTupleConstruction)?;
    
    Ok(TypeSignature::TupleType(tuple_signature))
}

fn check_special_let(checker: &mut TypeChecker, args: &[SymbolicExpression], context: &TypingContext) -> TypeResult {
    check_arguments_at_least(2, args)?;

    checker.type_map.set_type(&args[0], no_type())?;

    let binding_list = args[0].match_list()
        .ok_or(CheckError::new(CheckErrors::BadLetSyntax))?;
    
    let mut out_context = context.extend()?;

    for binding in binding_list.iter() {
        let binding_exps = binding.match_list()
            .ok_or(CheckError::new(CheckErrors::BadSyntaxBinding))?;
        
        if binding_exps.len() != 2 {
            return Err(CheckError::new(CheckErrors::BadSyntaxBinding))
        }

        let var_name = binding_exps[0].match_atom()
            .ok_or(CheckError::new(CheckErrors::BadSyntaxBinding))?;

        checker.contract_context.check_name_used(var_name)?;

        if out_context.lookup_variable_type(var_name).is_some() {
            return Err(CheckError::new(CheckErrors::NameAlreadyUsed(var_name.to_string())))
        }

        checker.type_map.set_type(&binding_exps[0], no_type())?;
        let typed_result = checker.type_check(&binding_exps[1], context)?;
        out_context.variable_types.insert(var_name.clone(), typed_result);
    }
    
    let mut typed_args = checker.type_check_all(&args[1..args.len()], &out_context)?;
    
    let last_return = typed_args.pop()
        .ok_or(CheckError::new(CheckErrors::CheckerImplementationFailure))?;
    
    Ok(last_return)
}

fn check_special_fetch_var(checker: &mut TypeChecker, args: &[SymbolicExpression], context: &TypingContext) -> TypeResult {
    check_argument_count(1, args)?;
    
    let var_name = args[0].match_atom()
        .ok_or(CheckError::new(CheckErrors::BadMapName))?;
    
    checker.type_map.set_type(&args[0], no_type())?;
        
    let value_type = checker.contract_context.get_persisted_variable_type(var_name)
        .ok_or(CheckError::new(CheckErrors::NoSuchDataVariable(var_name.to_string())))?;

    Ok(value_type.clone())
}

fn check_special_set_var(checker: &mut TypeChecker, args: &[SymbolicExpression], context: &TypingContext) -> TypeResult {
    check_arguments_at_least(2, args)?;
    
    let var_name = args[0].match_atom()
        .ok_or(CheckErrors::BadMapName)?;
    
    checker.type_map.set_type(&args[0], no_type())?;
    
    let value_type = checker.type_check(&args[1], context)?;
    
    let expected_value_type = checker.contract_context.get_persisted_variable_type(var_name)
        .ok_or(CheckErrors::NoSuchDataVariable(var_name.to_string()))?;
    
    if !expected_value_type.admits_type(&value_type) {
        return Err(CheckError::new(CheckErrors::TypeError(expected_value_type.clone(), value_type)))
    } else {
        return Ok(TypeSignature::BoolType)
    }
}

fn check_special_equals(checker: &mut TypeChecker, args: &[SymbolicExpression], context: &TypingContext) -> TypeResult {
    check_arguments_at_least(1, args)?;

    let mut arg_types = checker.type_check_all(args, context)?;

    let mut arg_type = arg_types[0].clone();
    for x_type in arg_types.drain(..) {
        arg_type = TypeSignature::least_supertype(&x_type, &arg_type)
            .map_err(|_| CheckErrors::TypeError(x_type, arg_type))?;

    }

    Ok(TypeSignature::BoolType)
}

fn check_special_if(checker: &mut TypeChecker, args: &[SymbolicExpression], context: &TypingContext) -> TypeResult {
    check_argument_count(3, args)?;
    
    checker.type_check_expects(&args[0], context, &TypeSignature::BoolType)?;

    let arg_types = checker.type_check_all(&args[1..], context)?;
    
    let expr1 = &arg_types[0];
    let expr2 = &arg_types[1];

    TypeSignature::least_supertype(expr1, expr2)
        .map_err(|_| CheckErrors::IfArmsMustMatch(expr1.clone(), expr2.clone()).into())
}

fn check_contract_call(checker: &mut TypeChecker, args: &[SymbolicExpression], context: &TypingContext) -> TypeResult {
    check_arguments_at_least(2, args)?;
    let contract_name = args[0].match_atom()
        .ok_or(CheckError::new(CheckErrors::ContractCallExpectName))?;
    let function_name = args[1].match_atom()
        .ok_or(CheckError::new(CheckErrors::ContractCallExpectName))?;
    checker.type_map.set_type(&args[0], no_type())?;
    checker.type_map.set_type(&args[1], no_type())?;

    let contract_call_function_type = {
        if let Some(function_type) = checker.db.get_public_function_type(contract_name, function_name)? {
            Ok(function_type)
        } else if let Some(function_type) = checker.db.get_read_only_function_type(contract_name, function_name)? {
            Ok(function_type)
        } else {
            Err(CheckError::new(CheckErrors::NoSuchPublicFunction(contract_name.to_string(),
                                                                  function_name.to_string())))
        }
    }?;

    let contract_call_args = checker.type_check_all(&args[2..], context)?;
    
    let return_type = contract_call_function_type.check_args(&contract_call_args)?;
    
    Ok(return_type)
}

fn check_get_block_info(checker: &mut TypeChecker, args: &[SymbolicExpression], context: &TypingContext) -> TypeResult {
    check_arguments_at_least(2, args)?;

    checker.type_map.set_type(&args[0], no_type())?;
    let block_info_prop_str = args[0].match_atom()
        .ok_or(CheckError::new(CheckErrors::GetBlockInfoExpectPropertyName))?;

    let block_info_prop = BlockInfoProperty::lookup_by_name(block_info_prop_str)
        .ok_or(CheckError::new(CheckErrors::NoSuchBlockInfoProperty(block_info_prop_str.to_string())))?;

    checker.type_check_expects(&args[1], &context, &TypeSignature::IntType)?;
        
    Ok(block_info_prop.type_result())
}

impl TypedNativeFunction {
    pub fn type_check_appliction(&self, checker: &mut TypeChecker, args: &[SymbolicExpression], context: &TypingContext) -> TypeResult {
        use self::TypedNativeFunction::{Special, Simple};
        match self {
            Special(SpecialNativeFunction(check)) => check(checker, args, context),
            Simple(SimpleNativeFunction(function_type)) => checker.type_check_function_type(function_type, args, context),
        }
    }

    pub fn type_native_function(function: &NativeFunctions) -> TypedNativeFunction {
        use self::TypedNativeFunction::{Special, Simple};
        use vm::functions::NativeFunctions::*;
        match function {
            Add | Subtract | Divide | Multiply =>
                Simple(SimpleNativeFunction(FunctionType::ArithmeticVariadic)),
            CmpGeq | CmpLeq | CmpLess | CmpGreater =>
                Simple(SimpleNativeFunction(FunctionType::ArithmeticComparison)),
            Modulo | Power | BitwiseXOR =>
                Simple(SimpleNativeFunction(FunctionType::ArithmeticBinary)),
            And | Or =>
                Simple(SimpleNativeFunction(FunctionType::Variadic(TypeSignature::BoolType,
                                                                   TypeSignature::BoolType))),
            ToUInt =>
                Simple(SimpleNativeFunction(FunctionType::Fixed(FixedFunction {
                    args: vec![FunctionArg::new(TypeSignature::IntType,
                                                ClarityName::try_from("value".to_owned())
                                                .expect("FAIL: ClarityName failed to accept default arg name"))],
                    returns: TypeSignature::UIntType }))),
            ToInt =>
                Simple(SimpleNativeFunction(FunctionType::Fixed(FixedFunction {
                    args: vec![FunctionArg::new(TypeSignature::UIntType,
                                                ClarityName::try_from("value".to_owned())
                                                .expect("FAIL: ClarityName failed to accept default arg name"))],
                    returns: TypeSignature::IntType }))),
            Not =>
                Simple(SimpleNativeFunction(FunctionType::Fixed(FixedFunction { 
                    args: vec![FunctionArg::new(TypeSignature::BoolType, ClarityName::try_from("value".to_owned())
                                                .expect("FAIL: ClarityName failed to accept default arg name"))],
                    returns: TypeSignature::BoolType }))),
            Hash160 =>
                Simple(SimpleNativeFunction(FunctionType::UnionArgs(
                    vec![TypeSignature::max_buffer(),
                         TypeSignature::IntType],
                    BUFF_20.clone()))),
            Sha256 =>
                Simple(SimpleNativeFunction(FunctionType::UnionArgs(
<<<<<<< HEAD
                    vec![AtomTypeIdentifier::BufferType(MAX_VALUE_SIZE as u32).into(),
                         AtomTypeIdentifier::IntType.into(),],
                    AtomTypeIdentifier::BufferType(32).into()))),
            Sha512Trunc256 =>
                Simple(SimpleNativeFunction(FunctionType::UnionArgs(
                    vec![AtomTypeIdentifier::BufferType(MAX_VALUE_SIZE as u32).into(),
                         AtomTypeIdentifier::IntType.into(),],
                    AtomTypeIdentifier::BufferType(32).into()))),
            Sha512 =>
                Simple(SimpleNativeFunction(FunctionType::UnionArgs(
                    vec![AtomTypeIdentifier::BufferType(MAX_VALUE_SIZE as u32).into(),
                         AtomTypeIdentifier::IntType.into(),],
                    AtomTypeIdentifier::BufferType(64).into()))),
=======
                    vec![TypeSignature::max_buffer(),
                         TypeSignature::IntType],
                    BUFF_32.clone()))),
>>>>>>> 1a68d039
            Keccak256 =>
                Simple(SimpleNativeFunction(FunctionType::UnionArgs(
                    vec![TypeSignature::max_buffer(),
                         TypeSignature::IntType],
                    BUFF_32.clone()))),
            GetTokenBalance => Special(SpecialNativeFunction(&assets::check_special_get_balance)),
            GetAssetOwner => Special(SpecialNativeFunction(&assets::check_special_get_owner)),
            TransferToken => Special(SpecialNativeFunction(&assets::check_special_transfer_token)),
            TransferAsset => Special(SpecialNativeFunction(&assets::check_special_transfer_asset)),
            MintAsset => Special(SpecialNativeFunction(&assets::check_special_mint_asset)),
            MintToken => Special(SpecialNativeFunction(&assets::check_special_mint_token)),
            Equals => Special(SpecialNativeFunction(&check_special_equals)),
            If => Special(SpecialNativeFunction(&check_special_if)),
            Let => Special(SpecialNativeFunction(&check_special_let)),
            FetchVar => Special(SpecialNativeFunction(&check_special_fetch_var)),
            SetVar => Special(SpecialNativeFunction(&check_special_set_var)),
            Map => Special(SpecialNativeFunction(&lists::check_special_map)),
            Filter => Special(SpecialNativeFunction(&lists::check_special_filter)),
            Fold => Special(SpecialNativeFunction(&lists::check_special_fold)),
            ListCons => Special(SpecialNativeFunction(&check_special_list_cons)),
            FetchEntry => Special(SpecialNativeFunction(&maps::check_special_fetch_entry)),
            FetchContractEntry => Special(SpecialNativeFunction(&maps::check_special_fetch_contract_entry)),
            SetEntry => Special(SpecialNativeFunction(&maps::check_special_set_entry)),
            InsertEntry => Special(SpecialNativeFunction(&maps::check_special_insert_entry)),
            DeleteEntry => Special(SpecialNativeFunction(&maps::check_special_delete_entry)),
            TupleCons => Special(SpecialNativeFunction(&check_special_tuple_cons)),
            TupleGet => Special(SpecialNativeFunction(&check_special_get)),
            Begin => Special(SpecialNativeFunction(&check_special_begin)),
            Print => Special(SpecialNativeFunction(&check_special_print)),
            AsContract => Special(SpecialNativeFunction(&check_special_as_contract)),
            ContractCall => Special(SpecialNativeFunction(&check_contract_call)),
            GetBlockInfo => Special(SpecialNativeFunction(&check_get_block_info)),
            ConsSome => Special(SpecialNativeFunction(&options::check_special_some)),
            ConsOkay => Special(SpecialNativeFunction(&options::check_special_okay)),
            ConsError => Special(SpecialNativeFunction(&options::check_special_error)),
            DefaultTo => Special(SpecialNativeFunction(&options::check_special_default_to)),
            Expects => Special(SpecialNativeFunction(&options::check_special_expects)),
            ExpectsErr => Special(SpecialNativeFunction(&options::check_special_expects_err)),
            IsOkay => Special(SpecialNativeFunction(&options::check_special_is_okay)),
            IsNone => Special(SpecialNativeFunction(&options::check_special_is_none))
        }
    }
}<|MERGE_RESOLUTION|>--- conflicted
+++ resolved
@@ -1,7 +1,7 @@
 use vm::errors::{Error as InterpError, RuntimeErrorType};
 use vm::functions::NativeFunctions;
 use vm::{ClarityName, SymbolicExpression};
-use vm::types::{BUFF_32, BUFF_20, TypeSignature, TupleTypeSignature, BlockInfoProperty,
+use vm::types::{BUFF_32, BUFF_20, BUFF_64, TypeSignature, TupleTypeSignature, BlockInfoProperty,
                 MAX_VALUE_SIZE, FunctionArg, FunctionType, FixedFunction};
 use super::{TypeChecker, TypingContext, TypeResult, no_type, check_argument_count, check_arguments_at_least}; 
 use vm::analysis::errors::{CheckError, CheckErrors, CheckResult};
@@ -296,25 +296,19 @@
                     BUFF_20.clone()))),
             Sha256 =>
                 Simple(SimpleNativeFunction(FunctionType::UnionArgs(
-<<<<<<< HEAD
-                    vec![AtomTypeIdentifier::BufferType(MAX_VALUE_SIZE as u32).into(),
-                         AtomTypeIdentifier::IntType.into(),],
-                    AtomTypeIdentifier::BufferType(32).into()))),
+                    vec![TypeSignature::max_buffer(),
+                         TypeSignature::IntType],
+                    BUFF_32.clone()))),
             Sha512Trunc256 =>
                 Simple(SimpleNativeFunction(FunctionType::UnionArgs(
-                    vec![AtomTypeIdentifier::BufferType(MAX_VALUE_SIZE as u32).into(),
-                         AtomTypeIdentifier::IntType.into(),],
-                    AtomTypeIdentifier::BufferType(32).into()))),
+                    vec![TypeSignature::max_buffer(),
+                         TypeSignature::IntType],
+                    BUFF_32.clone()))),
             Sha512 =>
                 Simple(SimpleNativeFunction(FunctionType::UnionArgs(
-                    vec![AtomTypeIdentifier::BufferType(MAX_VALUE_SIZE as u32).into(),
-                         AtomTypeIdentifier::IntType.into(),],
-                    AtomTypeIdentifier::BufferType(64).into()))),
-=======
-                    vec![TypeSignature::max_buffer(),
-                         TypeSignature::IntType],
-                    BUFF_32.clone()))),
->>>>>>> 1a68d039
+                    vec![TypeSignature::max_buffer(),
+                         TypeSignature::IntType],
+                    BUFF_64.clone()))),
             Keccak256 =>
                 Simple(SimpleNativeFunction(FunctionType::UnionArgs(
                     vec![TypeSignature::max_buffer(),
