--- conflicted
+++ resolved
@@ -248,7 +248,6 @@
 
 #[test]
 fn test_lists() {
-<<<<<<< HEAD
     let good = [
         "(map hash160 (list 1 2 3 4 5))",
         "(list (list 1 2) (list 3 4) (list 5 1 7))",
@@ -267,21 +266,6 @@
         "(list 4 int)", 
         "(list 4 int)", 
         "uint"];
-=======
-    let good = ["(map hash160 (list u1 u2 u3 u4 u5))",
-                "(map hash160 (list 1 2 3 4 5))",
-                "(list (list 1 2) (list 3 4) (list 5 1 7))",
-                "(filter not (list 'false 'true 'false))",
-                "(fold and (list 'true 'true 'false 'false) 'true)",
-                "(map - (list (+ 1 2) 3 (+ 4 5) (* (+ 1 2) 3)))",
-                "(if 'true (list 1 2 3 4) (list))",
-                "(if 'true (list) (list 1 2 3 4))",
-                "(len (list 1 2 3 4))"
-                ];
-    let expected = [ "(list 5 (buff 20))", "(list 5 (buff 20))", "(list 3 (list 3 int))", "(list 3 bool)", "bool", "(list 4 int)",
-                     "(list 4 int)", "(list 4 int)", "uint"];
-
->>>>>>> c021d516
     let bad = [
         "(fold and (list 'true 'false) 2)",
         "(fold hash160 (list u1 u2 u3 u4) u2)",
@@ -302,7 +286,6 @@
     let bad_expected = [
         CheckErrors::TypeError(BoolType, IntType),
         CheckErrors::IncorrectArgumentCount(1, 2),
-<<<<<<< HEAD
         CheckErrors::TypeError(IntType, BoolType),
         CheckErrors::TypeError(IntType, BoolType),
         CheckErrors::TypeError(IntType, BoolType),
@@ -312,9 +295,6 @@
         CheckErrors::IllegalOrUnknownFunctionApplication("ynot".to_string()),
         CheckErrors::IllegalOrUnknownFunctionApplication("if".to_string()),
         CheckErrors::IncorrectArgumentCount(2, 1),
-=======
-        CheckErrors::IncorrectArgumentCount(1, 2),
->>>>>>> c021d516
         CheckErrors::UnionTypeError(vec![IntType, UIntType], BoolType),
         CheckErrors::ExpectedListOrBuffer(UIntType),
         CheckErrors::ExpectedListOrBuffer(IntType)];
