// Copyright (C) 2013-2020 Blockstack PBC, a public benefit corporation
// Copyright (C) 2020 Stacks Open Internet Foundation
//
// This program is free software: you can redistribute it and/or modify
// it under the terms of the GNU General Public License as published by
// the Free Software Foundation, either version 3 of the License, or
// (at your option) any later version.
//
// This program is distributed in the hope that it will be useful,
// but WITHOUT ANY WARRANTY; without even the implied warranty of
// MERCHANTABILITY or FITNESS FOR A PARTICULAR PURPOSE.  See the
// GNU General Public License for more details.
//
// You should have received a copy of the GNU General Public License
// along with this program.  If not, see <http://www.gnu.org/licenses/>.

use std::convert::TryFrom;
use vm::contexts::{Environment, LocalContext};
use vm::errors::{InterpreterResult as Result, RuntimeErrorType};
use vm::types::Value;
use vm::types::{BuffData, OptionalData, PrincipalData};
use vm::ClarityVersion;

use vm::costs::cost_functions::ClarityCostFunction;
use vm::costs::runtime_cost;

define_versioned_named_enum!(NativeVariables(ClarityVersion) {
    ContractCaller("contract-caller", ClarityVersion::Clarity1),
    TxSender("tx-sender", ClarityVersion::Clarity1),
    BlockHeight("block-height", ClarityVersion::Clarity1),
    BurnBlockHeight("burn-block-height", ClarityVersion::Clarity1),
    NativeNone("none", ClarityVersion::Clarity1),
    NativeTrue("true", ClarityVersion::Clarity1),
    NativeFalse("false", ClarityVersion::Clarity1),
    TotalLiquidMicroSTX("stx-liquid-supply", ClarityVersion::Clarity1),
    Regtest("is-in-regtest", ClarityVersion::Clarity1),
<<<<<<< HEAD
    Mainnet("is-in-mainnet", ClarityVersion::Clarity2),
=======
>>>>>>> 7a74001d
    TxSponsor("tx-sponsor?", ClarityVersion::Clarity2),
});

impl NativeVariables {
    pub fn lookup_by_name_at_version(
        name: &str,
        version: &ClarityVersion,
    ) -> Option<NativeVariables> {
        NativeVariables::lookup_by_name(name).and_then(|native_function| {
            if &native_function.get_version() <= version {
                Some(native_function)
            } else {
                None
            }
        })
    }
}

pub fn is_reserved_name(name: &str, version: &ClarityVersion) -> bool {
    NativeVariables::lookup_by_name_at_version(name, version).is_some()
}

pub fn lookup_reserved_variable(
    name: &str,
    _context: &LocalContext,
    env: &mut Environment,
) -> Result<Option<Value>> {
    if let Some(variable) = NativeVariables::lookup_by_name(name) {
        match variable {
            NativeVariables::TxSender => {
                let sender = env
                    .sender
                    .clone()
                    .ok_or(RuntimeErrorType::NoSenderInContext)?;
                Ok(Some(Value::Principal(sender)))
            }
            NativeVariables::ContractCaller => {
                let caller = env
                    .caller
                    .clone()
                    .ok_or(RuntimeErrorType::NoCallerInContext)?;
                Ok(Some(Value::Principal(caller)))
            }
            NativeVariables::TxSponsor => {
                let sponsor = match env.sponsor.clone() {
                    None => Value::none(),
                    Some(p) => Value::some(Value::Principal(p))
                        .expect("ERROR: principal should be a valid Clarity object"),
                };
                Ok(Some(sponsor))
            }
            NativeVariables::BlockHeight => {
                runtime_cost(ClarityCostFunction::FetchVar, env, 1)?;
                let block_height = env.global_context.database.get_current_block_height();
                Ok(Some(Value::UInt(block_height as u128)))
            }
            NativeVariables::BurnBlockHeight => {
                runtime_cost(ClarityCostFunction::FetchVar, env, 1)?;
                let burn_block_height = env
                    .global_context
                    .database
                    .get_current_burnchain_block_height();
                Ok(Some(Value::UInt(burn_block_height as u128)))
            }
            NativeVariables::NativeNone => Ok(Some(Value::none())),
            NativeVariables::NativeTrue => Ok(Some(Value::Bool(true))),
            NativeVariables::NativeFalse => Ok(Some(Value::Bool(false))),
            NativeVariables::TotalLiquidMicroSTX => {
                runtime_cost(ClarityCostFunction::FetchVar, env, 1)?;
                let liq = env.global_context.database.get_total_liquid_ustx();
                Ok(Some(Value::UInt(liq)))
            }
            NativeVariables::Regtest => {
                let reg = env.global_context.database.is_in_regtest();
                Ok(Some(Value::Bool(reg)))
            }
            NativeVariables::Mainnet => {
                let mainnet = env.global_context.mainnet;
                Ok(Some(Value::Bool(mainnet)))
            }
        }
    } else {
        Ok(None)
    }
}<|MERGE_RESOLUTION|>--- conflicted
+++ resolved
@@ -34,11 +34,8 @@
     NativeFalse("false", ClarityVersion::Clarity1),
     TotalLiquidMicroSTX("stx-liquid-supply", ClarityVersion::Clarity1),
     Regtest("is-in-regtest", ClarityVersion::Clarity1),
-<<<<<<< HEAD
+    TxSponsor("tx-sponsor?", ClarityVersion::Clarity2),
     Mainnet("is-in-mainnet", ClarityVersion::Clarity2),
-=======
->>>>>>> 7a74001d
-    TxSponsor("tx-sponsor?", ClarityVersion::Clarity2),
 });
 
 impl NativeVariables {
