use vm::execute as vm_execute;
use vm::errors::{Error, CheckErrors, RuntimeErrorType};
use vm::types::{Value, PrincipalData, ResponseData, QualifiedContractIdentifier, AssetIdentifier};
use vm::contexts::{OwnedEnvironment, GlobalContext, AssetMap, AssetMapEntry};
use vm::functions::NativeFunctions;
use vm::representations::SymbolicExpression;
use vm::contracts::Contract;
use util::hash::hex_bytes;
use vm::tests::{with_memory_environment, with_marfed_environment, symbols_from_values,
                execute, is_err_code, is_committed};

use vm::contexts::{Environment};
use vm::costs::{ExecutionCost};
use vm::database::{ClarityDatabase, MarfedKV, MemoryBackingStore,
                   NULL_HEADER_DB};

use chainstate::stacks::index::storage::{TrieFileStorage};
use chainstate::burn::BlockHeaderHash;

pub fn get_simple_test(function: &NativeFunctions) -> &'static str {
    use vm::functions::NativeFunctions::*;
    match function {
        Add => "(+ 1 1)",
        ToUInt => "(to-uint 1)",
        ToInt => "(to-int u1)",
        Subtract => "(- 1 1)",
        Multiply => "(* 1 1)",
        Divide => "(/ 1 1)",
        CmpGeq => "(>= 2 1)",
        CmpLeq => "(<= 2 1)",
        CmpLess => "(< 2 1)",
        CmpGreater => "(> 2 1)",
        Modulo => "(mod 2 1)",
        Power => "(pow 2 3)",
        BitwiseXOR => "(xor 1 2)",
        And => "(and 'true 'false)",
        Or => "(or 'true 'false)",
        Not => "(not 'true)",
        Equals => "(is-eq 1 2)",
        If => "(if 'true (+ 1 2) 2)",
        Let => "(let ((x 1)) x)",
        FetchVar => "(var-get var-foo)",
        SetVar => "(var-set var-foo 1)",
        Map => "(map not list-foo)",
        Filter => "(filter not list-foo)",
        Fold => "(fold + list-bar 0)",
        Append => "(append list-bar 1)",
        Concat => "(concat list-bar list-bar)",
        AsMaxLen => "(as-max-len? list-bar u3)",
        Len => "(len list-bar)",
        ListCons => "(list 1 2 3 4)",
<<<<<<< HEAD
        FetchEntry => "(map-get? map-foo ((a 1)))",
        SetEntry => "(map-set map-foo ((a 1)) ((b 2)))",
        InsertEntry => "(map-insert map-foo ((a 2)) ((b 2)))",
        DeleteEntry => "(map-delete map-foo ((a 1)))",
=======
        FetchEntry => "(map-get? map-foo {a 1})",
        FetchContractEntry => "(contract-map-get? .contract-other map-foo {a 1})",
        SetEntry => "(map-set map-foo {a 1} {b 2})",
        InsertEntry => "(map-insert map-foo {a 2} {b 2})",
        DeleteEntry => "(map-delete map-foo {a 1})",
>>>>>>> 13f08fd3
        TupleCons => "(tuple (a 1))",
        TupleGet => "(get a tuple-foo)",
        Begin => "(begin 1)",
        Hash160 => "(hash160 1)",
        Sha256 => "(sha256 1)",
        Sha512 => "(sha512 1)",
        Sha512Trunc256 => "(sha512/256 1)",
        Keccak256 => "(keccak256 1)",
        Print => "(print 1)",
        ContractCall => "(contract-call? .contract-other foo-exec 1)",
        AsContract => "(as-contract 1)",
        GetBlockInfo => "(get-block-info? time u1)",
        ConsOkay => "(ok 1)",
        ConsError => "(err 1)",
        ConsSome => "(some 1)",
        DefaultTo => "(default-to 1 none)",
        Asserts => "(asserts! 'true (err 1))",
        UnwrapRet => "(unwrap! (ok 1) (err 1))",
        UnwrapErrRet => "(unwrap-err! (err 1) (ok 1))",
        Unwrap => "(unwrap-panic (ok 1))",
        UnwrapErr => "(unwrap-err-panic (err 1))",
        Match => "(match (some 1) x (+ x 1) 1)",
        TryRet => "(try! (if 'true (ok 1) (err 1)))",
        IsOkay => "(is-ok (ok 1))",
        IsNone => "(is-none none)",
        IsErr => "(is-err (err 1))",
        IsSome => "(is-some (some 1))",
        MintAsset => "(ft-mint? ft-foo u1 'SZ2J6ZY48GV1EZ5V2V5RB9MP66SW86PYKKQ9H6DPR)", 
        MintToken => "(nft-mint? nft-foo 1 'SZ2J6ZY48GV1EZ5V2V5RB9MP66SW86PYKKQ9H6DPR)",
        GetTokenBalance => "(ft-get-balance ft-foo 'SZ2J6ZY48GV1EZ5V2V5RB9MP66SW86PYKKQ9H6DPR)",
        GetAssetOwner => "(nft-get-owner? nft-foo 1)",
        TransferToken => "(ft-transfer? ft-foo u1 'SZ2J6ZY48GV1EZ5V2V5RB9MP66SW86PYKKQ9H6DPR 'SZ2J6ZY48GV1EZ5V2V5RB9MP66SW86PYKKQ9H6DPR)",
        TransferAsset => "(nft-transfer? nft-foo 1 'SZ2J6ZY48GV1EZ5V2V5RB9MP66SW86PYKKQ9H6DPR 'SZ2J6ZY48GV1EZ5V2V5RB9MP66SW86PYKKQ9H6DPR)",
        AtBlock => "(at-block 0x0000000000000000000000000000000000000000000000000000000000000000 1)",
        StxTransfer => "(stx-transfer? u1 'SZ2J6ZY48GV1EZ5V2V5RB9MP66SW86PYKKQ9H6DPR 'SZ2J6ZY48GV1EZ5V2V5RB9MP66SW86PYKKQ9H6DPR)",
        StxBurn => "(stx-burn? u1 'SZ2J6ZY48GV1EZ5V2V5RB9MP66SW86PYKKQ9H6DPR)",
    }
}

fn execute_transaction(env: &mut OwnedEnvironment, issuer: Value, contract_identifier: &QualifiedContractIdentifier,
                       tx: &str, args: &[SymbolicExpression]) -> Result<(Value, AssetMap), Error> {
    env.execute_transaction(issuer, contract_identifier.clone(), tx, args)
}

fn test_tracked_costs(prog: &str) -> ExecutionCost {
    let contract_other = "(define-map map-foo ((a int)) ((b int)))
                          (define-public (foo-exec (a int)) (ok 1))";

    let contract_self = format!("(define-map map-foo ((a int)) ((b int)))
                         (define-non-fungible-token nft-foo int)
                         (define-fungible-token ft-foo)
                         (define-data-var var-foo int 0)
                         (define-constant tuple-foo (tuple (a 1)))
                         (define-constant list-foo (list 'true))
                         (define-constant list-bar (list 1))
                         (define-public (execute) (ok {}))", prog);

    let p1 = execute("'SZ2J6ZY48GV1EZ5V2V5RB9MP66SW86PYKKQ9H6DPR");
    let p2 = execute("'SM2J6ZY48GV1EZ5V2V5RB9MP66SW86PYKKQVX8X0G");

    let p1_principal = match p1 {
        Value::Principal(PrincipalData::Standard(ref data)) => data.clone(),
        _ => panic!()
    };

    let self_contract_id = QualifiedContractIdentifier::new(p1_principal.clone(), "self".into());
    let other_contract_id = QualifiedContractIdentifier::new(p1_principal.clone(), "contract-other".into());

    let mut marf_kv = MarfedKV::temporary();
    marf_kv.begin(&TrieFileStorage::block_sentinel(),
                  &BlockHeaderHash::from_bytes(&[0 as u8; 32]).unwrap());

    {
        marf_kv.as_clarity_db(&NULL_HEADER_DB).initialize();
    }

    marf_kv.test_commit();
    marf_kv.begin(&BlockHeaderHash::from_bytes(&[0 as u8; 32]).unwrap(),
                  &BlockHeaderHash::from_bytes(&[1 as u8; 32]).unwrap());


    let mut owned_env = OwnedEnvironment::new(marf_kv.as_clarity_db(&NULL_HEADER_DB));


    owned_env.initialize_contract(other_contract_id.clone(), contract_other).unwrap();
    owned_env.initialize_contract(self_contract_id.clone(), &contract_self).unwrap();

    eprintln!("{}", &contract_self);
    execute_transaction(&mut owned_env, p2, &self_contract_id, "execute", &[]).unwrap();

    let (_db, tracker) = owned_env.destruct().unwrap();
    tracker.get_total()
}

#[test]
fn test_all() {
    let baseline = test_tracked_costs("1");

    for f in NativeFunctions::ALL.iter() {
        let test = get_simple_test(f);
        let cost = test_tracked_costs(test);
        assert!(cost.exceeds(&baseline));
    }
}<|MERGE_RESOLUTION|>--- conflicted
+++ resolved
@@ -49,18 +49,10 @@
         AsMaxLen => "(as-max-len? list-bar u3)",
         Len => "(len list-bar)",
         ListCons => "(list 1 2 3 4)",
-<<<<<<< HEAD
-        FetchEntry => "(map-get? map-foo ((a 1)))",
-        SetEntry => "(map-set map-foo ((a 1)) ((b 2)))",
-        InsertEntry => "(map-insert map-foo ((a 2)) ((b 2)))",
-        DeleteEntry => "(map-delete map-foo ((a 1)))",
-=======
         FetchEntry => "(map-get? map-foo {a 1})",
-        FetchContractEntry => "(contract-map-get? .contract-other map-foo {a 1})",
         SetEntry => "(map-set map-foo {a 1} {b 2})",
         InsertEntry => "(map-insert map-foo {a 2} {b 2})",
         DeleteEntry => "(map-delete map-foo {a 1})",
->>>>>>> 13f08fd3
         TupleCons => "(tuple (a 1))",
         TupleGet => "(get a tuple-foo)",
         Begin => "(begin 1)",
