--- conflicted
+++ resolved
@@ -58,13 +58,8 @@
 from lib.client import BlockstackRPCClient
 from lib.client import ping as blockstack_ping
 from lib.client import OP_HEX_PATTERN, OP_CONSENSUS_HASH_PATTERN, OP_ADDRESS_PATTERN, OP_BASE64_EMPTY_PATTERN
-<<<<<<< HEAD
 from lib.config import REINDEX_FREQUENCY, BLOCKSTACK_TEST, default_bitcoind_opts, is_subdomains_enabled
 from lib.util import url_to_host_port, atlas_inventory_to_string, daemonize
-=======
-from lib.config import REINDEX_FREQUENCY, BLOCKSTACK_TEST, default_bitcoind_opts
-from lib.util import url_to_host_port, atlas_inventory_to_string
->>>>>>> 841f1bbe
 from lib import *
 from lib.storage import *
 from lib.atlas import *
@@ -398,11 +393,7 @@
     as RPC methods.
     """
 
-<<<<<<< HEAD
     def __init__(self, working_dir, host='0.0.0.0', port=config.RPC_SERVER_PORT, subdomain_index=None, handler=BlockstackdRPCHandler ):
-=======
-    def __init__(self, working_dir, host='0.0.0.0', port=config.RPC_SERVER_PORT, handler=BlockstackdRPCHandler ):
->>>>>>> 841f1bbe
         log.info("Serving database state from {}".format(working_dir))
         log.info("Listening on %s:%s" % (host, port))
         SimpleXMLRPCServer.__init__( self, (host, port), handler, allow_none=True )
@@ -422,12 +413,9 @@
         # remember how long ago we reached the given block height
         self.last_indexing_time = time.time()
 
-<<<<<<< HEAD
         # subdomain indexer handle
         self.subdomain_index = subdomain_index
 
-=======
->>>>>>> 841f1bbe
 
     def cache_flush(self):
         """
@@ -435,8 +423,6 @@
         """
         self.cache = {}
 
-<<<<<<< HEAD
-=======
 
     def set_last_index_time(self, timestamp):
         """
@@ -451,26 +437,8 @@
         Are we behind the chain?
         """
         return self.last_indexing_time + RPC_MAX_INDEXING_DELAY < time.time()
->>>>>>> 841f1bbe
-
-    def set_last_index_time(self, timestamp):
-        """
-        Set the time of last indexing.
-        Called by the indexing thread.
-        """
-        self.last_indexing_time = timestamp
-
-
-    def is_stale(self):
-        """
-        Are we behind the chain?
-        """
-        return self.last_indexing_time + RPC_MAX_INDEXING_DELAY < time.time()
-
-<<<<<<< HEAD
-
-=======
->>>>>>> 841f1bbe
+
+
     def success_response(self, method_resp, **kw):
         """
         Make a standard "success" response,
@@ -648,11 +616,7 @@
 
     def get_name_record(self, name, include_history=False):
         """
-<<<<<<< HEAD
         Get the whois-related info for a name (not a subdomain).
-=======
-        Get the whois-related info for a name.
->>>>>>> 841f1bbe
         Optionally include the history.
         Return {'status': True, 'record': rec} on success
         Return {'error': ...} on error
@@ -663,16 +627,6 @@
         name = str(name)
 
         db = get_db_state(self.working_dir)
-<<<<<<< HEAD
-=======
-
-        try:
-            name = str(name)
-        except Exception as e:
-            db.close()
-            return {"error": str(e)}
-
->>>>>>> 841f1bbe
         name_record = db.get_name(str(name), include_history=include_history)
 
         if name_record is None:
@@ -710,7 +664,6 @@
                 name_record['expired'] = False
 
             db.close()
-<<<<<<< HEAD
 
             # try to get the zonefile as well 
             if 'value_hash' in name_record and name_record['value_hash'] is not None:
@@ -764,18 +717,6 @@
         else:
             return {'error': 'Invalid name or subdomain'}
 
-=======
-            return {'status': True, 'record': name_record}
-
-
-    def rpc_get_name_record(self, name, **con_info):
-        """
-        Get the curernt state of a name, excluding its history.
-        Return {'status': True, 'record': rec} on success
-        Return {'error': ...} on error
-        """
-        res = self.get_name_record(name, include_history=False)
->>>>>>> 841f1bbe
         if 'error' in res:
             return res
 
@@ -784,7 +725,6 @@
 
     def rpc_get_name_blockchain_record(self, name, **con_info):
         """
-<<<<<<< HEAD
         Lookup all blockchain state for a name or subdomain, including its history.
         Return {'status': True, 'record': rec} on success
         Return {'error': ...} on error
@@ -797,13 +737,6 @@
         else:
             return {'error': 'Invalid name or subdomain'}
 
-=======
-        Lookup all blockchain state for a name, including its history.
-        Return {'status': True, 'record': rec} on success
-        Return {'error': ...} on error
-        """
-        res = self.get_name_record(name, include_history=True)
->>>>>>> 841f1bbe
         if 'error' in res:
             return res
 
@@ -871,19 +804,11 @@
         for name_rec in names_at:
             if 'opcode' not in name_rec:
                 name_rec['opcode'] = op_get_opcode_name(name_rec['op'])
-<<<<<<< HEAD
 
             ret.append(self.sanitize_rec(name_rec))
 
         return self.success_response( {'records': ret} )
 
-=======
-
-            ret.append(self.sanitize_rec(name_rec))
-
-        return self.success_response( {'records': ret} )
-
->>>>>>> 841f1bbe
     
     def rpc_get_num_nameops_at(self, block_id, **con_info):
         """
@@ -971,15 +896,9 @@
 
 
     def set_cached_bitcoind_info(self, info):
-<<<<<<< HEAD
         """
         Cache bitcoind info
         """
-=======
-        """
-        Cache bitcoind info
-        """
->>>>>>> 841f1bbe
         self.cache['bitcoind_info'] = {'time': time.time(), 'getinfo': info}
 
 
@@ -1002,17 +921,10 @@
             info = bitcoind.getinfo()
             assert 'error' not in info
             assert 'blocks' in info
-<<<<<<< HEAD
 
             self.set_cached_bitcoind_info(info)
             return info
 
-=======
-
-            self.set_cached_bitcoind_info(info)
-            return info
-
->>>>>>> 841f1bbe
         except Exception as e:
             raise
         
@@ -1454,10 +1366,6 @@
 
         zonefile_dir = conf.get("zonefiles", None)
         saved = []
-<<<<<<< HEAD
-=======
-        db = get_db_state(self.working_dir)
->>>>>>> 841f1bbe
 
         for zonefile_data in zonefile_datas:
 
@@ -1473,7 +1381,6 @@
                 log.debug("Zonefile too long")
                 saved.append(0)
                 continue
-<<<<<<< HEAD
             
             # is this zone file already discovered?
             zonefile_hash = get_zonefile_data_hash(str(zonefile_data))
@@ -1510,68 +1417,12 @@
             log.debug("Stored new zonefile {}".format(zonefile_hash))
             saved.append(1)
 
-=======
-
-            zonefile_hash = get_zonefile_data_hash(str(zonefile_data))
-
-            # does it correspond to a valid zonefile?
-            zonefile_txids = db.get_value_hash_txids(zonefile_hash)
-            if len(zonefile_txids) == 0:
-                # nope
-                log.debug("Unknown zonefile hash {}".format(zonefile_hash))
-                saved.append(0)
-                continue
-            
-            # keep this around
-            rc = store_atlas_zonefile_data( str(zonefile_data), zonefile_dir )
-            if not rc:
-                log.error("Failed to store zone file {}".format(zonefile_hash))
-                saved.append(0)
-                continue
-
-            log.debug("Stored {}".format(zonefile_hash))
-            saved.append(1)
-
-        db.close()
-
->>>>>>> 841f1bbe
         log.debug("Saved {} zonefile(s)".format(sum(saved)))
         log.debug("Reply: {}".format({'saved': saved}))
         return self.success_response( {'saved': saved} )
 
 
     def rpc_get_zonefiles_by_block( self, from_block, to_block, offset, count, **con_info ):
-<<<<<<< HEAD
-        """
-        Get information about zonefiles announced in blocks [@from_block, @to_block]
-        @offset - offset into result set
-        @count - max records to return, must be <= 100
-
-        Returns {'status': True, 'lastblock' : blockNumber,
-                 'zonefile_info' : [ { 'block_height' : 470000,
-                                       'txid' : '0000000',
-                                       'zonefile_hash' : '0000000' } ] }
-        """
-        conf = get_blockstack_opts()
-        if not is_atlas_enabled(conf):
-            return {'error': 'Not an atlas node'}
-
-        if not self.check_block(from_block):
-            return {'error': 'Invalid from_block height'}
-
-        if not self.check_block(to_block):
-            return {'error': 'Invalid to_block height'}
-
-        if not self.check_offset(offset):
-            return {'error': 'invalid offset'}
-
-        if not self.check_count(count, 100):
-            return {'error': 'invalid count'}
-
-        zonefile_info = atlasdb_get_zonefiles_by_block(from_block, to_block, offset, count, path=conf['atlasdb_path'])
-        if 'error' in zonefile_info:
-           return zonefile_info
-=======
         """
         Get information about zonefiles announced in blocks [@from_block, @to_block]
         @offset - offset into result set
@@ -1640,7 +1491,6 @@
         # identify the client...
         client_host = con_info['client_host']
         client_port = con_info['client_port']
->>>>>>> 841f1bbe
 
         peers = self.peer_exchange(client_host, client_port)
         return self.success_response( {'peers': peer_list} )
@@ -1731,30 +1581,18 @@
     """
     RPC server thread
     """
-<<<<<<< HEAD
     def __init__(self, working_dir, port, subdomain_index=None):
         super(BlockstackdRPCServer, self).__init__()
         self.rpc_server = None
         self.port = port
         self.working_dir = working_dir
         self.subdomain_index = subdomain_index
-=======
-    def __init__(self, working_dir, port ):
-        super( BlockstackdRPCServer, self ).__init__()
-        self.rpc_server = None
-        self.port = port
-        self.working_dir = working_dir
->>>>>>> 841f1bbe
 
     def run(self):
         """
         Serve until asked to stop
         """
-<<<<<<< HEAD
         self.rpc_server = BlockstackdRPC( self.working_dir, port=self.port, subdomain_index=self.subdomain_index )
-=======
-        self.rpc_server = BlockstackdRPC( self.working_dir, port=self.port )
->>>>>>> 841f1bbe
         self.rpc_server.serve_forever()
 
 
@@ -1813,7 +1651,6 @@
         self.event_count += 1
 
 
-<<<<<<< HEAD
 def rpc_start( working_dir, port, subdomain_index=None ):
     """
     Start the global RPC server thread
@@ -1826,9 +1663,6 @@
 
 
 def rpc_chain_sync(server_state, ew_block_height, finish_time):
-=======
-def rpc_start( working_dir, port ):
->>>>>>> 841f1bbe
     """
     Flush the global RPC server cache, and tell the rpc server that we've
     reached the given block height at the given time.
@@ -1838,28 +1672,8 @@
         rpc_srv.cache_flush()
         rpc_srv.set_last_index_time(finish_time)
 
-<<<<<<< HEAD
 
 def rpc_stop(server_state):
-=======
-    rpc_server = BlockstackdRPCServer( working_dir, port )
-
-    log.debug("Starting RPC")
-    rpc_server.start()
-
-
-def rpc_chain_sync(new_block_height, finish_time):
-    """
-    Flush the global RPC server cache, and tell the rpc server that we've
-    reached the given block height at the given time.
-    """
-    global rpc_server
-    rpc_server.cache_flush()
-    rpc_server.set_last_index_time(finish_time)
-
-
-def rpc_stop():
->>>>>>> 841f1bbe
     """
     Stop the global RPC server thread
     """
@@ -1874,11 +1688,8 @@
     else:
         log.debug("RPC already joined")
 
-<<<<<<< HEAD
     server_state['rpc'] = None
 
-=======
->>>>>>> 841f1bbe
 
 def gc_start():
     """
@@ -1896,7 +1707,6 @@
     Stop a the optimistic GC thread
     """
     global gc_thread
-<<<<<<< HEAD
     
     if gc_thread:
         log.debug("Shutting down GC thread")
@@ -1906,32 +1716,6 @@
         gc_thread = None
     else:
         log.debug("GC thread already joined")
-=======
-
-    log.debug("Shutting down GC thread")
-    gc_thread.signal_stop()
-    gc_thread.join()
-    log.debug("GC thread joined")
-
-
-def is_atlas_enabled(blockstack_opts):
-    """
-    Can we do atlas operations?
-    """
-    if not blockstack_opts['atlas']:
-        log.debug("Atlas is disabled")
-        return False
-
-    if 'zonefiles' not in blockstack_opts:
-        log.debug("Atlas is disabled: no 'zonefiles' path set")
-        return False
-
-    if 'atlasdb_path' not in blockstack_opts:
-        log.debug("Atlas is disabled: no 'atlasdb_path' path set")
-        return False
-
-    return True
->>>>>>> 841f1bbe
 
 
 def atlas_init(blockstack_opts, db, port=None):
@@ -1952,11 +1736,7 @@
         initial_peer_table = atlasdb_init(blockstack_opts['atlasdb_path'], zonefile_dir, db, atlas_seed_peers, atlas_blacklist, validate=True)
         atlas_peer_table_init(initial_peer_table)
 
-<<<<<<< HEAD
         atlas_state = atlas_node_init(my_hostname, port, blockstack_opts['atlasdb_path'], zonefile_dir, db.working_dir)
-=======
-        atlas_state = atlas_node_start(my_hostname, port, blockstack_opts['atlasdb_path'], zonefile_dir, db.working_dir)
->>>>>>> 841f1bbe
 
     return atlas_state
 
@@ -2112,11 +1892,7 @@
         return False
 
 
-<<<<<<< HEAD
 def index_blockchain(server_state, expected_snapshots=GENESIS_SNAPSHOT):
-=======
-def index_blockchain( working_dir, expected_snapshots=GENESIS_SNAPSHOT ):
->>>>>>> 841f1bbe
     """
     Index the blockchain:
     * find the range of blocks
@@ -2126,12 +1902,8 @@
     Return False if not
     Aborts on error
     """
-<<<<<<< HEAD
     working_dir = server_state['working_dir']
     log.debug("index blockchain in {}".format(working_dir))
-=======
-    global rpc_server
->>>>>>> 841f1bbe
 
     bt_opts = get_bitcoin_opts()
     start_block, current_block = get_index_range(working_dir)
@@ -2145,17 +1917,10 @@
         return False
 
     # bring the db up to the chain tip.
-<<<<<<< HEAD
     # NOTE: at each block, the atlas db will be synchronized by virtualchain_hooks
     log.debug("Begin indexing (up to %s)" % current_block)
     set_indexing( working_dir, True )
     rc = virtualchain_hooks.sync_blockchain(working_dir, bt_opts, current_block, subdomain_index=server_state['subdomains'], expected_snapshots=expected_snapshots, tx_filter=blockstack_tx_filter)
-=======
-    # NOTE: at each block, the atlas db will be synchronized
-    log.debug("Begin indexing (up to %s)" % current_block)
-    set_indexing( working_dir, True )
-    rc = virtualchain_hooks.sync_blockchain(working_dir, bt_opts, current_block, expected_snapshots=expected_snapshots, tx_filter=blockstack_tx_filter)
->>>>>>> 841f1bbe
     set_indexing( working_dir, False )
 
     db.close()
@@ -2164,29 +1929,8 @@
         log.debug("Stopped indexing at %s" % current_block)
         return rc
 
-<<<<<<< HEAD
     # uncache state specific to this block
     rpc_chain_sync(server_state, current_block, time.time())
-=======
-    '''
-    # synchronize atlas db
-    # this is a recovery path--shouldn't be necessary unless
-    # we're starting from a lack of atlas.db state (i.e. an older
-    # version of the server, or a removed/corrupted atlas.db file).
-    # TODO: this is racy--we also do this in virtualchain-hooks
-    blockstack_opts = get_blockstack_opts()
-    if is_atlas_enabled(blockstack_opts):
-        db = get_db_state(working_dir)
-        if old_lastblock < db.lastblock:
-            log.debug("Synchronize Atlas DB from %s to %s" % (old_lastblock+1, db.lastblock+1))
-            zonefile_dir = blockstack_opts['zonefiles']
-            atlasdb_sync_zonefiles(db, old_lastblock+1, zonefile_dir, path=blockstack_opts['atlasdb_path'])
-
-        db.close()
-    '''
-    # uncache state specific to this block
-    rpc_chain_sync(current_block, time.time())
->>>>>>> 841f1bbe
 
     log.debug("End indexing (up to %s)" % current_block)
     return rc
@@ -2207,24 +1951,14 @@
     set_running(False)
 
 
-<<<<<<< HEAD
 def server_setup(working_dir, port=None):
-=======
-def run_server( working_dir, foreground=False, expected_snapshots=GENESIS_SNAPSHOT, port=None ):
->>>>>>> 841f1bbe
     """
     Set up the server.
     Start all subsystems, write pid file, set up signal handlers, set up DB.
     Returns a server instance.
     """
     blockstack_opts = get_blockstack_opts()
-<<<<<<< HEAD
     pid_file = get_pidfile_path(working_dir)
-=======
-    indexer_log_file = get_logfile_path(working_dir)
-    pid_file = get_pidfile_path(working_dir)
-    db_path = virtualchain.get_db_filename(virtualchain_hooks, working_dir)
->>>>>>> 841f1bbe
 
     if port is None:
         port = blockstack_opts['rpc_port']
@@ -2298,7 +2032,6 @@
     # stop API server
     rpc_stop(server_state)
 
-<<<<<<< HEAD
     # stop atlas node
     server_atlas_shutdown(server_state)
 
@@ -2311,18 +2044,10 @@
             os.unlink(server_state['pid_file'])
     except:
         pass
-=======
-    # clear indexing state
-    set_indexing( working_dir, False )
-
-    # get db state
-    db = get_or_instantiate_db_state(working_dir)
->>>>>>> 841f1bbe
 
     return True
 
 
-<<<<<<< HEAD
 def run_server( working_dir, foreground=False, expected_snapshots=GENESIS_SNAPSHOT, port=None ):
     """
     Run blockstackd.  Optionally daemonize.
@@ -2350,25 +2075,13 @@
 
     rpc_server = server_state['rpc']
 
-=======
-    # start API server
-    rpc_start(working_dir, port)
-    set_running( True )
-
-    # clear any stale indexing state
-    set_indexing( working_dir, False )
->>>>>>> 841f1bbe
     log.debug("Begin Indexing")
 
     running = True
     while is_running():
 
         try:
-<<<<<<< HEAD
            running = index_blockchain(server_state, expected_snapshots=expected_snapshots)
-=======
-           running = index_blockchain(working_dir, expected_snapshots=expected_snapshots)
->>>>>>> 841f1bbe
         except Exception, e:
            log.exception(e)
            log.error("FATAL: caught exception while indexing")
@@ -2387,26 +2100,8 @@
                 break
 
     log.debug("End Indexing")
-<<<<<<< HEAD
     server_shutdown(server_state)
     
-=======
-    set_running( False )
-
-    # stop API server
-    log.debug("Stopping API server")
-    rpc_stop()
-
-    # stop atlas node
-    log.debug("Stopping Atlas node")
-    atlas_stop( atlas_state )
-    atlas_state = None
-
-    # stopping GC
-    log.debug("Stopping GC worker")
-    gc_stop()
-
->>>>>>> 841f1bbe
     # close logfile
     if logfile is not None:
         logfile.flush()
@@ -2532,14 +2227,11 @@
             'arg': True,
             'argname': 'working_dir',
             'exec': False,
-<<<<<<< HEAD
         },
         '--working-dir': {
             'arg': True,
             'argname': 'working_dir',
             'exec': False,
-=======
->>>>>>> 841f1bbe
         },
     }
 
@@ -2639,232 +2331,13 @@
     except ValueError as ve:
         log.debug("Snapshots file {} is not JSON".format(snapshots_path))
 
-<<<<<<< HEAD
     except Exception as e:
         if os.environ.get('BLOCKSTACK_DEBUG') == '1':
             log.exception(e)
-=======
-    except Exception, e:
-        if os.environ.get('BLOCKSTACK_DEBUG') == '1':
-            log.exception(e)
-        log.debug("Failed to read expected snapshots from '%s'" % snapshots_path)
-
-    try:
-        # sqlite3 db?
-        db_con = virtualchain.StateEngine.db_connect(snapshots_path)
-        expected_snapshots = virtualchain.StateEngine.get_consensus_hashes(None, None, db_con=db_con, completeness_check=False)
-        log.debug("Loaded expected snapshots from chainstate DB {}, {} entries".format(snapshots_path, len(expected_snapshots)))
-        return expected_snapshots
-
-    except:
-        log.debug("{} does not appear to be a chainstate DB".format(snapshots_path))
-
-    return None
-    
-
-def run_blockstackd():
-   """
-   run blockstackd
-   """
-   special_args = check_and_set_envars( sys.argv )
-   working_dir = special_args.get('working_dir')
-   if working_dir is None:
-       working_dir = os.path.expanduser('~/.{}'.format(virtualchain_hooks.get_virtual_chain_name()))
-       
-   argparser = setup( working_dir, return_parser=True )
-   if argparser is None:
-       # fatal error
-       os.abort()
-
-   # need sqlite3
-   sqlite3_tool = virtualchain.sqlite3_find_tool()
-   if sqlite3_tool is None:
-       print 'Failed to find sqlite3 tool in your PATH.  Cannot continue'
-       sys.exit(1)
-
-   # get RPC server options
-   subparsers = argparser.add_subparsers(
-      dest='action', help='the action to be taken')
-
-   parser = subparsers.add_parser(
-      'start',
-      help='start the blockstackd server')
-   parser.add_argument(
-      '--foreground', action='store_true',
-      help='start the blockstack server in foreground')
-   parser.add_argument(
-      '--expected-snapshots', action='store',
-      help='path to a .snapshots file with the expected consensus hashes')
-   parser.add_argument(
-      '--port', action='store',
-      help='port to bind on')
-
-   parser = subparsers.add_parser(
-      'stop',
-      help='stop the blockstackd server')
-
-   parser = subparsers.add_parser(
-      'configure',
-      help='reconfigure the blockstackd server')
-
-   parser = subparsers.add_parser(
-      'clean',
-      help='remove all blockstack database information')
-   parser.add_argument(
-      '--force', action='store_true',
-      help='Do not confirm the request to delete.')
-
-   parser = subparsers.add_parser(
-      'restore',
-      help="Restore the database from a backup")
-   parser.add_argument(
-      'block_number', nargs='?',
-      help="The block number to restore from (if not given, the last backup will be used)")
-
-   parser = subparsers.add_parser(
-      'verifydb',
-      help='verify an untrusted database against a known-good consensus hash')
-   parser.add_argument(
-      'block_height',
-      help='the block height of the known-good consensus hash')
-   parser.add_argument(
-      'consensus_hash',
-      help='the known-good consensus hash')
-   parser.add_argument(
-      'chainstate_dir',
-      help='the path to the database directory to verify')
-   parser.add_argument(
-      '--expected-snapshots', action='store',
-      help='path to a .snapshots file with the expected consensus hashes')
-
-   parser = subparsers.add_parser(
-      'version',
-      help='Print version and exit')
-
-   parser = subparsers.add_parser(
-      'fast_sync',
-      help='fetch and verify a recent known-good name database')
-   parser.add_argument(
-      'url', nargs='?',
-      help='the URL to the name database snapshot')
-   parser.add_argument(
-      'public_keys', nargs='?',
-      help='a CSV of public keys to use to verify the snapshot')
-   parser.add_argument(
-      '--num_required', action='store',
-      help='the number of required signature matches')
-
-   parser = subparsers.add_parser(
-      'fast_sync_snapshot',
-      help='make a fast-sync snapshot')
-   parser.add_argument(
-      'private_key',
-      help='a private key to use to sign the snapshot')
-   parser.add_argument(
-      'path',
-      help='the path to the resulting snapshot')
-   parser.add_argument(
-      'block_height', nargs='?',
-      help='the block ID of the backup to use to make a fast-sync snapshot')
-
-   parser = subparsers.add_parser(
-      'fast_sync_sign',
-      help='sign an existing fast-sync snapshot')
-   parser.add_argument(
-      'path', action='store',
-      help='the path to the snapshot')
-   parser.add_argument(
-      'private_key', action='store',
-      help='a private key to use to sign the snapshot')
-
-   args, _ = argparser.parse_known_args()
-
-   if args.action == 'version':
-      print "Blockstack version: %s" % VERSION
-      sys.exit(0)
-
-   if args.action == 'start':
-      expected_snapshots = {}
-
-      pid = read_pid_file(get_pidfile_path(working_dir))
-      still_running = False
-      
-      if pid is not None:
-          try:
-              still_running = check_server_running(pid)
-          except:
-              log.error("Could not contact process {}".format(pid))
-              sys.exit(1)
-      
-      if still_running:
-          log.error("Blockstackd appears to be running already.  If not, please run '{} stop'".format(sys.argv[0]))
-          sys.exit(1)
-
-      if pid is not None:
-          # The server didn't shut down properly.
-          # restore from back-up before running
-          log.warning("Server did not shut down properly.  Restoring state from last known-good backup.")
-
-          # move any existing db information out of the way so we can start fresh.
-          state_paths = BlockstackDB.get_state_paths()
-          need_backup = reduce( lambda x, y: x or y, map(lambda sp: os.path.exists(sp), state_paths), False )
-          if need_backup:
-
-              # have old state.  keep it around for later inspection
-              target_dir = os.path.join( working_dir, 'crash.{}'.format(time.time()))
-              os.makedirs(target_dir)
-              for sp in state_paths:
-                  if os.path.exists(sp):
-                     target = os.path.join( target_dir, os.path.basename(sp) )
-                     shutil.move( sp, target )
-
-              log.warning("State from crash stored to '{}'".format(target_dir))
-
-          blockstack_backup_restore(working_dir, None)
-
-          # make sure we "stop"
-          set_indexing(working_dir, False)
-
-      # use snapshots?
-      if args.expected_snapshots is not None:
-          expected_snapshots = load_expected_snapshots( args.expected_snapshots )
-          if expected_snapshots is None:
-              sys.exit(1)
-      else:
-          log.debug("No expected snapshots given")
-
-      # we're definitely not running, so make sure this path is clear
-      try:
-          os.unlink(get_pidfile_path(working_dir))
-      except:
-          pass
-
-      if args.foreground:
-          log.info('Initializing blockstackd server in foreground (working dir = \'%s\')...' % (working_dir))
-      else:
-          log.info('Starting blockstackd server (working_dir = \'%s\') ...' % (working_dir))
-
-      if args.port is not None:
-          log.info("Binding on port %s" % int(args.port))
-          args.port = int(args.port)
-      else:
-          args.port = None
-
-      exit_status = run_server( working_dir, foreground=args.foreground, expected_snapshots=expected_snapshots, port=args.port )
-      if args.foreground:
-          log.info("Service endpoint exited with status code %s" % exit_status )
-
-   elif args.action == 'stop':
-      stop_server(working_dir, kill=True)
-
-   elif args.action == 'configure':
-      reconfigure(working_dir)
->>>>>>> 841f1bbe
 
         log.debug("Failed to read expected snapshots from '{}'".format(snapshots_path))
         return None
 
-<<<<<<< HEAD
     try:
         # sqlite3 db?
         db_con = virtualchain.StateEngine.db_connect(snapshots_path)
@@ -3089,48 +2562,11 @@
            args.port = int(args.port)
         else:
            args.port = None
-=======
-      pid = read_pid_file(get_pidfile_path(working_dir))
-      still_running = False
-      
-      if pid is not None:
-          try:
-              still_running = check_server_running(pid)
-          except:
-              log.error("Could not contact process {}".format(pid))
-              sys.exit(1)
-      
-      if still_running:
-          log.error("Blockstackd appears to be running already.  If not, please run '{} stop'".format(sys.argv[0]))
-          sys.exit(1)
-
-      blockstack_backup_restore(working_dir, args.block_number)
-
-      # make sure we're "stopped"
-      set_indexing(working_dir, False)
-      if os.path.exists(get_pidfile_path(working_dir)):
-          os.unlink(get_pidfile_path(working_dir))
-
-   elif args.action == 'verifydb':
-      expected_snapshots = None
-      if args.expected_snapshots is not None:
-          expected_snapshots = load_expected_snapshots(args.expected_snapshots)
-          if expected_snapshots is None:
-              sys.exit(1)
-    
-      tmpdir = tempfile.mkdtemp('blockstack-verify-chainstate-XXXXXX')
-      rc = verify_database(args.consensus_hash, int(args.block_height), args.chainstate_dir, tmpdir, expected_snapshots=expected_snapshots)
-      if rc:
-          # success!
-          print "Database is consistent with %s" % args.consensus_hash
-          print "Verified files are in '%s'" % working_dir
->>>>>>> 841f1bbe
 
         exit_status = run_server( working_dir, foreground=args.foreground, expected_snapshots=expected_snapshots, port=args.port )
         if args.foreground:
            log.info("Service endpoint exited with status code %s" % exit_status )
 
-<<<<<<< HEAD
     elif args.action == 'stop':
         stop_server(working_dir, kill=True)
 
@@ -3264,71 +2700,3 @@
         # set up subdomains state
         subdomain_indexer = subdomains_init(blockstack_opts, working_dir, atlas_state)
         subdomain_indexer.index(start_block, end_block)
-=======
-   elif args.action == 'fast_sync_snapshot':
-      # create a fast-sync snapshot from the last backup
-      dest_path = str(args.path)
-      private_key = str(args.private_key)
-      try:
-          keylib.ECPrivateKey(private_key)
-      except:
-          print "Invalid private key"
-          sys.exit(1)
-
-      block_height = None
-      if args.block_height is not None:
-          block_height = int(args.block_height)
-
-      rc = fast_sync_snapshot(working_dir, dest_path, private_key, block_height)
-      if not rc:
-          print "Failed to create snapshot"
-          sys.exit(1)
-
-   elif args.action == 'fast_sync_sign':
-      # sign an existing fast-sync snapshot with an additional key
-      snapshot_path = str(args.path)
-      private_key = str(args.private_key)
-      try:
-          keylib.ECPrivateKey(private_key)
-      except:
-          print "Invalid private key"
-          sys.exit(1)
-
-      rc = fast_sync_sign_snapshot( snapshot_path, private_key )
-      if not rc:
-          print "Failed to sign snapshot"
-          sys.exit(1)
-
-   elif args.action == 'fast_sync':
-      # fetch the snapshot and verify it
-      if hasattr(args, 'url') and args.url:
-          url = str(args.url)
-      else:
-          url = str(config.FAST_SYNC_DEFAULT_URL)
-
-      public_keys = config.FAST_SYNC_PUBLIC_KEYS
-
-      if args.public_keys is not None:
-          public_keys = args.public_keys.split(',')
-          for pubk in public_keys:
-              try:
-                  keylib.ECPublicKey(pubk)
-              except:
-                  print "Invalid public key"
-                  sys.exit(1)
-
-      num_required = len(public_keys)
-      if args.num_required:
-          num_required = int(args.num_required)
-
-      print "Synchronizing from snapshot from {}.  This may take up to 15 minutes.".format(url)
-
-      rc = fast_sync_import(working_dir, url, public_keys=public_keys, num_required=num_required, verbose=True)
-      if not rc:
-          print 'fast_sync failed'
-          sys.exit(1)
-
-      print "Node synchronized!  Node state written to {}".format(working_dir)
-      print "Start your node with `blockstack-core start`"
-      print "Pass `--debug` for extra output."
->>>>>>> 841f1bbe
