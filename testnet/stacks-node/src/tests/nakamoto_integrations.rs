use std::cell::LazyCell;
// Copyright (C) 2013-2020 Blockstack PBC, a public benefit corporation
// Copyright (C) 2020-2023 Stacks Open Internet Foundation
//
// This program is free software: you can redistribute it and/or modify
// it under the terms of the GNU General Public License as published by
// the Free Software Foundation, either version 3 of the License, or
// (at your option) any later version.
//
// This program is distributed in the hope that it will be useful,
// but WITHOUT ANY WARRANTY; without even the implied warranty of
// MERCHANTABILITY or FITNESS FOR A PARTICULAR PURPOSE.  See the
// GNU General Public License for more details.
//
// You should have received a copy of the GNU General Public License
// along with this program.  If not, see <http://www.gnu.org/licenses/>.
use std::collections::{BTreeMap, HashMap, HashSet};
use std::net::ToSocketAddrs;
use std::sync::atomic::{AtomicU64, Ordering};
use std::sync::mpsc::{channel, Receiver, Sender};
use std::sync::{Arc, Mutex};
use std::thread::JoinHandle;
use std::time::{Duration, Instant};
use std::{env, thread};

use clarity::vm::ast::ASTRules;
use clarity::vm::costs::ExecutionCost;
use clarity::vm::types::{PrincipalData, QualifiedContractIdentifier};
use clarity::vm::{ClarityName, ClarityVersion, Value};
use http_types::headers::AUTHORIZATION;
use libsigner::v0::messages::SignerMessage as SignerMessageV0;
use libsigner::v1::messages::SignerMessage as SignerMessageV1;
use libsigner::{BlockProposal, SignerSession, StackerDBSession};
use rand::RngCore;
use stacks::burnchains::{MagicBytes, Txid};
use stacks::chainstate::burn::db::sortdb::SortitionDB;
use stacks::chainstate::burn::operations::{
    BlockstackOperationType, PreStxOp, StackStxOp, VoteForAggregateKeyOp,
};
use stacks::chainstate::coordinator::comm::CoordinatorChannels;
use stacks::chainstate::coordinator::OnChainRewardSetProvider;
use stacks::chainstate::nakamoto::coordinator::load_nakamoto_reward_set;
use stacks::chainstate::nakamoto::miner::NakamotoBlockBuilder;
use stacks::chainstate::nakamoto::test_signers::TestSigners;
use stacks::chainstate::nakamoto::{NakamotoBlock, NakamotoBlockHeader, NakamotoChainState};
use stacks::chainstate::stacks::address::{PoxAddress, StacksAddressExtensions};
use stacks::chainstate::stacks::boot::{
    MINERS_NAME, SIGNERS_VOTING_FUNCTION_NAME, SIGNERS_VOTING_NAME,
};
use stacks::chainstate::stacks::db::StacksChainState;
use stacks::chainstate::stacks::miner::{
    BlockBuilder, BlockLimitFunction, TransactionEvent, TransactionResult, TransactionSuccessEvent,
};
use stacks::chainstate::stacks::{
    SinglesigHashMode, SinglesigSpendingCondition, StacksTransaction, TenureChangeCause,
    TenureChangePayload, TransactionAnchorMode, TransactionAuth, TransactionPayload,
    TransactionPostConditionMode, TransactionPublicKeyEncoding, TransactionSpendingCondition,
    TransactionVersion, MAX_BLOCK_LEN,
};
use stacks::core::mempool::MAXIMUM_MEMPOOL_TX_CHAINING;
use stacks::core::{
    StacksEpoch, StacksEpochId, BLOCK_LIMIT_MAINNET_10, HELIUM_BLOCK_LIMIT_20,
    PEER_VERSION_EPOCH_1_0, PEER_VERSION_EPOCH_2_0, PEER_VERSION_EPOCH_2_05,
    PEER_VERSION_EPOCH_2_1, PEER_VERSION_EPOCH_2_2, PEER_VERSION_EPOCH_2_3, PEER_VERSION_EPOCH_2_4,
    PEER_VERSION_EPOCH_2_5, PEER_VERSION_EPOCH_3_0, PEER_VERSION_TESTNET,
};
use stacks::libstackerdb::SlotMetadata;
use stacks::net::api::callreadonly::CallReadOnlyRequestBody;
use stacks::net::api::get_tenures_fork_info::TenureForkingInfo;
use stacks::net::api::getstackers::GetStackersResponse;
use stacks::net::api::postblock_proposal::{
    BlockValidateReject, BlockValidateResponse, NakamotoBlockProposal, ValidateRejectCode,
};
use stacks::util::hash::hex_bytes;
use stacks::util_lib::boot::boot_code_id;
use stacks::util_lib::signed_structured_data::pox4::{
    make_pox_4_signer_key_signature, Pox4SignatureTopic,
};
use stacks_common::address::AddressHashMode;
use stacks_common::bitvec::BitVec;
use stacks_common::codec::StacksMessageCodec;
use stacks_common::consts::{CHAIN_ID_TESTNET, STACKS_EPOCH_MAX};
use stacks_common::types::chainstate::{
    BlockHeaderHash, BurnchainHeaderHash, StacksAddress, StacksPrivateKey, StacksPublicKey,
    TrieHash,
};
use stacks_common::types::StacksPublicKeyBuffer;
use stacks_common::util::hash::{to_hex, Hash160, Sha512Trunc256Sum};
use stacks_common::util::secp256k1::{MessageSignature, Secp256k1PrivateKey, Secp256k1PublicKey};
use stacks_common::util::{get_epoch_time_secs, sleep_ms};
use stacks_signer::chainstate::{ProposalEvalConfig, SortitionsView};
use stacks_signer::signerdb::{BlockInfo, ExtraBlockInfo, SignerDb};
use wsts::net::Message;

use super::bitcoin_regtest::BitcoinCoreController;
use crate::config::{EventKeyType, EventObserverConfig, InitialBalance};
use crate::nakamoto_node::miner::TEST_BROADCAST_STALL;
use crate::neon::{Counters, RunLoopCounter};
use crate::operations::BurnchainOpSigner;
use crate::run_loop::boot_nakamoto;
use crate::tests::neon_integrations::{
    call_read_only, get_account, get_account_result, get_chain_info_result, get_neighbors,
    get_pox_info, next_block_and_wait, run_until_burnchain_height, submit_tx, test_observer,
    wait_for_runloop,
};
use crate::tests::{
    get_chain_info, make_contract_publish, make_contract_publish_versioned, make_stacks_transfer,
    to_addr,
};
use crate::{tests, BitcoinRegtestController, BurnchainController, Config, ConfigFile, Keychain};

pub const POX_4_DEFAULT_STACKER_BALANCE: u64 = 100_000_000_000_000;
pub const POX_4_DEFAULT_STACKER_STX_AMT: u128 = 99_000_000_000_000;

pub const NAKAMOTO_INTEGRATION_EPOCHS: LazyCell<[StacksEpoch; 9]> = LazyCell::new(|| {
    [
        StacksEpoch {
            epoch_id: StacksEpochId::Epoch10,
            start_height: 0,
            end_height: 0,
            block_limit: BLOCK_LIMIT_MAINNET_10,
            network_epoch: PEER_VERSION_EPOCH_1_0,
        },
        StacksEpoch {
            epoch_id: StacksEpochId::Epoch20,
            start_height: 0,
            end_height: 1,
            block_limit: HELIUM_BLOCK_LIMIT_20,
            network_epoch: PEER_VERSION_EPOCH_2_0,
        },
        StacksEpoch {
            epoch_id: StacksEpochId::Epoch2_05,
            start_height: 1,
            end_height: 2,
            block_limit: HELIUM_BLOCK_LIMIT_20,
            network_epoch: PEER_VERSION_EPOCH_2_05,
        },
        StacksEpoch {
            epoch_id: StacksEpochId::Epoch21,
            start_height: 2,
            end_height: 3,
            block_limit: HELIUM_BLOCK_LIMIT_20,
            network_epoch: PEER_VERSION_EPOCH_2_1,
        },
        StacksEpoch {
            epoch_id: StacksEpochId::Epoch22,
            start_height: 3,
            end_height: 4,
            block_limit: HELIUM_BLOCK_LIMIT_20,
            network_epoch: PEER_VERSION_EPOCH_2_2,
        },
        StacksEpoch {
            epoch_id: StacksEpochId::Epoch23,
            start_height: 4,
            end_height: 5,
            block_limit: HELIUM_BLOCK_LIMIT_20,
            network_epoch: PEER_VERSION_EPOCH_2_3,
        },
        StacksEpoch {
            epoch_id: StacksEpochId::Epoch24,
            start_height: 5,
            end_height: 201,
            block_limit: HELIUM_BLOCK_LIMIT_20,
            network_epoch: PEER_VERSION_EPOCH_2_4,
        },
        StacksEpoch {
            epoch_id: StacksEpochId::Epoch25,
            start_height: 201,
            end_height: 231,
            block_limit: HELIUM_BLOCK_LIMIT_20,
            network_epoch: PEER_VERSION_EPOCH_2_5,
        },
        StacksEpoch {
            epoch_id: StacksEpochId::Epoch30,
            start_height: 231,
            end_height: STACKS_EPOCH_MAX,
            block_limit: HELIUM_BLOCK_LIMIT_20,
            network_epoch: PEER_VERSION_EPOCH_3_0,
        },
    ]
});

pub static TEST_SIGNING: Mutex<Option<TestSigningChannel>> = Mutex::new(None);

pub struct TestSigningChannel {
    // pub recv: Option<Receiver<ThresholdSignature>>,
    pub recv: Option<Receiver<Vec<MessageSignature>>>,
    // pub send: Sender<ThresholdSignature>,
    pub send: Sender<Vec<MessageSignature>>,
}

impl TestSigningChannel {
    /// If the integration test has instantiated the singleton TEST_SIGNING channel,
    ///  wait for a signature from the blind-signer.
    /// Returns None if the singleton isn't instantiated and the miner should coordinate
    ///  a real signer set signature.
    /// Panics if the blind-signer times out.
    ///
    /// TODO: update to use signatures vec
    pub fn get_signature() -> Option<Vec<MessageSignature>> {
        let mut signer = TEST_SIGNING.lock().unwrap();
        let Some(sign_channels) = signer.as_mut() else {
            return None;
        };
        let recv = sign_channels.recv.take().unwrap();
        drop(signer); // drop signer so we don't hold the lock while receiving.
        let signatures = recv.recv_timeout(Duration::from_secs(30)).unwrap();
        let overwritten = TEST_SIGNING
            .lock()
            .unwrap()
            .as_mut()
            .unwrap()
            .recv
            .replace(recv);
        assert!(overwritten.is_none());
        Some(signatures)
    }

    /// Setup the TestSigningChannel as a singleton using TEST_SIGNING,
    ///  returning an owned Sender to the channel.
    pub fn instantiate() -> Sender<Vec<MessageSignature>> {
        let (send, recv) = channel();
        let existed = TEST_SIGNING.lock().unwrap().replace(Self {
            recv: Some(recv),
            send: send.clone(),
        });
        assert!(existed.is_none());
        send
    }
}

pub fn get_stacker_set(http_origin: &str, cycle: u64) -> GetStackersResponse {
    let client = reqwest::blocking::Client::new();
    let path = format!("{http_origin}/v2/stacker_set/{cycle}");
    let res = client
        .get(&path)
        .send()
        .unwrap()
        .json::<serde_json::Value>()
        .unwrap();
    info!("Stacker set response: {res}");
    let res = serde_json::from_value(res).unwrap();
    res
}

pub fn get_stackerdb_slot_version(
    http_origin: &str,
    contract: &QualifiedContractIdentifier,
    slot_id: u64,
) -> Option<u32> {
    let client = reqwest::blocking::Client::new();
    let path = format!(
        "{http_origin}/v2/stackerdb/{}/{}",
        &contract.issuer, &contract.name
    );
    let res = client
        .get(&path)
        .send()
        .unwrap()
        .json::<Vec<SlotMetadata>>()
        .unwrap();
    debug!("StackerDB metadata response: {res:?}");
    res.iter().find_map(|slot| {
        if u64::from(slot.slot_id) == slot_id {
            Some(slot.slot_version)
        } else {
            None
        }
    })
}

pub fn add_initial_balances(
    conf: &mut Config,
    accounts: usize,
    amount: u64,
) -> Vec<StacksPrivateKey> {
    (0..accounts)
        .map(|i| {
            let privk = StacksPrivateKey::from_seed(&[5, 5, 5, i as u8]);
            let address = to_addr(&privk).into();

            conf.initial_balances
                .push(InitialBalance { address, amount });
            privk
        })
        .collect()
}

/// Spawn a blind signing thread. `signer` is the private key
///  of the individual signer who broadcasts the response to the StackerDB
pub fn blind_signer(
    conf: &Config,
    signers: &TestSigners,
    proposals_count: RunLoopCounter,
) -> JoinHandle<()> {
    blind_signer_multinode(signers, &[conf], vec![proposals_count])
}

/// Spawn a blind signing thread listening to potentially multiple stacks nodes.
/// `signer` is the private key  of the individual signer who broadcasts the response to the StackerDB.
/// The thread will check each node's proposal counter in order to wake up, but will only read from the first
///  node's StackerDB (it will read all of the StackerDBs to provide logging information, though).
pub fn blind_signer_multinode(
    signers: &TestSigners,
    configs: &[&Config],
    proposals_count: Vec<RunLoopCounter>,
) -> JoinHandle<()> {
    assert_eq!(
        configs.len(),
        proposals_count.len(),
        "Expect the same number of node configs as proposals counters"
    );
    let sender = TestSigningChannel::instantiate();
    let mut signed_blocks = HashSet::new();
    let configs: Vec<_> = configs.iter().map(|x| Clone::clone(*x)).collect();
    let signers = signers.clone();
    let mut last_count: Vec<_> = proposals_count
        .iter()
        .map(|x| x.load(Ordering::SeqCst))
        .collect();
    thread::Builder::new()
        .name("blind-signer".into())
        .spawn(move || loop {
            thread::sleep(Duration::from_millis(100));
            let cur_count: Vec<_> = proposals_count
                .iter()
                .map(|x| x.load(Ordering::SeqCst))
                .collect();
            if cur_count
                .iter()
                .zip(last_count.iter())
                .all(|(cur_count, last_count)| cur_count <= last_count)
            {
                continue;
            }
            thread::sleep(Duration::from_secs(2));
            info!("Checking for a block proposal to sign...");
            last_count = cur_count;
            let configs: Vec<&Config> = configs.iter().map(|x| x).collect();
            match read_and_sign_block_proposal(configs.as_slice(), &signers, &signed_blocks, &sender) {
                Ok(signed_block) => {
                    if signed_blocks.contains(&signed_block) {
                        info!("Already signed block, will sleep and try again"; "signer_sig_hash" => signed_block.to_hex());
                        thread::sleep(Duration::from_secs(5));
                        match read_and_sign_block_proposal(configs.as_slice(), &signers, &signed_blocks, &sender) {
                            Ok(signed_block) => {
                                if signed_blocks.contains(&signed_block) {
                                    info!("Already signed block, ignoring"; "signer_sig_hash" => signed_block.to_hex());
                                    continue;
                                }
                                info!("Signed block"; "signer_sig_hash" => signed_block.to_hex());
                                signed_blocks.insert(signed_block);
                            }
                            Err(e) => {
                                warn!("Error reading and signing block proposal: {e}");
                            }
                        };
                        continue;
                    }
                    info!("Signed block"; "signer_sig_hash" => signed_block.to_hex());
                    signed_blocks.insert(signed_block);
                }
                Err(e) => {
                    warn!("Error reading and signing block proposal: {e}");
                }
            }
        })
        .unwrap()
}

pub fn get_latest_block_proposal(
    conf: &Config,
    sortdb: &SortitionDB,
) -> Result<(NakamotoBlock, StacksPublicKey), String> {
    let tip = SortitionDB::get_canonical_burn_chain_tip(sortdb.conn()).unwrap();
    let (stackerdb_conf, miner_info) =
        NakamotoChainState::make_miners_stackerdb_config(sortdb, &tip)
            .map_err(|e| e.to_string())?;
    let miner_ranges = stackerdb_conf.signer_ranges();
    let latest_miner = usize::from(miner_info.get_latest_winner_index());
    let miner_contract_id = boot_code_id(MINERS_NAME, false);
    let mut miners_stackerdb = StackerDBSession::new(&conf.node.rpc_bind, miner_contract_id);

    let mut proposed_blocks: Vec<_> = stackerdb_conf
        .signers
        .iter()
        .enumerate()
        .zip(miner_ranges)
        .filter_map(|((miner_ix, (miner_addr, _)), miner_slot_id)| {
            let proposed_block = {
                let message: SignerMessageV0 =
                    miners_stackerdb.get_latest(miner_slot_id.start).ok()??;
                let SignerMessageV0::BlockProposal(block_proposal) = message else {
                    panic!("Expected a signer message block proposal. Got {message:?}");
                };
                block_proposal.block
            };
            Some((proposed_block, miner_addr, miner_ix == latest_miner))
        })
        .collect();

    proposed_blocks.sort_by(|(block_a, _, is_latest_a), (block_b, _, is_latest_b)| {
        if block_a.header.chain_length > block_b.header.chain_length {
            return std::cmp::Ordering::Greater;
        } else if block_a.header.chain_length < block_b.header.chain_length {
            return std::cmp::Ordering::Less;
        }
        // the heights are tied, tie break with the latest miner
        if *is_latest_a {
            return std::cmp::Ordering::Greater;
        }
        if *is_latest_b {
            return std::cmp::Ordering::Less;
        }
        return std::cmp::Ordering::Equal;
    });

    for (b, _, is_latest) in proposed_blocks.iter() {
        info!("Consider block"; "signer_sighash" => %b.header.signer_signature_hash(), "is_latest_sortition" => is_latest, "chain_height" => b.header.chain_length);
    }

    let (proposed_block, miner_addr, _) = proposed_blocks.pop().unwrap();

    let pubkey = StacksPublicKey::recover_to_pubkey(
        proposed_block.header.miner_signature_hash().as_bytes(),
        &proposed_block.header.miner_signature,
    )
    .map_err(|e| e.to_string())?;
    let miner_signed_addr = StacksAddress::p2pkh(false, &pubkey);
    if miner_signed_addr.bytes != miner_addr.bytes {
        return Err(format!(
            "Invalid miner signature on proposal. Found {}, expected {}",
            miner_signed_addr.bytes, miner_addr.bytes
        ));
    }

    Ok((proposed_block, pubkey))
}

#[allow(dead_code)]
fn get_block_proposal_msg_v1(
    miners_stackerdb: &mut StackerDBSession,
    slot_id: u32,
) -> NakamotoBlock {
    let message: SignerMessageV1 = miners_stackerdb
        .get_latest(slot_id)
        .expect("Failed to get latest chunk from the miner slot ID")
        .expect("No chunk found");
    let SignerMessageV1::Packet(packet) = message else {
        panic!("Expected a signer message packet. Got {message:?}");
    };
    let Message::NonceRequest(nonce_request) = packet.msg else {
        panic!("Expected a nonce request. Got {:?}", packet.msg);
    };
    let block_proposal =
        BlockProposal::consensus_deserialize(&mut nonce_request.message.as_slice())
            .expect("Failed to deserialize block proposal");
    block_proposal.block
}

pub fn read_and_sign_block_proposal(
    configs: &[&Config],
    signers: &TestSigners,
    signed_blocks: &HashSet<Sha512Trunc256Sum>,
    channel: &Sender<Vec<MessageSignature>>,
) -> Result<Sha512Trunc256Sum, String> {
    let conf = configs.first().unwrap();
    let burnchain = conf.get_burnchain();
    let sortdb = burnchain.open_sortition_db(true).unwrap();
    let (mut chainstate, _) = StacksChainState::open(
        conf.is_mainnet(),
        conf.burnchain.chain_id,
        &conf.get_chainstate_path_str(),
        None,
    )
    .unwrap();

    let tip = SortitionDB::get_canonical_burn_chain_tip(sortdb.conn()).unwrap();

    let mut proposed_block = get_latest_block_proposal(conf, &sortdb)?.0;
    let other_views_result: Result<Vec<_>, _> = configs
        .get(1..)
        .unwrap()
        .iter()
        .map(|other_conf| {
            get_latest_block_proposal(other_conf, &sortdb).map(|proposal| {
                (
                    proposal.0.header.signer_signature_hash(),
                    proposal.0.header.chain_length,
                )
            })
        })
        .collect();
    let proposed_block_hash = format!("0x{}", proposed_block.header.block_hash());
    let signer_sig_hash = proposed_block.header.signer_signature_hash();
    let other_views = other_views_result?;
    if !other_views.is_empty() {
        info!(
            "Fetched block proposals";
            "primary_latest_signer_sighash" => %signer_sig_hash,
            "primary_latest_block_height" => proposed_block.header.chain_length,
            "other_views" => ?other_views,
        );
    }

    if signed_blocks.contains(&signer_sig_hash) {
        // already signed off on this block, don't sign again.
        return Ok(signer_sig_hash);
    }

    let reward_set = load_nakamoto_reward_set(
        burnchain
            .pox_reward_cycle(tip.block_height.saturating_add(1))
            .unwrap(),
        &tip.sortition_id,
        &burnchain,
        &mut chainstate,
        &proposed_block.header.parent_block_id,
        &sortdb,
        &OnChainRewardSetProvider::new(),
    )
    .expect("Failed to query reward set")
    .expect("No reward set calculated")
    .0
    .known_selected_anchor_block_owned()
    .expect("Expected a reward set");

    info!(
        "Fetched proposed block from .miners StackerDB";
        "proposed_block_hash" => &proposed_block_hash,
        "signer_sig_hash" => &signer_sig_hash.to_hex(),
    );

    signers.sign_block_with_reward_set(&mut proposed_block, &reward_set);

    channel
        .send(proposed_block.header.signer_signature)
        .unwrap();
    return Ok(signer_sig_hash);
}

/// Return a working nakamoto-neon config and the miner's bitcoin address to fund
pub fn naka_neon_integration_conf(seed: Option<&[u8]>) -> (Config, StacksAddress) {
    let mut conf = super::new_test_conf();

    conf.burnchain.mode = "nakamoto-neon".into();

    // tests can override this, but these tests run with epoch 2.05 by default
    conf.burnchain.epochs = Some(NAKAMOTO_INTEGRATION_EPOCHS.to_vec());

    if let Some(seed) = seed {
        conf.node.seed = seed.to_vec();
    }

    // instantiate the keychain so we can fund the bitcoin op signer
    let keychain = Keychain::default(conf.node.seed.clone());

    let mining_key = Secp256k1PrivateKey::from_seed(&[1]);
    conf.miner.mining_key = Some(mining_key);

    conf.node.miner = true;
    conf.node.wait_time_for_microblocks = 500;
    conf.burnchain.burn_fee_cap = 20000;

    conf.burnchain.username = Some("neon-tester".into());
    conf.burnchain.password = Some("neon-tester-pass".into());
    conf.burnchain.peer_host = "127.0.0.1".into();
    conf.burnchain.local_mining_public_key =
        Some(keychain.generate_op_signer().get_public_key().to_hex());
    conf.burnchain.commit_anchor_block_within = 0;
    conf.node.add_signers_stackerdbs(false);
    conf.node.add_miner_stackerdb(false);

    // test to make sure config file parsing is correct
    let mut cfile = ConfigFile::xenon();
    cfile.node.as_mut().map(|node| node.bootstrap_node.take());

    if let Some(burnchain) = cfile.burnchain.as_mut() {
        burnchain.peer_host = Some("127.0.0.1".to_string());
    }

    conf.burnchain.magic_bytes = MagicBytes::from(['T' as u8, '3' as u8].as_ref());
    conf.burnchain.poll_time_secs = 1;
    conf.node.pox_sync_sample_secs = 0;

    conf.miner.first_attempt_time_ms = i64::max_value() as u64;
    conf.miner.subsequent_attempt_time_ms = i64::max_value() as u64;

    // if there's just one node, then this must be true for tests to pass
    conf.miner.wait_for_block_download = false;

    conf.node.mine_microblocks = false;
    conf.miner.microblock_attempt_time_ms = 10;
    conf.node.microblock_frequency = 0;
    conf.node.wait_time_for_blocks = 200;

    let miner_account = keychain.origin_address(conf.is_mainnet()).unwrap();

    conf.burnchain.pox_prepare_length = Some(5);
    conf.burnchain.pox_reward_length = Some(20);

    conf.connection_options.inv_sync_interval = 1;

    (conf, miner_account)
}

pub fn next_block_and<F>(
    btc_controller: &mut BitcoinRegtestController,
    timeout_secs: u64,
    mut check: F,
) -> Result<(), String>
where
    F: FnMut() -> Result<bool, String>,
{
    eprintln!("Issuing bitcoin block");
    btc_controller.build_next_block(1);
    let start = Instant::now();
    while !check()? {
        if start.elapsed() > Duration::from_secs(timeout_secs) {
            error!("Timed out waiting for block to process, trying to continue test");
            return Err("Timed out".into());
        }
        thread::sleep(Duration::from_millis(100));
    }
    Ok(())
}

pub fn wait_for<F>(timeout_secs: u64, mut check: F) -> Result<(), String>
where
    F: FnMut() -> Result<bool, String>,
{
    let start = Instant::now();
    while !check()? {
        if start.elapsed() > Duration::from_secs(timeout_secs) {
            error!("Timed out waiting for check to process");
            return Err("Timed out".into());
        }
        thread::sleep(Duration::from_millis(100));
    }
    Ok(())
}

/// Mine a bitcoin block, and wait until:
///  (1) a new block has been processed by the coordinator
pub fn next_block_and_process_new_stacks_block(
    btc_controller: &mut BitcoinRegtestController,
    timeout_secs: u64,
    coord_channels: &Arc<Mutex<CoordinatorChannels>>,
) -> Result<(), String> {
    let blocks_processed_before = coord_channels
        .lock()
        .expect("Mutex poisoned")
        .get_stacks_blocks_processed();
    next_block_and(btc_controller, timeout_secs, || {
        let blocks_processed = coord_channels
            .lock()
            .expect("Mutex poisoned")
            .get_stacks_blocks_processed();
        if blocks_processed > blocks_processed_before {
            return Ok(true);
        }
        Ok(false)
    })
}

/// Mine a bitcoin block, and wait until:
///  (1) a new block has been processed by the coordinator
///  (2) 2 block commits have been issued ** or ** more than 10 seconds have
///      passed since (1) occurred
pub fn next_block_and_mine_commit(
    btc_controller: &mut BitcoinRegtestController,
    timeout_secs: u64,
    coord_channels: &Arc<Mutex<CoordinatorChannels>>,
    commits_submitted: &Arc<AtomicU64>,
) -> Result<(), String> {
    let commits_submitted = commits_submitted.clone();
    let blocks_processed_before = coord_channels
        .lock()
        .expect("Mutex poisoned")
        .get_stacks_blocks_processed();
    let commits_before = commits_submitted.load(Ordering::SeqCst);
    let mut block_processed_time: Option<Instant> = None;
    let mut commit_sent_time: Option<Instant> = None;
    next_block_and(btc_controller, timeout_secs, || {
        let commits_sent = commits_submitted.load(Ordering::SeqCst);
        let blocks_processed = coord_channels
            .lock()
            .expect("Mutex poisoned")
            .get_stacks_blocks_processed();
        let now = Instant::now();
        if blocks_processed > blocks_processed_before && block_processed_time.is_none() {
            block_processed_time.replace(now);
        }
        if commits_sent > commits_before && commit_sent_time.is_none() {
            commit_sent_time.replace(now);
        }
        if blocks_processed > blocks_processed_before {
            let block_processed_time = block_processed_time
                .as_ref()
                .ok_or("TEST-ERROR: Processed time wasn't set")?;
            if commits_sent <= commits_before {
                return Ok(false);
            }
            let commit_sent_time = commit_sent_time
                .as_ref()
                .ok_or("TEST-ERROR: Processed time wasn't set")?;
            // try to ensure the commit was sent after the block was processed
            if commit_sent_time > block_processed_time {
                return Ok(true);
            }
            // if two commits have been sent, one of them must have been after
            if commits_sent >= commits_before + 2 {
                return Ok(true);
            }
            // otherwise, just timeout if the commit was sent and its been long enough
            //  for a new commit pass to have occurred
            if block_processed_time.elapsed() > Duration::from_secs(10) {
                return Ok(true);
            }
            Ok(false)
        } else {
            Ok(false)
        }
    })
}

pub fn setup_stacker(naka_conf: &mut Config) -> Secp256k1PrivateKey {
    let stacker_sk = Secp256k1PrivateKey::new();
    let stacker_address = tests::to_addr(&stacker_sk);
    naka_conf.add_initial_balance(
        PrincipalData::from(stacker_address.clone()).to_string(),
        POX_4_DEFAULT_STACKER_BALANCE,
    );
    stacker_sk
}

///
/// * `stacker_sks` - must be a private key for sending a large `stack-stx` transaction in order
///   for pox-4 to activate
pub fn boot_to_epoch_3(
    naka_conf: &Config,
    blocks_processed: &Arc<AtomicU64>,
    stacker_sks: &[StacksPrivateKey],
    signer_sks: &[StacksPrivateKey],
    self_signing: &mut Option<&mut TestSigners>,
    btc_regtest_controller: &mut BitcoinRegtestController,
) {
    assert_eq!(stacker_sks.len(), signer_sks.len());

    let epochs = naka_conf.burnchain.epochs.clone().unwrap();
    let epoch_3 = &epochs[StacksEpoch::find_epoch_by_id(&epochs, StacksEpochId::Epoch30).unwrap()];
    let current_height = btc_regtest_controller.get_headers_height();
    info!(
        "Chain bootstrapped to bitcoin block {current_height:?}, starting Epoch 2x miner";
        "Epoch 3.0 Boundary" => (epoch_3.start_height - 1),
    );
    let http_origin = format!("http://{}", &naka_conf.node.rpc_bind);
    next_block_and_wait(btc_regtest_controller, &blocks_processed);
    next_block_and_wait(btc_regtest_controller, &blocks_processed);
    // first mined stacks block
    next_block_and_wait(btc_regtest_controller, &blocks_processed);

    let start_time = Instant::now();
    loop {
        if start_time.elapsed() > Duration::from_secs(20) {
            panic!("Timed out waiting for the stacks height to increment")
        }
        let stacks_height = get_chain_info(&naka_conf).stacks_tip_height;
        if stacks_height >= 1 {
            break;
        }
        thread::sleep(Duration::from_millis(100));
    }
    // stack enough to activate pox-4

    let block_height = btc_regtest_controller.get_headers_height();
    let reward_cycle = btc_regtest_controller
        .get_burnchain()
        .block_height_to_reward_cycle(block_height)
        .unwrap();

    for (stacker_sk, signer_sk) in stacker_sks.iter().zip(signer_sks.iter()) {
        let pox_addr = PoxAddress::from_legacy(
            AddressHashMode::SerializeP2PKH,
            tests::to_addr(&stacker_sk).bytes,
        );
        let pox_addr_tuple: clarity::vm::Value =
            pox_addr.clone().as_clarity_tuple().unwrap().into();
        let signature = make_pox_4_signer_key_signature(
            &pox_addr,
            &signer_sk,
            reward_cycle.into(),
            &Pox4SignatureTopic::StackStx,
            CHAIN_ID_TESTNET,
            12_u128,
            u128::MAX,
            1,
        )
        .unwrap()
        .to_rsv();

        let signer_pk = StacksPublicKey::from_private(signer_sk);

        let stacking_tx = tests::make_contract_call(
            &stacker_sk,
            0,
            1000,
            &StacksAddress::burn_address(false),
            "pox-4",
            "stack-stx",
            &[
                clarity::vm::Value::UInt(POX_4_DEFAULT_STACKER_STX_AMT),
                pox_addr_tuple.clone(),
                clarity::vm::Value::UInt(block_height as u128),
                clarity::vm::Value::UInt(12),
                clarity::vm::Value::some(clarity::vm::Value::buff_from(signature).unwrap())
                    .unwrap(),
                clarity::vm::Value::buff_from(signer_pk.to_bytes_compressed()).unwrap(),
                clarity::vm::Value::UInt(u128::MAX),
                clarity::vm::Value::UInt(1),
            ],
        );
        submit_tx(&http_origin, &stacking_tx);
    }

    // Update TestSigner with `signer_sks` if self-signing
    if let Some(ref mut signers) = self_signing {
        signers.signer_keys = signer_sks.to_vec();
    }

    let prepare_phase_start = btc_regtest_controller
        .get_burnchain()
        .pox_constants
        .prepare_phase_start(
            btc_regtest_controller.get_burnchain().first_block_height,
            reward_cycle,
        );

    // Run until the prepare phase
    run_until_burnchain_height(
        btc_regtest_controller,
        &blocks_processed,
        prepare_phase_start,
        &naka_conf,
    );

    // We need to vote on the aggregate public key if this test is self signing
    if let Some(signers) = self_signing {
        // Get the aggregate key
        let aggregate_key = signers.clone().generate_aggregate_key(reward_cycle + 1);
        let aggregate_public_key =
            clarity::vm::Value::buff_from(aggregate_key.compress().data.to_vec())
                .expect("Failed to serialize aggregate public key");
        let signer_sks_unique: HashMap<_, _> = signer_sks.iter().map(|x| (x.to_hex(), x)).collect();
        let signer_set = get_stacker_set(&http_origin, reward_cycle + 1);
        // Vote on the aggregate public key
        for signer_sk in signer_sks_unique.values() {
            let signer_index =
                get_signer_index(&signer_set, &Secp256k1PublicKey::from_private(signer_sk))
                    .unwrap();
            let voting_tx = tests::make_contract_call(
                signer_sk,
                0,
                300,
                &StacksAddress::burn_address(false),
                SIGNERS_VOTING_NAME,
                SIGNERS_VOTING_FUNCTION_NAME,
                &[
                    clarity::vm::Value::UInt(u128::try_from(signer_index).unwrap()),
                    aggregate_public_key.clone(),
                    clarity::vm::Value::UInt(0),
                    clarity::vm::Value::UInt(reward_cycle as u128 + 1),
                ],
            );
            submit_tx(&http_origin, &voting_tx);
        }
    }

    run_until_burnchain_height(
        btc_regtest_controller,
        &blocks_processed,
        epoch_3.start_height - 1,
        &naka_conf,
    );

    info!("Bootstrapped to Epoch-3.0 boundary, Epoch2x miner should stop");
}

fn get_signer_index(
    stacker_set: &GetStackersResponse,
    signer_key: &Secp256k1PublicKey,
) -> Result<usize, String> {
    let Some(ref signer_set) = stacker_set.stacker_set.signers else {
        return Err("Empty signer set for reward cycle".into());
    };
    let signer_key_bytes = signer_key.to_bytes_compressed();
    signer_set
        .iter()
        .enumerate()
        .find_map(|(ix, entry)| {
            if entry.signing_key.as_slice() == signer_key_bytes.as_slice() {
                Some(ix)
            } else {
                None
            }
        })
        .ok_or_else(|| {
            format!(
                "Signing key not found. {} not found.",
                to_hex(&signer_key_bytes)
            )
        })
}

/// Use the read-only API to get the aggregate key for a given reward cycle
pub fn get_key_for_cycle(
    reward_cycle: u64,
    is_mainnet: bool,
    http_origin: &str,
) -> Result<Option<Vec<u8>>, String> {
    let client = reqwest::blocking::Client::new();
    let boot_address = StacksAddress::burn_address(is_mainnet);
    let path = format!("http://{http_origin}/v2/contracts/call-read/{boot_address}/signers-voting/get-approved-aggregate-key");
    let body = CallReadOnlyRequestBody {
        sender: boot_address.to_string(),
        sponsor: None,
        arguments: vec![clarity::vm::Value::UInt(reward_cycle as u128)
            .serialize_to_hex()
            .map_err(|_| "Failed to serialize reward cycle")?],
    };
    let res = client
        .post(&path)
        .json(&body)
        .send()
        .map_err(|_| "Failed to send request")?
        .json::<serde_json::Value>()
        .map_err(|_| "Failed to extract json Value")?;
    let result_value = clarity::vm::Value::try_deserialize_hex_untyped(
        &res.get("result")
            .ok_or("No result in response")?
            .as_str()
            .ok_or("Result is not a string")?[2..],
    )
    .map_err(|_| "Failed to deserialize Clarity value")?;

    let buff_opt = result_value
        .expect_optional()
        .expect("Expected optional type");

    match buff_opt {
        Some(buff_val) => {
            let buff = buff_val
                .expect_buff(33)
                .map_err(|_| "Failed to get buffer value")?;
            Ok(Some(buff))
        }
        None => Ok(None),
    }
}

/// Use the read-only to check if the aggregate key is set for a given reward cycle
pub fn is_key_set_for_cycle(
    reward_cycle: u64,
    is_mainnet: bool,
    http_origin: &str,
) -> Result<bool, String> {
    let key = get_key_for_cycle(reward_cycle, is_mainnet, &http_origin)?;
    Ok(key.is_some())
}

fn signer_vote_if_needed(
    btc_regtest_controller: &BitcoinRegtestController,
    naka_conf: &Config,
    signer_sks: &[StacksPrivateKey], // TODO: Is there some way to get this from the TestSigners?
    signers: &TestSigners,
) {
    // When we reach the next prepare phase, submit new voting transactions
    let block_height = btc_regtest_controller.get_headers_height();
    let reward_cycle = btc_regtest_controller
        .get_burnchain()
        .block_height_to_reward_cycle(block_height)
        .unwrap();
    let prepare_phase_start = btc_regtest_controller
        .get_burnchain()
        .pox_constants
        .prepare_phase_start(
            btc_regtest_controller.get_burnchain().first_block_height,
            reward_cycle,
        );

    if block_height >= prepare_phase_start {
        // If the key is already set, do nothing.
        if is_key_set_for_cycle(
            reward_cycle + 1,
            naka_conf.is_mainnet(),
            &naka_conf.node.rpc_bind,
        )
        .unwrap_or(false)
        {
            return;
        }

        // If we are self-signing, then we need to vote on the aggregate public key
        let http_origin = format!("http://{}", &naka_conf.node.rpc_bind);

        // Get the aggregate key
        let aggregate_key = signers.clone().generate_aggregate_key(reward_cycle + 1);
        let aggregate_public_key =
            clarity::vm::Value::buff_from(aggregate_key.compress().data.to_vec())
                .expect("Failed to serialize aggregate public key");

        for (i, signer_sk) in signer_sks.iter().enumerate() {
            let signer_nonce = get_account(&http_origin, &to_addr(signer_sk)).nonce;

            // Vote on the aggregate public key
            let voting_tx = tests::make_contract_call(
                &signer_sk,
                signer_nonce,
                300,
                &StacksAddress::burn_address(false),
                SIGNERS_VOTING_NAME,
                "vote-for-aggregate-public-key",
                &[
                    clarity::vm::Value::UInt(i as u128),
                    aggregate_public_key.clone(),
                    clarity::vm::Value::UInt(0),
                    clarity::vm::Value::UInt(reward_cycle as u128 + 1),
                ],
            );
            submit_tx(&http_origin, &voting_tx);
        }
    }
}

///
/// * `stacker_sks` - must be a private key for sending a large `stack-stx` transaction in order
///   for pox-4 to activate
/// * `signer_pks` - must be the same size as `stacker_sks`
pub fn boot_to_epoch_3_reward_set_calculation_boundary(
    naka_conf: &Config,
    blocks_processed: &Arc<AtomicU64>,
    stacker_sks: &[StacksPrivateKey],
    signer_sks: &[StacksPrivateKey],
    btc_regtest_controller: &mut BitcoinRegtestController,
    num_stacking_cycles: Option<u64>,
) {
    assert_eq!(stacker_sks.len(), signer_sks.len());

    let epochs = naka_conf.burnchain.epochs.clone().unwrap();
    let epoch_3 = &epochs[StacksEpoch::find_epoch_by_id(&epochs, StacksEpochId::Epoch30).unwrap()];
    let reward_cycle_len = naka_conf.get_burnchain().pox_constants.reward_cycle_length as u64;
    let prepare_phase_len = naka_conf.get_burnchain().pox_constants.prepare_length as u64;

    let epoch_3_start_height = epoch_3.start_height;
    assert!(
        epoch_3_start_height > 0,
        "Epoch 3.0 start height must be greater than 0"
    );
    let epoch_3_reward_cycle_boundary =
        epoch_3_start_height.saturating_sub(epoch_3_start_height % reward_cycle_len);
    let epoch_3_reward_set_calculation_boundary = epoch_3_reward_cycle_boundary
        .saturating_sub(prepare_phase_len)
        .wrapping_add(1);
    let http_origin = format!("http://{}", &naka_conf.node.rpc_bind);
    next_block_and_wait(btc_regtest_controller, &blocks_processed);
    next_block_and_wait(btc_regtest_controller, &blocks_processed);
    // first mined stacks block
    next_block_and_wait(btc_regtest_controller, &blocks_processed);

    // stack enough to activate pox-4
    let block_height = btc_regtest_controller.get_headers_height();
    let reward_cycle = btc_regtest_controller
        .get_burnchain()
        .block_height_to_reward_cycle(block_height)
        .unwrap();
    let lock_period: u128 = num_stacking_cycles.unwrap_or(12_u64).into();
    debug!("Test Cycle Info";
     "prepare_phase_len" => {prepare_phase_len},
     "reward_cycle_len" => {reward_cycle_len},
     "block_height" => {block_height},
     "reward_cycle" => {reward_cycle},
     "epoch_3_reward_cycle_boundary" => {epoch_3_reward_cycle_boundary},
     "epoch_3_start_height" => {epoch_3_start_height},
    );
    for (stacker_sk, signer_sk) in stacker_sks.iter().zip(signer_sks.iter()) {
        let pox_addr = PoxAddress::from_legacy(
            AddressHashMode::SerializeP2PKH,
            tests::to_addr(&stacker_sk).bytes,
        );
        let pox_addr_tuple: clarity::vm::Value =
            pox_addr.clone().as_clarity_tuple().unwrap().into();
        let signature = make_pox_4_signer_key_signature(
            &pox_addr,
            &signer_sk,
            reward_cycle.into(),
            &Pox4SignatureTopic::StackStx,
            CHAIN_ID_TESTNET,
            lock_period,
            u128::MAX,
            1,
        )
        .unwrap()
        .to_rsv();

        let signer_pk = StacksPublicKey::from_private(signer_sk);
        let stacking_tx = tests::make_contract_call(
            &stacker_sk,
            0,
            1000,
            &StacksAddress::burn_address(false),
            "pox-4",
            "stack-stx",
            &[
                clarity::vm::Value::UInt(POX_4_DEFAULT_STACKER_STX_AMT),
                pox_addr_tuple.clone(),
                clarity::vm::Value::UInt(block_height as u128),
                clarity::vm::Value::UInt(lock_period),
                clarity::vm::Value::some(clarity::vm::Value::buff_from(signature).unwrap())
                    .unwrap(),
                clarity::vm::Value::buff_from(signer_pk.to_bytes_compressed()).unwrap(),
                clarity::vm::Value::UInt(u128::MAX),
                clarity::vm::Value::UInt(1),
            ],
        );
        submit_tx(&http_origin, &stacking_tx);
    }

    run_until_burnchain_height(
        btc_regtest_controller,
        &blocks_processed,
        epoch_3_reward_set_calculation_boundary,
        &naka_conf,
    );

    info!("Bootstrapped to Epoch 3.0 reward set calculation boundary height: {epoch_3_reward_set_calculation_boundary}.");
}

///
/// * `stacker_sks` - must be a private key for sending a large `stack-stx` transaction in order
///   for pox-4 to activate
/// * `signer_pks` - must be the same size as `stacker_sks`
pub fn boot_to_epoch_25(
    naka_conf: &Config,
    blocks_processed: &Arc<AtomicU64>,
    btc_regtest_controller: &mut BitcoinRegtestController,
) {
    let epochs = naka_conf.burnchain.epochs.clone().unwrap();
    let epoch_25 = &epochs[StacksEpoch::find_epoch_by_id(&epochs, StacksEpochId::Epoch25).unwrap()];
    let reward_cycle_len = naka_conf.get_burnchain().pox_constants.reward_cycle_length as u64;
    let prepare_phase_len = naka_conf.get_burnchain().pox_constants.prepare_length as u64;

    let epoch_25_start_height = epoch_25.start_height;
    assert!(
        epoch_25_start_height > 0,
        "Epoch 2.5 start height must be greater than 0"
    );
    // stack enough to activate pox-4
    let block_height = btc_regtest_controller.get_headers_height();
    let reward_cycle = btc_regtest_controller
        .get_burnchain()
        .block_height_to_reward_cycle(block_height)
        .unwrap();
    debug!("Test Cycle Info";
     "prepare_phase_len" => {prepare_phase_len},
     "reward_cycle_len" => {reward_cycle_len},
     "block_height" => {block_height},
     "reward_cycle" => {reward_cycle},
     "epoch_25_start_height" => {epoch_25_start_height},
    );
    run_until_burnchain_height(
        btc_regtest_controller,
        &blocks_processed,
        epoch_25_start_height,
        &naka_conf,
    );
    info!("Bootstrapped to Epoch 2.5: {epoch_25_start_height}.");
}

///
/// * `stacker_sks` - must be a private key for sending a large `stack-stx` transaction in order
///   for pox-4 to activate
/// * `signer_pks` - must be the same size as `stacker_sks`
pub fn boot_to_epoch_3_reward_set(
    naka_conf: &Config,
    blocks_processed: &Arc<AtomicU64>,
    stacker_sks: &[StacksPrivateKey],
    signer_sks: &[StacksPrivateKey],
    btc_regtest_controller: &mut BitcoinRegtestController,
    num_stacking_cycles: Option<u64>,
) {
    boot_to_epoch_3_reward_set_calculation_boundary(
        naka_conf,
        blocks_processed,
        stacker_sks,
        signer_sks,
        btc_regtest_controller,
        num_stacking_cycles,
    );
    let epoch_3_reward_set_calculation =
        btc_regtest_controller.get_headers_height().wrapping_add(1);
    run_until_burnchain_height(
        btc_regtest_controller,
        &blocks_processed,
        epoch_3_reward_set_calculation,
        &naka_conf,
    );
    info!("Bootstrapped to Epoch 3.0 reward set calculation height: {epoch_3_reward_set_calculation}.");
}

/// Wait for a block commit, without producing a block
fn wait_for_first_naka_block_commit(timeout_secs: u64, naka_commits_submitted: &Arc<AtomicU64>) {
    let start = Instant::now();
    while naka_commits_submitted.load(Ordering::SeqCst) < 1 {
        if start.elapsed() > Duration::from_secs(timeout_secs) {
            error!("Timed out waiting for block commit");
            panic!();
        }
        thread::sleep(Duration::from_millis(100));
    }
}

#[test]
#[ignore]
/// This test spins up a nakamoto-neon node.
/// It starts in Epoch 2.0, mines with `neon_node` to Epoch 3.0, and then switches
///  to Nakamoto operation (activating pox-4 by submitting a stack-stx tx). The BootLoop
///  struct handles the epoch-2/3 tear-down and spin-up.
/// This test makes three assertions:
///  * 30 blocks are mined after 3.0 starts. This is enough to mine across 2 reward cycles
///  * A transaction submitted to the mempool in 3.0 will be mined in 3.0
///  * The final chain tip is a nakamoto block
fn simple_neon_integration() {
    if env::var("BITCOIND_TEST") != Ok("1".into()) {
        return;
    }

    let (mut naka_conf, _miner_account) = naka_neon_integration_conf(None);
    let prom_bind = format!("{}:{}", "127.0.0.1", 6000);
    naka_conf.node.prometheus_bind = Some(prom_bind.clone());
    naka_conf.miner.wait_on_interim_blocks = Duration::from_secs(1000);
    let sender_sk = Secp256k1PrivateKey::new();
    // setup sender + recipient for a test stx transfer
    let sender_addr = tests::to_addr(&sender_sk);
    let send_amt = 1000;
    let send_fee = 100;
    naka_conf.add_initial_balance(
        PrincipalData::from(sender_addr.clone()).to_string(),
        send_amt * 2 + send_fee,
    );
    let sender_signer_sk = Secp256k1PrivateKey::new();
    let sender_signer_addr = tests::to_addr(&sender_signer_sk);
    let mut signers = TestSigners::new(vec![sender_signer_sk.clone()]);
    naka_conf.add_initial_balance(
        PrincipalData::from(sender_signer_addr.clone()).to_string(),
        100000,
    );
    let recipient = PrincipalData::from(StacksAddress::burn_address(false));
    let stacker_sk = setup_stacker(&mut naka_conf);

    test_observer::spawn();
    let observer_port = test_observer::EVENT_OBSERVER_PORT;
    naka_conf.events_observers.insert(EventObserverConfig {
        endpoint: format!("localhost:{observer_port}"),
        events_keys: vec![EventKeyType::AnyEvent],
    });

    let mut btcd_controller = BitcoinCoreController::new(naka_conf.clone());
    btcd_controller
        .start_bitcoind()
        .expect("Failed starting bitcoind");
    let mut btc_regtest_controller = BitcoinRegtestController::new(naka_conf.clone(), None);
    btc_regtest_controller.bootstrap_chain(201);

    let mut run_loop = boot_nakamoto::BootRunLoop::new(naka_conf.clone()).unwrap();
    let run_loop_stopper = run_loop.get_termination_switch();
    let Counters {
        blocks_processed,
        naka_submitted_commits: commits_submitted,
        naka_proposed_blocks: proposals_submitted,
        ..
    } = run_loop.counters();

    let coord_channel = run_loop.coordinator_channels();

    let run_loop_thread = thread::spawn(move || run_loop.start(None, 0));
    wait_for_runloop(&blocks_processed);
    boot_to_epoch_3(
        &naka_conf,
        &blocks_processed,
        &[stacker_sk],
        &[sender_signer_sk],
        &mut Some(&mut signers),
        &mut btc_regtest_controller,
    );

    info!("Bootstrapped to Epoch-3.0 boundary, starting nakamoto miner");

    let burnchain = naka_conf.get_burnchain();
    let sortdb = burnchain.open_sortition_db(true).unwrap();
    let (mut chainstate, _) = StacksChainState::open(
        naka_conf.is_mainnet(),
        naka_conf.burnchain.chain_id,
        &naka_conf.get_chainstate_path_str(),
        None,
    )
    .unwrap();

    let block_height_pre_3_0 =
        NakamotoChainState::get_canonical_block_header(chainstate.db(), &sortdb)
            .unwrap()
            .unwrap()
            .stacks_block_height;

    // query for prometheus metrics
    #[cfg(feature = "monitoring_prom")]
    {
        let prom_http_origin = format!("http://{}", prom_bind);
        let client = reqwest::blocking::Client::new();
        let res = client
            .get(&prom_http_origin)
            .send()
            .unwrap()
            .text()
            .unwrap();
        let expected_result = format!("stacks_node_stacks_tip_height {block_height_pre_3_0}");
        assert!(res.contains(&expected_result));
    }

    info!("Nakamoto miner started...");
    blind_signer(&naka_conf, &signers, proposals_submitted);

    wait_for_first_naka_block_commit(60, &commits_submitted);

    // Mine 15 nakamoto tenures
    for _i in 0..15 {
        next_block_and_mine_commit(
            &mut btc_regtest_controller,
            60,
            &coord_channel,
            &commits_submitted,
        )
        .unwrap();

        signer_vote_if_needed(
            &btc_regtest_controller,
            &naka_conf,
            &[sender_signer_sk],
            &signers,
        );
    }

    // Submit a TX
    let transfer_tx = make_stacks_transfer(&sender_sk, 0, send_fee, &recipient, send_amt);
    let transfer_tx_hex = format!("0x{}", to_hex(&transfer_tx));

    let tip = NakamotoChainState::get_canonical_block_header(chainstate.db(), &sortdb)
        .unwrap()
        .unwrap();

    let mut mempool = naka_conf
        .connect_mempool_db()
        .expect("Database failure opening mempool");

    mempool
        .submit_raw(
            &mut chainstate,
            &sortdb,
            &tip.consensus_hash,
            &tip.anchored_header.block_hash(),
            transfer_tx.clone(),
            &ExecutionCost::max_value(),
            &StacksEpochId::Epoch30,
        )
        .unwrap();

    // Mine 15 more nakamoto tenures
    for _i in 0..15 {
        next_block_and_mine_commit(
            &mut btc_regtest_controller,
            60,
            &coord_channel,
            &commits_submitted,
        )
        .unwrap();

        signer_vote_if_needed(
            &btc_regtest_controller,
            &naka_conf,
            &[sender_signer_sk],
            &signers,
        );
    }

    // load the chain tip, and assert that it is a nakamoto block and at least 30 blocks have advanced in epoch 3
    let tip = NakamotoChainState::get_canonical_block_header(chainstate.db(), &sortdb)
        .unwrap()
        .unwrap();
    info!(
        "Latest tip";
        "height" => tip.stacks_block_height,
        "is_nakamoto" => tip.anchored_header.as_stacks_nakamoto().is_some(),
    );

    // assert that the transfer tx was observed
    let transfer_tx_included = test_observer::get_blocks()
        .into_iter()
        .find(|block_json| {
            block_json["transactions"]
                .as_array()
                .unwrap()
                .iter()
                .find(|tx_json| tx_json["raw_tx"].as_str() == Some(&transfer_tx_hex))
                .is_some()
        })
        .is_some();

    assert!(
        transfer_tx_included,
        "Nakamoto node failed to include the transfer tx"
    );

    assert!(tip.anchored_header.as_stacks_nakamoto().is_some());
    assert!(tip.stacks_block_height >= block_height_pre_3_0 + 30);

    // Check that we aren't missing burn blocks
    let bhh = u64::from(tip.burn_header_height);
    test_observer::contains_burn_block_range(220..=bhh).unwrap();

    // make sure prometheus returns an updated height
    #[cfg(feature = "monitoring_prom")]
    {
        let prom_http_origin = format!("http://{}", prom_bind);
        let client = reqwest::blocking::Client::new();
        let res = client
            .get(&prom_http_origin)
            .send()
            .unwrap()
            .text()
            .unwrap();
        let expected_result = format!("stacks_node_stacks_tip_height {}", tip.stacks_block_height);
        assert!(res.contains(&expected_result));
    }

    coord_channel
        .lock()
        .expect("Mutex poisoned")
        .stop_chains_coordinator();
    run_loop_stopper.store(false, Ordering::SeqCst);

    run_loop_thread.join().unwrap();
}

#[test]
#[ignore]
/// This test spins up a nakamoto-neon node.
/// It starts in Epoch 2.0, mines with `neon_node` to Epoch 3.0, and then switches
///  to Nakamoto operation (activating pox-4 by submitting a stack-stx tx). The BootLoop
///  struct handles the epoch-2/3 tear-down and spin-up.
/// This test makes three assertions:
///  * 5 tenures are mined after 3.0 starts
///  * Each tenure has 10 blocks (the coinbase block and 9 interim blocks)
fn mine_multiple_per_tenure_integration() {
    if env::var("BITCOIND_TEST") != Ok("1".into()) {
        return;
    }

    let (mut naka_conf, _miner_account) = naka_neon_integration_conf(None);
    let http_origin = format!("http://{}", &naka_conf.node.rpc_bind);
    naka_conf.miner.wait_on_interim_blocks = Duration::from_secs(1);
    let sender_sk = Secp256k1PrivateKey::new();
    let sender_signer_sk = Secp256k1PrivateKey::new();
    let sender_signer_addr = tests::to_addr(&sender_signer_sk);
    let tenure_count = 5;
    let inter_blocks_per_tenure = 9;
    // setup sender + recipient for some test stx transfers
    // these are necessary for the interim blocks to get mined at all
    let sender_addr = tests::to_addr(&sender_sk);
    let send_amt = 100;
    let send_fee = 180;
    naka_conf.add_initial_balance(
        PrincipalData::from(sender_addr.clone()).to_string(),
        (send_amt + send_fee) * tenure_count * inter_blocks_per_tenure,
    );
    naka_conf.add_initial_balance(
        PrincipalData::from(sender_signer_addr.clone()).to_string(),
        100000,
    );
    let recipient = PrincipalData::from(StacksAddress::burn_address(false));
    let stacker_sk = setup_stacker(&mut naka_conf);

    test_observer::spawn();
    let observer_port = test_observer::EVENT_OBSERVER_PORT;
    naka_conf.events_observers.insert(EventObserverConfig {
        endpoint: format!("localhost:{observer_port}"),
        events_keys: vec![EventKeyType::AnyEvent],
    });

    let mut btcd_controller = BitcoinCoreController::new(naka_conf.clone());
    btcd_controller
        .start_bitcoind()
        .expect("Failed starting bitcoind");
    let mut btc_regtest_controller = BitcoinRegtestController::new(naka_conf.clone(), None);
    btc_regtest_controller.bootstrap_chain(201);

    let mut run_loop = boot_nakamoto::BootRunLoop::new(naka_conf.clone()).unwrap();
    let run_loop_stopper = run_loop.get_termination_switch();
    let Counters {
        blocks_processed,
        naka_submitted_commits: commits_submitted,
        naka_proposed_blocks: proposals_submitted,
        ..
    } = run_loop.counters();

    let coord_channel = run_loop.coordinator_channels();

    let run_loop_thread = thread::Builder::new()
        .name("run_loop".into())
        .spawn(move || run_loop.start(None, 0))
        .unwrap();
    wait_for_runloop(&blocks_processed);
    let mut signers = TestSigners::new(vec![sender_signer_sk.clone()]);
    boot_to_epoch_3(
        &naka_conf,
        &blocks_processed,
        &[stacker_sk],
        &[sender_signer_sk],
        &mut Some(&mut signers),
        &mut btc_regtest_controller,
    );

    info!("Bootstrapped to Epoch-3.0 boundary, starting nakamoto miner");

    let burnchain = naka_conf.get_burnchain();
    let sortdb = burnchain.open_sortition_db(true).unwrap();
    let (chainstate, _) = StacksChainState::open(
        naka_conf.is_mainnet(),
        naka_conf.burnchain.chain_id,
        &naka_conf.get_chainstate_path_str(),
        None,
    )
    .unwrap();

    let block_height_pre_3_0 =
        NakamotoChainState::get_canonical_block_header(chainstate.db(), &sortdb)
            .unwrap()
            .unwrap()
            .stacks_block_height;

    info!("Nakamoto miner started...");
    blind_signer(&naka_conf, &signers, proposals_submitted);

    wait_for_first_naka_block_commit(60, &commits_submitted);

    // Mine `tenure_count` nakamoto tenures
    for tenure_ix in 0..tenure_count {
        debug!("Mining tenure {}", tenure_ix);
        let commits_before = commits_submitted.load(Ordering::SeqCst);
        next_block_and_process_new_stacks_block(&mut btc_regtest_controller, 60, &coord_channel)
            .unwrap();

        let mut last_tip = BlockHeaderHash([0x00; 32]);
        let mut last_tip_height = 0;

        // mine the interim blocks
        for interim_block_ix in 0..inter_blocks_per_tenure {
            let blocks_processed_before = coord_channel
                .lock()
                .expect("Mutex poisoned")
                .get_stacks_blocks_processed();
            // submit a tx so that the miner will mine an extra block
            let sender_nonce = tenure_ix * inter_blocks_per_tenure + interim_block_ix;
            let transfer_tx =
                make_stacks_transfer(&sender_sk, sender_nonce, send_fee, &recipient, send_amt);
            submit_tx(&http_origin, &transfer_tx);

            loop {
                let blocks_processed = coord_channel
                    .lock()
                    .expect("Mutex poisoned")
                    .get_stacks_blocks_processed();
                if blocks_processed > blocks_processed_before {
                    break;
                }
                thread::sleep(Duration::from_millis(100));
            }

            let info = get_chain_info_result(&naka_conf).unwrap();
            assert_ne!(info.stacks_tip, last_tip);
            assert_ne!(info.stacks_tip_height, last_tip_height);

            last_tip = info.stacks_tip;
            last_tip_height = info.stacks_tip_height;
        }

        let start_time = Instant::now();
        while commits_submitted.load(Ordering::SeqCst) <= commits_before {
            if start_time.elapsed() >= Duration::from_secs(20) {
                panic!("Timed out waiting for block-commit");
            }
            thread::sleep(Duration::from_millis(100));
        }
    }

    // load the chain tip, and assert that it is a nakamoto block and at least 30 blocks have advanced in epoch 3
    let tip = NakamotoChainState::get_canonical_block_header(chainstate.db(), &sortdb)
        .unwrap()
        .unwrap();
    info!(
        "Latest tip";
        "height" => tip.stacks_block_height,
        "is_nakamoto" => tip.anchored_header.as_stacks_nakamoto().is_some(),
    );

    assert!(tip.anchored_header.as_stacks_nakamoto().is_some());
    assert_eq!(
        tip.stacks_block_height,
        block_height_pre_3_0 + ((inter_blocks_per_tenure + 1) * tenure_count),
        "Should have mined (1 + interim_blocks_per_tenure) * tenure_count nakamoto blocks"
    );

    coord_channel
        .lock()
        .expect("Mutex poisoned")
        .stop_chains_coordinator();
    run_loop_stopper.store(false, Ordering::SeqCst);

    run_loop_thread.join().unwrap();
}

#[test]
#[ignore]
/// This test spins up two nakamoto nodes, both configured to mine.
/// It starts in Epoch 2.0, mines with `neon_node` to Epoch 3.0, and then switches
///  to Nakamoto operation (activating pox-4 by submitting a stack-stx tx). The BootLoop
///  struct handles the epoch-2/3 tear-down and spin-up.
/// This test makes three assertions:
///  * 15 tenures are mined after 3.0 starts
///  * Each tenure has 6 blocks (the coinbase block and 5 interim blocks)
///  * Both nodes see the same chainstate at the end of the test
fn multiple_miners() {
    if env::var("BITCOIND_TEST") != Ok("1".into()) {
        return;
    }

    let (mut naka_conf, _miner_account) = naka_neon_integration_conf(None);
    naka_conf.node.local_peer_seed = vec![1, 1, 1, 1];
    naka_conf.miner.mining_key = Some(Secp256k1PrivateKey::from_seed(&[1]));

    let node_2_rpc = 51026;
    let node_2_p2p = 51025;
    let http_origin = format!("http://{}", &naka_conf.node.rpc_bind);
    naka_conf.miner.wait_on_interim_blocks = Duration::from_secs(1);
    let sender_sk = Secp256k1PrivateKey::new();
    let sender_signer_sk = Secp256k1PrivateKey::new();
    let sender_signer_addr = tests::to_addr(&sender_signer_sk);
    let tenure_count = 15;
    let inter_blocks_per_tenure = 6;
    // setup sender + recipient for some test stx transfers
    // these are necessary for the interim blocks to get mined at all
    let sender_addr = tests::to_addr(&sender_sk);
    let send_amt = 100;
    let send_fee = 180;
    naka_conf.add_initial_balance(
        PrincipalData::from(sender_addr.clone()).to_string(),
        (send_amt + send_fee) * tenure_count * inter_blocks_per_tenure,
    );
    naka_conf.add_initial_balance(
        PrincipalData::from(sender_signer_addr.clone()).to_string(),
        100000,
    );
    let recipient = PrincipalData::from(StacksAddress::burn_address(false));
    let stacker_sk = setup_stacker(&mut naka_conf);

    let mut conf_node_2 = naka_conf.clone();
    let localhost = "127.0.0.1";
    conf_node_2.node.rpc_bind = format!("{}:{}", localhost, node_2_rpc);
    conf_node_2.node.p2p_bind = format!("{}:{}", localhost, node_2_p2p);
    conf_node_2.node.data_url = format!("http://{}:{}", localhost, node_2_rpc);
    conf_node_2.node.p2p_address = format!("{}:{}", localhost, node_2_p2p);
    conf_node_2.node.seed = vec![2, 2, 2, 2];
    conf_node_2.burnchain.local_mining_public_key = Some(
        Keychain::default(conf_node_2.node.seed.clone())
            .get_pub_key()
            .to_hex(),
    );
    conf_node_2.node.local_peer_seed = vec![2, 2, 2, 2];
    conf_node_2.node.miner = true;
    conf_node_2.miner.mining_key = Some(Secp256k1PrivateKey::from_seed(&[2]));
    conf_node_2.events_observers.clear();

    let node_1_sk = Secp256k1PrivateKey::from_seed(&naka_conf.node.local_peer_seed);
    let node_1_pk = StacksPublicKey::from_private(&node_1_sk);

    conf_node_2.node.working_dir = format!("{}-{}", conf_node_2.node.working_dir, "1");

    conf_node_2.node.set_bootstrap_nodes(
        format!("{}@{}", &node_1_pk.to_hex(), naka_conf.node.p2p_bind),
        naka_conf.burnchain.chain_id,
        naka_conf.burnchain.peer_version,
    );

    test_observer::spawn();
    let observer_port = test_observer::EVENT_OBSERVER_PORT;
    naka_conf.events_observers.insert(EventObserverConfig {
        endpoint: format!("localhost:{observer_port}"),
        events_keys: vec![EventKeyType::AnyEvent],
    });

    let mut btcd_controller = BitcoinCoreController::new(naka_conf.clone());
    btcd_controller
        .start_bitcoind()
        .expect("Failed starting bitcoind");
    let mut btc_regtest_controller = BitcoinRegtestController::new(naka_conf.clone(), None);
    btc_regtest_controller.bootstrap_chain_to_pks(
        201,
        &[
            Secp256k1PublicKey::from_hex(
                naka_conf
                    .burnchain
                    .local_mining_public_key
                    .as_ref()
                    .unwrap(),
            )
            .unwrap(),
            Secp256k1PublicKey::from_hex(
                conf_node_2
                    .burnchain
                    .local_mining_public_key
                    .as_ref()
                    .unwrap(),
            )
            .unwrap(),
        ],
    );

    let mut run_loop = boot_nakamoto::BootRunLoop::new(naka_conf.clone()).unwrap();
    let mut run_loop_2 = boot_nakamoto::BootRunLoop::new(conf_node_2.clone()).unwrap();
    let run_loop_stopper = run_loop.get_termination_switch();
    let Counters {
        blocks_processed,
        naka_submitted_commits: commits_submitted,
        naka_proposed_blocks: proposals_submitted,
        ..
    } = run_loop.counters();

    let run_loop_2_stopper = run_loop.get_termination_switch();
    let Counters {
        naka_proposed_blocks: proposals_submitted_2,
        ..
    } = run_loop_2.counters();

    let coord_channel = run_loop.coordinator_channels();
    let coord_channel_2 = run_loop_2.coordinator_channels();

    let _run_loop_2_thread = thread::Builder::new()
        .name("run_loop_2".into())
        .spawn(move || run_loop_2.start(None, 0))
        .unwrap();

    let run_loop_thread = thread::Builder::new()
        .name("run_loop".into())
        .spawn(move || run_loop.start(None, 0))
        .unwrap();
    wait_for_runloop(&blocks_processed);

    let mut signers = TestSigners::new(vec![sender_signer_sk.clone()]);
    boot_to_epoch_3(
        &naka_conf,
        &blocks_processed,
        &[stacker_sk],
        &[sender_signer_sk],
        &mut Some(&mut signers),
        &mut btc_regtest_controller,
    );

    info!("Bootstrapped to Epoch-3.0 boundary, starting nakamoto miner");

    let burnchain = naka_conf.get_burnchain();
    let sortdb = burnchain.open_sortition_db(true).unwrap();
    let (chainstate, _) = StacksChainState::open(
        naka_conf.is_mainnet(),
        naka_conf.burnchain.chain_id,
        &naka_conf.get_chainstate_path_str(),
        None,
    )
    .unwrap();

    let block_height_pre_3_0 =
        NakamotoChainState::get_canonical_block_header(chainstate.db(), &sortdb)
            .unwrap()
            .unwrap()
            .stacks_block_height;

    info!("Nakamoto miner started...");
    blind_signer_multinode(
        &signers,
        &[&naka_conf, &conf_node_2],
        vec![proposals_submitted, proposals_submitted_2],
    );

    info!("Neighbors 1"; "neighbors" => ?get_neighbors(&naka_conf));
    info!("Neighbors 2"; "neighbors" => ?get_neighbors(&conf_node_2));

    // Wait one block to confirm the VRF register, wait until a block commit is submitted
    wait_for_first_naka_block_commit(60, &commits_submitted);

    // Mine `tenure_count` nakamoto tenures
    for tenure_ix in 0..tenure_count {
        info!("Mining tenure {}", tenure_ix);
        let commits_before = commits_submitted.load(Ordering::SeqCst);
        next_block_and_process_new_stacks_block(&mut btc_regtest_controller, 60, &coord_channel)
            .unwrap();

        let mut last_tip = BlockHeaderHash([0x00; 32]);
        let mut last_tip_height = 0;

        // mine the interim blocks
        for interim_block_ix in 0..inter_blocks_per_tenure {
            let blocks_processed_before = coord_channel
                .lock()
                .expect("Mutex poisoned")
                .get_stacks_blocks_processed();
            // submit a tx so that the miner will mine an extra block
            let sender_nonce = tenure_ix * inter_blocks_per_tenure + interim_block_ix;
            let transfer_tx =
                make_stacks_transfer(&sender_sk, sender_nonce, send_fee, &recipient, send_amt);
            submit_tx(&http_origin, &transfer_tx);

            wait_for(20, || {
                let blocks_processed = coord_channel
                    .lock()
                    .expect("Mutex poisoned")
                    .get_stacks_blocks_processed();
                Ok(blocks_processed > blocks_processed_before)
            })
            .unwrap();

            let info = get_chain_info_result(&naka_conf).unwrap();
            assert_ne!(info.stacks_tip, last_tip);
            assert_ne!(info.stacks_tip_height, last_tip_height);

            last_tip = info.stacks_tip;
            last_tip_height = info.stacks_tip_height;
        }

        wait_for(20, || {
            Ok(commits_submitted.load(Ordering::SeqCst) > commits_before)
        })
        .unwrap();
    }

    // load the chain tip, and assert that it is a nakamoto block and at least 30 blocks have advanced in epoch 3
    let tip = NakamotoChainState::get_canonical_block_header(chainstate.db(), &sortdb)
        .unwrap()
        .unwrap();
    info!(
        "Latest tip";
        "height" => tip.stacks_block_height,
        "is_nakamoto" => tip.anchored_header.as_stacks_nakamoto().is_some(),
    );

    let peer_1_height = get_chain_info(&naka_conf).stacks_tip_height;
    let peer_2_height = get_chain_info(&conf_node_2).stacks_tip_height;
    info!("Peer height information"; "peer_1" => peer_1_height, "peer_2" => peer_2_height);
    assert_eq!(peer_1_height, peer_2_height);

    assert!(tip.anchored_header.as_stacks_nakamoto().is_some());
    assert_eq!(
        tip.stacks_block_height,
        block_height_pre_3_0 + ((inter_blocks_per_tenure + 1) * tenure_count),
        "Should have mined (1 + interim_blocks_per_tenure) * tenure_count nakamoto blocks"
    );

    coord_channel
        .lock()
        .expect("Mutex poisoned")
        .stop_chains_coordinator();
    coord_channel_2
        .lock()
        .expect("Mutex poisoned")
        .stop_chains_coordinator();
    run_loop_stopper.store(false, Ordering::SeqCst);
    run_loop_2_stopper.store(false, Ordering::SeqCst);

    run_loop_thread.join().unwrap();
}

#[test]
#[ignore]
fn correct_burn_outs() {
    if env::var("BITCOIND_TEST") != Ok("1".into()) {
        return;
    }

    let (mut naka_conf, _miner_account) = naka_neon_integration_conf(None);
    naka_conf.burnchain.pox_reward_length = Some(10);
    naka_conf.burnchain.pox_prepare_length = Some(3);

    {
        let epochs = naka_conf.burnchain.epochs.as_mut().unwrap();
        let epoch_24_ix = StacksEpoch::find_epoch_by_id(&epochs, StacksEpochId::Epoch24).unwrap();
        let epoch_25_ix = StacksEpoch::find_epoch_by_id(&epochs, StacksEpochId::Epoch25).unwrap();
        let epoch_30_ix = StacksEpoch::find_epoch_by_id(&epochs, StacksEpochId::Epoch30).unwrap();
        epochs[epoch_24_ix].end_height = 208;
        epochs[epoch_25_ix].start_height = 208;
        epochs[epoch_25_ix].end_height = 225;
        epochs[epoch_30_ix].start_height = 225;
    }

    naka_conf.miner.wait_on_interim_blocks = Duration::from_secs(1000);
    naka_conf.initial_balances.clear();
    let accounts: Vec<_> = (0..8)
        .map(|ix| {
            let sk = Secp256k1PrivateKey::from_seed(&[ix, ix, ix, ix]);
            let address = PrincipalData::from(tests::to_addr(&sk));
            (sk, address)
        })
        .collect();
    for (_, ref addr) in accounts.iter() {
        naka_conf.add_initial_balance(addr.to_string(), 10000000000000000);
    }

    let stacker_accounts = accounts[0..3].to_vec();
    let sender_signer_sk = Secp256k1PrivateKey::new();
    let sender_signer_addr = tests::to_addr(&sender_signer_sk);
    naka_conf.add_initial_balance(
        PrincipalData::from(sender_signer_addr.clone()).to_string(),
        100000,
    );

    let signers = TestSigners::new(vec![sender_signer_sk]);

    test_observer::spawn();
    let observer_port = test_observer::EVENT_OBSERVER_PORT;
    naka_conf.events_observers.insert(EventObserverConfig {
        endpoint: format!("localhost:{observer_port}"),
        events_keys: vec![EventKeyType::AnyEvent],
    });

    let mut btcd_controller = BitcoinCoreController::new(naka_conf.clone());
    btcd_controller
        .start_bitcoind()
        .expect("Failed starting bitcoind");
    let mut btc_regtest_controller = BitcoinRegtestController::new(naka_conf.clone(), None);
    btc_regtest_controller.bootstrap_chain(201);

    let mut run_loop = boot_nakamoto::BootRunLoop::new(naka_conf.clone()).unwrap();
    let run_loop_stopper = run_loop.get_termination_switch();
    let Counters {
        blocks_processed,
        naka_submitted_commits: commits_submitted,
        naka_proposed_blocks: proposals_submitted,
        ..
    } = run_loop.counters();

    let coord_channel = run_loop.coordinator_channels();

    let run_loop_thread = thread::Builder::new()
        .name("run_loop".into())
        .spawn(move || run_loop.start(None, 0))
        .unwrap();
    wait_for_runloop(&blocks_processed);

    let epochs = naka_conf.burnchain.epochs.clone().unwrap();
    let epoch_3 = &epochs[StacksEpoch::find_epoch_by_id(&epochs, StacksEpochId::Epoch30).unwrap()];
    let epoch_25 = &epochs[StacksEpoch::find_epoch_by_id(&epochs, StacksEpochId::Epoch25).unwrap()];
    let current_height = btc_regtest_controller.get_headers_height();
    info!(
        "Chain bootstrapped to bitcoin block {current_height:?}, starting Epoch 2x miner";
        "Epoch 3.0 Boundary" => (epoch_3.start_height - 1),
    );

    run_until_burnchain_height(
        &mut btc_regtest_controller,
        &blocks_processed,
        epoch_25.start_height + 1,
        &naka_conf,
    );

    info!("Chain bootstrapped to Epoch 2.5, submitting stacker transaction");

    next_block_and_wait(&mut btc_regtest_controller, &blocks_processed);

    let http_origin = format!("http://{}", &naka_conf.node.rpc_bind);
    let stacker_accounts_copy = stacker_accounts.clone();
    let _stacker_thread = thread::Builder::new()
        .name("stacker".into())
        .spawn(move || loop {
            thread::sleep(Duration::from_secs(2));
            debug!("Checking for stacker-necessity");
            let Some(pox_info) = get_pox_info(&http_origin) else {
                warn!("Failed to get pox_info, waiting.");
                continue;
            };
            if !pox_info.contract_id.ends_with(".pox-4") {
                continue;
            }
            let next_cycle_stx = pox_info.next_cycle.stacked_ustx;
            let min_stx = pox_info.next_cycle.min_threshold_ustx;
            let min_stx = (min_stx * 3) / 2;
            if next_cycle_stx >= min_stx {
                debug!(
                    "Next cycle has enough stacked, skipping stacking";
                    "stacked" => next_cycle_stx,
                    "min" => min_stx,
                );
                continue;
            }
            let Some(account) = stacker_accounts_copy.iter().find_map(|(sk, addr)| {
                let account = get_account(&http_origin, &addr);
                if account.locked == 0 {
                    Some((sk, addr, account))
                } else {
                    None
                }
            }) else {
                continue;
            };

            let pox_addr = PoxAddress::from_legacy(
                AddressHashMode::SerializeP2PKH,
                tests::to_addr(&account.0).bytes,
            );
            let pox_addr_tuple: clarity::vm::Value =
                pox_addr.clone().as_clarity_tuple().unwrap().into();
            let pk_bytes = StacksPublicKey::from_private(&sender_signer_sk).to_bytes_compressed();

            let reward_cycle = pox_info.current_cycle.id;
            let signature = make_pox_4_signer_key_signature(
                &pox_addr,
                &sender_signer_sk,
                reward_cycle.into(),
                &Pox4SignatureTopic::StackStx,
                CHAIN_ID_TESTNET,
                1_u128,
                u128::MAX,
                1,
            )
            .unwrap()
            .to_rsv();

            let stacking_tx = tests::make_contract_call(
                &account.0,
                account.2.nonce,
                1000,
                &StacksAddress::burn_address(false),
                "pox-4",
                "stack-stx",
                &[
                    clarity::vm::Value::UInt(min_stx.into()),
                    pox_addr_tuple,
                    clarity::vm::Value::UInt(pox_info.current_burnchain_block_height.into()),
                    clarity::vm::Value::UInt(1),
                    clarity::vm::Value::some(clarity::vm::Value::buff_from(signature).unwrap())
                        .unwrap(),
                    clarity::vm::Value::buff_from(pk_bytes).unwrap(),
                    clarity::vm::Value::UInt(u128::MAX),
                    clarity::vm::Value::UInt(1),
                ],
            );
            let txid = submit_tx(&http_origin, &stacking_tx);
            info!("Submitted stacking transaction: {txid}");
            thread::sleep(Duration::from_secs(10));
        })
        .unwrap();

    let block_height = btc_regtest_controller.get_headers_height();
    let reward_cycle = btc_regtest_controller
        .get_burnchain()
        .block_height_to_reward_cycle(block_height)
        .unwrap();
    let prepare_phase_start = btc_regtest_controller
        .get_burnchain()
        .pox_constants
        .prepare_phase_start(
            btc_regtest_controller.get_burnchain().first_block_height,
            reward_cycle,
        );

    // Run until the prepare phase
    run_until_burnchain_height(
        &mut btc_regtest_controller,
        &blocks_processed,
        prepare_phase_start,
        &naka_conf,
    );

    signer_vote_if_needed(
        &btc_regtest_controller,
        &naka_conf,
        &[sender_signer_sk],
        &signers,
    );

    run_until_burnchain_height(
        &mut btc_regtest_controller,
        &blocks_processed,
        epoch_3.start_height - 1,
        &naka_conf,
    );

    info!("Bootstrapped to Epoch-3.0 boundary, Epoch2x miner should stop");
    blind_signer(&naka_conf, &signers, proposals_submitted);

    // we should already be able to query the stacker set via RPC
    let burnchain = naka_conf.get_burnchain();
    let first_epoch_3_cycle = burnchain
        .block_height_to_reward_cycle(epoch_3.start_height)
        .unwrap();

    info!("first_epoch_3_cycle: {:?}", first_epoch_3_cycle);

    let http_origin = format!("http://{}", &naka_conf.node.rpc_bind);
    let stacker_response = get_stacker_set(&http_origin, first_epoch_3_cycle);
    assert!(stacker_response.stacker_set.signers.is_some());
    assert_eq!(
        stacker_response.stacker_set.signers.as_ref().unwrap().len(),
        1
    );
    assert_eq!(stacker_response.stacker_set.rewarded_addresses.len(), 1);

    wait_for_first_naka_block_commit(60, &commits_submitted);

    info!("Bootstrapped to Epoch-3.0 boundary, mining nakamoto blocks");

    let sortdb = burnchain.open_sortition_db(true).unwrap();

    // Mine nakamoto tenures
    for _i in 0..30 {
        let prior_tip = SortitionDB::get_canonical_burn_chain_tip(sortdb.conn())
            .unwrap()
            .block_height;
        if let Err(e) = next_block_and_mine_commit(
            &mut btc_regtest_controller,
            30,
            &coord_channel,
            &commits_submitted,
        ) {
            warn!(
                "Error while minting a bitcoin block and waiting for stacks-node activity: {e:?}"
            );
            panic!();
        }

        let tip_sn = SortitionDB::get_canonical_burn_chain_tip(sortdb.conn()).unwrap();
        assert!(
            tip_sn.sortition,
            "The new chain tip must have had a sortition"
        );
        assert!(
            tip_sn.block_height > prior_tip,
            "The new burnchain tip must have been processed"
        );

        signer_vote_if_needed(
            &btc_regtest_controller,
            &naka_conf,
            &[sender_signer_sk],
            &signers,
        );
    }

    coord_channel
        .lock()
        .expect("Mutex poisoned")
        .stop_chains_coordinator();
    run_loop_stopper.store(false, Ordering::SeqCst);

    let new_blocks_with_reward_set: Vec<serde_json::Value> = test_observer::get_blocks()
        .into_iter()
        .filter(|block| {
            block.get("reward_set").map_or(false, |v| !v.is_null())
                && block.get("cycle_number").map_or(false, |v| !v.is_null())
        })
        .collect();
    info!(
        "Announced blocks that include reward sets: {:#?}",
        new_blocks_with_reward_set
    );

    assert_eq!(
        new_blocks_with_reward_set.len(),
        5,
        "There should be exactly 5 blocks including reward cycles"
    );

    let cycle_numbers: Vec<u64> = new_blocks_with_reward_set
        .iter()
        .filter_map(|block| block.get("cycle_number").and_then(|cn| cn.as_u64()))
        .collect();

    let expected_cycles: Vec<u64> = (21..=25).collect();
    assert_eq!(
        cycle_numbers, expected_cycles,
        "Cycle numbers should be 21 to 25 inclusive"
    );

    let mut sorted_new_blocks = new_blocks_with_reward_set.clone();
    sorted_new_blocks.sort_by_key(|block| block["cycle_number"].as_u64().unwrap());
    assert_eq!(
        sorted_new_blocks, new_blocks_with_reward_set,
        "Blocks should be sorted by cycle number already"
    );

    for block in new_blocks_with_reward_set.iter() {
        let cycle_number = block["cycle_number"].as_u64().unwrap();
        let reward_set = block["reward_set"].as_object().unwrap();

        if cycle_number < first_epoch_3_cycle {
            assert!(
                reward_set.get("signers").is_none()
                    || reward_set["signers"].as_array().unwrap().is_empty(),
                "Signers should not be set before the first epoch 3 cycle"
            );
            continue;
        }

        // For cycles in or after first_epoch_3_cycle, ensure signers are present
        let signers = reward_set["signers"].as_array().unwrap();
        assert!(!signers.is_empty(), "Signers should be set in any epoch-3 cycles. First epoch-3 cycle: {first_epoch_3_cycle}. Checked cycle number: {cycle_number}");

        assert_eq!(
            reward_set["rewarded_addresses"].as_array().unwrap().len(),
            1,
            "There should be exactly 1 rewarded address"
        );
        assert_eq!(signers.len(), 1, "There should be exactly 1 signer");

        // the signer should have 1 "slot", because they stacked the minimum stacking amount
        let signer_weight = signers[0]["weight"].as_u64().unwrap();
        assert_eq!(signer_weight, 1, "The signer should have a weight of 1, indicating they stacked the minimum stacking amount");
    }

    run_loop_thread.join().unwrap();
}

/// Test `/v2/block_proposal` API endpoint
///
/// This endpoint allows miners to propose Nakamoto blocks to a node,
/// and test if they would be accepted or rejected
#[test]
#[ignore]
fn block_proposal_api_endpoint() {
    if env::var("BITCOIND_TEST") != Ok("1".into()) {
        return;
    }

    let (mut conf, _miner_account) = naka_neon_integration_conf(None);
    let password = "12345".to_string();
    conf.connection_options.block_proposal_token = Some(password.clone());
    let account_keys = add_initial_balances(&mut conf, 10, 1_000_000);
    let stacker_sk = setup_stacker(&mut conf);
    let sender_signer_sk = Secp256k1PrivateKey::new();
    let sender_signer_addr = tests::to_addr(&sender_signer_sk);
    conf.add_initial_balance(
        PrincipalData::from(sender_signer_addr.clone()).to_string(),
        100000,
    );

    // only subscribe to the block proposal events
    test_observer::spawn();
    let observer_port = test_observer::EVENT_OBSERVER_PORT;
    conf.events_observers.insert(EventObserverConfig {
        endpoint: format!("localhost:{observer_port}"),
        events_keys: vec![EventKeyType::BlockProposal],
    });

    let mut btcd_controller = BitcoinCoreController::new(conf.clone());
    btcd_controller
        .start_bitcoind()
        .expect("Failed starting bitcoind");
    let mut btc_regtest_controller = BitcoinRegtestController::new(conf.clone(), None);
    btc_regtest_controller.bootstrap_chain(201);

    let mut run_loop = boot_nakamoto::BootRunLoop::new(conf.clone()).unwrap();
    let run_loop_stopper = run_loop.get_termination_switch();
    let Counters {
        blocks_processed,
        naka_submitted_commits: commits_submitted,
        naka_proposed_blocks: proposals_submitted,
        ..
    } = run_loop.counters();

    let coord_channel = run_loop.coordinator_channels();

    let run_loop_thread = thread::spawn(move || run_loop.start(None, 0));
    let mut signers = TestSigners::new(vec![sender_signer_sk.clone()]);
    wait_for_runloop(&blocks_processed);
    boot_to_epoch_3(
        &conf,
        &blocks_processed,
        &[stacker_sk],
        &[sender_signer_sk],
        &mut Some(&mut signers),
        &mut btc_regtest_controller,
    );

    info!("Bootstrapped to Epoch-3.0 boundary, starting nakamoto miner");
    blind_signer(&conf, &signers, proposals_submitted);

    let burnchain = conf.get_burnchain();
    let sortdb = burnchain.open_sortition_db(true).unwrap();
    let (mut chainstate, _) = StacksChainState::open(
        conf.is_mainnet(),
        conf.burnchain.chain_id,
        &conf.get_chainstate_path_str(),
        None,
    )
    .unwrap();

    let _block_height_pre_3_0 =
        NakamotoChainState::get_canonical_block_header(chainstate.db(), &sortdb)
            .unwrap()
            .unwrap()
            .stacks_block_height;

    info!("Nakamoto miner started...");

    wait_for_first_naka_block_commit(60, &commits_submitted);

    // Mine 3 nakamoto tenures
    for _ in 0..3 {
        next_block_and_mine_commit(
            &mut btc_regtest_controller,
            60,
            &coord_channel,
            &commits_submitted,
        )
        .unwrap();
    }

    // TODO (hack) instantiate the sortdb in the burnchain
    _ = btc_regtest_controller.sortdb_mut();

    // ----- Setup boilerplate finished, test block proposal API endpoint -----

    let tip = NakamotoChainState::get_canonical_block_header(chainstate.db(), &sortdb)
        .unwrap()
        .unwrap();

    let privk = conf.miner.mining_key.unwrap().clone();
    let sort_tip = SortitionDB::get_canonical_sortition_tip(sortdb.conn())
        .expect("Failed to get sortition tip");
    let db_handle = sortdb.index_handle(&sort_tip);
    let snapshot = db_handle
        .get_block_snapshot(&tip.burn_header_hash)
        .expect("Failed to get block snapshot")
        .expect("No snapshot");
    // Double check we got the right sortition
    assert_eq!(
        snapshot.consensus_hash, tip.consensus_hash,
        "Found incorrect block snapshot"
    );
    let total_burn = snapshot.total_burn;
    let tenure_change = None;
    let coinbase = None;

    let tenure_cause = tenure_change.and_then(|tx: &StacksTransaction| match &tx.payload {
        TransactionPayload::TenureChange(tc) => Some(tc.cause),
        _ => None,
    });

    // Apply miner signature
    let sign = |p: &NakamotoBlockProposal| {
        let mut p = p.clone();
        p.block
            .header
            .sign_miner(&privk)
            .expect("Miner failed to sign");
        p
    };

    let block = {
        let mut builder = NakamotoBlockBuilder::new(
            &tip,
            &tip.consensus_hash,
            total_burn,
            tenure_change,
            coinbase,
            1,
        )
        .expect("Failed to build Nakamoto block");

        let burn_dbconn = btc_regtest_controller.sortdb_ref().index_handle_at_tip();
        let mut miner_tenure_info = builder
            .load_tenure_info(&mut chainstate, &burn_dbconn, tenure_cause)
            .unwrap();
        let mut tenure_tx = builder
            .tenure_begin(&burn_dbconn, &mut miner_tenure_info)
            .unwrap();

        let tx = make_stacks_transfer(
            &account_keys[0],
            0,
            100,
            &to_addr(&account_keys[1]).into(),
            10000,
        );
        let tx = StacksTransaction::consensus_deserialize(&mut &tx[..])
            .expect("Failed to deserialize transaction");
        let tx_len = tx.tx_len();

        let res = builder.try_mine_tx_with_len(
            &mut tenure_tx,
            &tx,
            tx_len,
            &BlockLimitFunction::NO_LIMIT_HIT,
            ASTRules::PrecheckSize,
        );
        assert!(
            matches!(res, TransactionResult::Success(..)),
            "Transaction failed"
        );
        builder.mine_nakamoto_block(&mut tenure_tx)
    };

    // Construct a valid proposal. Make alterations to this to test failure cases
    let proposal = NakamotoBlockProposal {
        block,
        chain_id: chainstate.chain_id,
    };

    const HTTP_ACCEPTED: u16 = 202;
    const HTTP_TOO_MANY: u16 = 429;
    const HTTP_NOT_AUTHORIZED: u16 = 401;
    let test_cases = [
        (
            "Valid Nakamoto block proposal",
            sign(&proposal),
            HTTP_ACCEPTED,
            Some(Ok(())),
        ),
        ("Must wait", sign(&proposal), HTTP_TOO_MANY, None),
        (
            "Corrupted (bit flipped after signing)",
            (|| {
                let mut sp = sign(&proposal);
                sp.block.header.consensus_hash.0[3] ^= 0x07;
                sp
            })(),
            HTTP_ACCEPTED,
            Some(Err(ValidateRejectCode::ChainstateError)),
        ),
        (
            "Invalid `chain_id`",
            (|| {
                let mut p = proposal.clone();
                p.chain_id ^= 0xFFFFFFFF;
                sign(&p)
            })(),
            HTTP_ACCEPTED,
            Some(Err(ValidateRejectCode::InvalidBlock)),
        ),
        (
            "Invalid `miner_signature`",
            (|| {
                let mut sp = sign(&proposal);
                sp.block.header.miner_signature.0[1] ^= 0x80;
                sp
            })(),
            HTTP_ACCEPTED,
            Some(Err(ValidateRejectCode::ChainstateError)),
        ),
        ("Not authorized", sign(&proposal), HTTP_NOT_AUTHORIZED, None),
    ];

    // Build HTTP client
    let client = reqwest::blocking::Client::builder()
        .timeout(Duration::from_secs(60))
        .build()
        .expect("Failed to build `reqwest::Client`");
    // Build URL
    let http_origin = format!("http://{}", &conf.node.rpc_bind);
    let path = format!("{http_origin}/v2/block_proposal");

    let mut hold_proposal_mutex = Some(test_observer::PROPOSAL_RESPONSES.lock().unwrap());
    for (ix, (test_description, block_proposal, expected_http_code, _)) in
        test_cases.iter().enumerate()
    {
        // Send POST request
        let request_builder = client
            .post(&path)
            .header("Content-Type", "application/json")
            .json(block_proposal);
        let mut response = if expected_http_code == &HTTP_NOT_AUTHORIZED {
            request_builder.send().expect("Failed to POST")
        } else {
            request_builder
                .header(AUTHORIZATION.to_string(), password.to_string())
                .send()
                .expect("Failed to POST")
        };
        let start_time = Instant::now();
        while ix != 1 && response.status().as_u16() == HTTP_TOO_MANY {
            if start_time.elapsed() > Duration::from_secs(30) {
                error!("Took over 30 seconds to process pending proposal, panicking test");
                panic!();
            }
            info!("Waiting for prior request to finish processing, and then resubmitting");
            thread::sleep(Duration::from_secs(5));
            let request_builder = client
                .post(&path)
                .header("Content-Type", "application/json")
                .json(block_proposal);
            response = if expected_http_code == &HTTP_NOT_AUTHORIZED {
                request_builder.send().expect("Failed to POST")
            } else {
                request_builder
                    .header(AUTHORIZATION.to_string(), password.to_string())
                    .send()
                    .expect("Failed to POST")
            };
        }

        let response_code = response.status().as_u16();
        let response_json = if expected_http_code != &HTTP_NOT_AUTHORIZED {
            response.json::<serde_json::Value>().unwrap().to_string()
        } else {
            "No json response".to_string()
        };
        info!(
            "Block proposal submitted and checked for HTTP response";
            "response_json" => response_json,
            "request_json" => serde_json::to_string(block_proposal).unwrap(),
            "response_code" => response_code,
            "test_description" => test_description,
        );

        assert_eq!(response_code, *expected_http_code);

        if ix == 1 {
            // release the test observer mutex so that the handler from 0 can finish!
            hold_proposal_mutex.take();
        }
    }

    let expected_proposal_responses: Vec<_> = test_cases
        .iter()
        .filter_map(|(_, _, _, expected_response)| expected_response.as_ref())
        .collect();

    let mut proposal_responses = test_observer::get_proposal_responses();
    let start_time = Instant::now();
    while proposal_responses.len() < expected_proposal_responses.len() {
        if start_time.elapsed() > Duration::from_secs(30) {
            error!("Took over 30 seconds to process pending proposal, panicking test");
            panic!();
        }
        info!("Waiting for prior request to finish processing");
        thread::sleep(Duration::from_secs(5));
        proposal_responses = test_observer::get_proposal_responses();
    }

    for (expected_response, response) in expected_proposal_responses
        .iter()
        .zip(proposal_responses.iter())
    {
        match expected_response {
            Ok(_) => {
                assert!(matches!(response, BlockValidateResponse::Ok(_)));
            }
            Err(expected_reject_code) => {
                assert!(matches!(
                    response,
                    BlockValidateResponse::Reject(
                        BlockValidateReject { reason_code, .. })
                        if reason_code == expected_reject_code
                ));
            }
        }
        info!("Proposal response {response:?}");
    }

    // Clean up
    coord_channel
        .lock()
        .expect("Mutex poisoned")
        .stop_chains_coordinator();
    run_loop_stopper.store(false, Ordering::SeqCst);

    run_loop_thread.join().unwrap();
}

#[test]
#[ignore]
/// This test spins up a nakamoto-neon node and attempts to mine a single Nakamoto block.
/// It starts in Epoch 2.0, mines with `neon_node` to Epoch 3.0, and then switches
///  to Nakamoto operation (activating pox-4 by submitting a stack-stx tx). The BootLoop
///  struct handles the epoch-2/3 tear-down and spin-up.
/// This test makes the following assertions:
///  * The proposed Nakamoto block is written to the .miners stackerdb
fn miner_writes_proposed_block_to_stackerdb() {
    if env::var("BITCOIND_TEST") != Ok("1".into()) {
        return;
    }

    let (mut naka_conf, _miner_account) = naka_neon_integration_conf(None);
    naka_conf.miner.wait_on_interim_blocks = Duration::from_secs(1000);
    let sender_sk = Secp256k1PrivateKey::new();
    // setup sender + recipient for a test stx transfer
    let sender_addr = tests::to_addr(&sender_sk);
    let send_amt = 1000;
    let send_fee = 100;
    naka_conf.add_initial_balance(
        PrincipalData::from(sender_addr.clone()).to_string(),
        send_amt + send_fee,
    );
    let stacker_sk = setup_stacker(&mut naka_conf);

    let sender_signer_sk = Secp256k1PrivateKey::new();
    let sender_signer_addr = tests::to_addr(&sender_signer_sk);
    naka_conf.add_initial_balance(
        PrincipalData::from(sender_signer_addr.clone()).to_string(),
        100000,
    );

    let mut signers = TestSigners::new(vec![sender_signer_sk.clone()]);

    test_observer::spawn();
    let observer_port = test_observer::EVENT_OBSERVER_PORT;
    naka_conf.events_observers.insert(EventObserverConfig {
        endpoint: format!("localhost:{observer_port}"),
        events_keys: vec![EventKeyType::AnyEvent, EventKeyType::MinedBlocks],
    });

    let mut btcd_controller = BitcoinCoreController::new(naka_conf.clone());
    btcd_controller
        .start_bitcoind()
        .expect("Failed starting bitcoind");
    let mut btc_regtest_controller = BitcoinRegtestController::new(naka_conf.clone(), None);
    btc_regtest_controller.bootstrap_chain(201);

    let mut run_loop = boot_nakamoto::BootRunLoop::new(naka_conf.clone()).unwrap();
    let run_loop_stopper = run_loop.get_termination_switch();
    let Counters {
        blocks_processed,
        naka_submitted_commits: commits_submitted,
        naka_proposed_blocks: proposals_submitted,
        ..
    } = run_loop.counters();

    let coord_channel = run_loop.coordinator_channels();

    let run_loop_thread = thread::spawn(move || run_loop.start(None, 0));
    wait_for_runloop(&blocks_processed);
    boot_to_epoch_3(
        &naka_conf,
        &blocks_processed,
        &[stacker_sk],
        &[sender_signer_sk],
        &mut Some(&mut signers),
        &mut btc_regtest_controller,
    );

    info!("Nakamoto miner started...");
    blind_signer(&naka_conf, &signers, proposals_submitted);

    wait_for_first_naka_block_commit(60, &commits_submitted);

    // Mine 1 nakamoto tenure
    next_block_and_mine_commit(
        &mut btc_regtest_controller,
        60,
        &coord_channel,
        &commits_submitted,
    )
    .unwrap();

    let sortdb = naka_conf.get_burnchain().open_sortition_db(true).unwrap();

    let proposed_block = get_latest_block_proposal(&naka_conf, &sortdb)
        .expect("Expected to find a proposed block in the StackerDB")
        .0;
    let proposed_block_hash = format!("0x{}", proposed_block.header.block_hash());

    let mut proposed_zero_block = proposed_block.clone();
    proposed_zero_block.header.signer_signature = vec![];
    let proposed_zero_block_hash = format!("0x{}", proposed_zero_block.header.block_hash());

    coord_channel
        .lock()
        .expect("Mutex poisoned")
        .stop_chains_coordinator();

    run_loop_stopper.store(false, Ordering::SeqCst);

    run_loop_thread.join().unwrap();

    let observed_blocks = test_observer::get_mined_nakamoto_blocks();
    assert_eq!(observed_blocks.len(), 1);

    let observed_block = observed_blocks.first().unwrap();
    info!(
        "Checking observed and proposed miner block";
        "observed_block" => ?observed_block,
        "proposed_block" => ?proposed_block,
        "observed_block_hash" => format!("0x{}", observed_block.block_hash),
        "proposed_zero_block_hash" => &proposed_zero_block_hash,
        "proposed_block_hash" => &proposed_block_hash,
    );

    let signer_bitvec_str = observed_block.signer_bitvec.clone();
    let signer_bitvec_bytes = hex_bytes(&signer_bitvec_str).unwrap();
    let signer_bitvec = BitVec::<4000>::consensus_deserialize(&mut signer_bitvec_bytes.as_slice())
        .expect("Failed to deserialize signer bitvec");

    assert_eq!(signer_bitvec.len(), 30);

    assert_eq!(
        format!("0x{}", observed_block.block_hash),
        proposed_zero_block_hash,
        "Observed miner hash should match the proposed block read from StackerDB (after zeroing signatures)"
    );
}

#[test]
#[ignore]
fn vote_for_aggregate_key_burn_op() {
    if env::var("BITCOIND_TEST") != Ok("1".into()) {
        return;
    }

    let (mut naka_conf, _miner_account) = naka_neon_integration_conf(None);
    let _http_origin = format!("http://{}", &naka_conf.node.rpc_bind);
    naka_conf.miner.wait_on_interim_blocks = Duration::from_secs(1);
    let signer_sk = Secp256k1PrivateKey::new();
    let signer_addr = tests::to_addr(&signer_sk);

    let mut signers = TestSigners::new(vec![signer_sk.clone()]);

    naka_conf.add_initial_balance(PrincipalData::from(signer_addr.clone()).to_string(), 100000);
    let stacker_sk = setup_stacker(&mut naka_conf);

    test_observer::spawn();
    let observer_port = test_observer::EVENT_OBSERVER_PORT;
    naka_conf.events_observers.insert(EventObserverConfig {
        endpoint: format!("localhost:{observer_port}"),
        events_keys: vec![EventKeyType::AnyEvent],
    });

    let mut btcd_controller = BitcoinCoreController::new(naka_conf.clone());
    btcd_controller
        .start_bitcoind()
        .expect("Failed starting bitcoind");
    let mut btc_regtest_controller = BitcoinRegtestController::new(naka_conf.clone(), None);
    btc_regtest_controller.bootstrap_chain(201);

    let mut run_loop = boot_nakamoto::BootRunLoop::new(naka_conf.clone()).unwrap();
    let run_loop_stopper = run_loop.get_termination_switch();
    let Counters {
        blocks_processed,
        naka_submitted_commits: commits_submitted,
        naka_proposed_blocks: proposals_submitted,
        ..
    } = run_loop.counters();

    let coord_channel = run_loop.coordinator_channels();

    let run_loop_thread = thread::Builder::new()
        .name("run_loop".into())
        .spawn(move || run_loop.start(None, 0))
        .unwrap();
    wait_for_runloop(&blocks_processed);
    boot_to_epoch_3(
        &naka_conf,
        &blocks_processed,
        &[stacker_sk],
        &[signer_sk],
        &mut Some(&mut signers),
        &mut btc_regtest_controller,
    );

    info!("Bootstrapped to Epoch-3.0 boundary, starting nakamoto miner");

    let burnchain = naka_conf.get_burnchain();
    let _sortdb = burnchain.open_sortition_db(true).unwrap();
    let (_chainstate, _) = StacksChainState::open(
        naka_conf.is_mainnet(),
        naka_conf.burnchain.chain_id,
        &naka_conf.get_chainstate_path_str(),
        None,
    )
    .unwrap();

    info!("Nakamoto miner started...");
    blind_signer(&naka_conf, &signers, proposals_submitted);

    wait_for_first_naka_block_commit(60, &commits_submitted);

    // submit a pre-stx op
    let mut miner_signer = Keychain::default(naka_conf.node.seed.clone()).generate_op_signer();
    info!("Submitting pre-stx op");
    let pre_stx_op = PreStxOp {
        output: signer_addr.clone(),
        // to be filled in
        txid: Txid([0u8; 32]),
        vtxindex: 0,
        block_height: 0,
        burn_header_hash: BurnchainHeaderHash([0u8; 32]),
    };

    assert!(
        btc_regtest_controller
            .submit_operation(
                StacksEpochId::Epoch30,
                BlockstackOperationType::PreStx(pre_stx_op),
                &mut miner_signer,
                1
            )
            .is_some(),
        "Pre-stx operation should submit successfully"
    );

    // Mine until the next prepare phase
    let block_height = btc_regtest_controller.get_headers_height();
    let reward_cycle = btc_regtest_controller
        .get_burnchain()
        .block_height_to_reward_cycle(block_height)
        .unwrap();
    let prepare_phase_start = btc_regtest_controller
        .get_burnchain()
        .pox_constants
        .prepare_phase_start(
            btc_regtest_controller.get_burnchain().first_block_height,
            reward_cycle,
        );

    let blocks_until_prepare = prepare_phase_start + 1 - block_height;

    info!(
        "Mining until prepare phase start.";
        "prepare_phase_start" => prepare_phase_start,
        "block_height" => block_height,
        "blocks_until_prepare" => blocks_until_prepare,
    );

    for _i in 0..(blocks_until_prepare) {
        next_block_and_mine_commit(
            &mut btc_regtest_controller,
            60,
            &coord_channel,
            &commits_submitted,
        )
        .unwrap();
    }

    let reward_cycle = reward_cycle + 1;

    let signer_index = 0;

    info!(
        "Submitting vote for aggregate key op";
        "block_height" => block_height,
        "reward_cycle" => reward_cycle,
        "signer_index" => %signer_index,
    );

    let stacker_pk = StacksPublicKey::from_private(&stacker_sk);
    let signer_key: StacksPublicKeyBuffer = stacker_pk.to_bytes_compressed().as_slice().into();
    let aggregate_key = signer_key.clone();

    let vote_for_aggregate_key_op =
        BlockstackOperationType::VoteForAggregateKey(VoteForAggregateKeyOp {
            signer_key,
            signer_index,
            sender: signer_addr.clone(),
            round: 0,
            reward_cycle,
            aggregate_key,
            // to be filled in
            vtxindex: 0,
            txid: Txid([0u8; 32]),
            block_height: 0,
            burn_header_hash: BurnchainHeaderHash::zero(),
        });

    let mut signer_burnop_signer = BurnchainOpSigner::new(signer_sk.clone(), false);
    assert!(
        btc_regtest_controller
            .submit_operation(
                StacksEpochId::Epoch30,
                vote_for_aggregate_key_op,
                &mut signer_burnop_signer,
                1
            )
            .is_some(),
        "Vote for aggregate key operation should submit successfully"
    );

    info!("Submitted vote for aggregate key op at height {block_height}, mining a few blocks...");

    // the second block should process the vote, after which the vote should be set
    for _i in 0..2 {
        next_block_and_mine_commit(
            &mut btc_regtest_controller,
            60,
            &coord_channel,
            &commits_submitted,
        )
        .unwrap();
    }

    let mut vote_for_aggregate_key_found = false;
    let blocks = test_observer::get_blocks();
    for block in blocks.iter() {
        let transactions = block.get("transactions").unwrap().as_array().unwrap();
        for tx in transactions.iter() {
            let raw_tx = tx.get("raw_tx").unwrap().as_str().unwrap();
            if raw_tx == "0x00" {
                info!("Found a burn op: {:?}", tx);
                let burnchain_op = tx.get("burnchain_op").unwrap().as_object().unwrap();
                if !burnchain_op.contains_key("vote_for_aggregate_key") {
                    warn!("Got unexpected burnchain op: {:?}", burnchain_op);
                    panic!("unexpected btc transaction type");
                }
                let vote_obj = burnchain_op.get("vote_for_aggregate_key").unwrap();
                let agg_key = vote_obj
                    .get("aggregate_key")
                    .expect("Expected aggregate_key key in burn op")
                    .as_str()
                    .unwrap();
                assert_eq!(agg_key, aggregate_key.to_hex());

                vote_for_aggregate_key_found = true;
            }
        }
    }
    assert!(
        vote_for_aggregate_key_found,
        "Expected vote for aggregate key op"
    );

    // Check that the correct key was set
    let saved_key = get_key_for_cycle(reward_cycle, false, &naka_conf.node.rpc_bind)
        .expect("Expected to be able to check key is set after voting")
        .expect("Expected aggregate key to be set");

    assert_eq!(saved_key, aggregate_key.as_bytes().to_vec());

    coord_channel
        .lock()
        .expect("Mutex poisoned")
        .stop_chains_coordinator();
    run_loop_stopper.store(false, Ordering::SeqCst);

    run_loop_thread.join().unwrap();
}

/// This test boots a follower node using the block downloader
#[test]
#[ignore]
fn follower_bootup() {
    if env::var("BITCOIND_TEST") != Ok("1".into()) {
        return;
    }

    let (mut naka_conf, _miner_account) = naka_neon_integration_conf(None);
    let http_origin = format!("http://{}", &naka_conf.node.rpc_bind);
    naka_conf.miner.wait_on_interim_blocks = Duration::from_secs(1);
    let sender_sk = Secp256k1PrivateKey::new();
    let sender_signer_sk = Secp256k1PrivateKey::new();
    let sender_signer_addr = tests::to_addr(&sender_signer_sk);
    let mut signers = TestSigners::new(vec![sender_signer_sk.clone()]);
    let tenure_count = 5;
    let inter_blocks_per_tenure = 9;
    // setup sender + recipient for some test stx transfers
    // these are necessary for the interim blocks to get mined at all
    let sender_addr = tests::to_addr(&sender_sk);
    let send_amt = 100;
    let send_fee = 180;
    naka_conf.add_initial_balance(
        PrincipalData::from(sender_addr.clone()).to_string(),
        (send_amt + send_fee) * tenure_count * inter_blocks_per_tenure,
    );
    naka_conf.add_initial_balance(
        PrincipalData::from(sender_signer_addr.clone()).to_string(),
        100000,
    );
    let recipient = PrincipalData::from(StacksAddress::burn_address(false));
    let stacker_sk = setup_stacker(&mut naka_conf);

    test_observer::spawn();
    let observer_port = test_observer::EVENT_OBSERVER_PORT;
    naka_conf.events_observers.insert(EventObserverConfig {
        endpoint: format!("localhost:{observer_port}"),
        events_keys: vec![EventKeyType::AnyEvent],
    });

    let mut btcd_controller = BitcoinCoreController::new(naka_conf.clone());
    btcd_controller
        .start_bitcoind()
        .expect("Failed starting bitcoind");
    let mut btc_regtest_controller = BitcoinRegtestController::new(naka_conf.clone(), None);
    btc_regtest_controller.bootstrap_chain(201);

    let mut run_loop = boot_nakamoto::BootRunLoop::new(naka_conf.clone()).unwrap();
    let run_loop_stopper = run_loop.get_termination_switch();
    let Counters {
        blocks_processed,
        naka_submitted_commits: commits_submitted,
        naka_proposed_blocks: proposals_submitted,
        ..
    } = run_loop.counters();

    let coord_channel = run_loop.coordinator_channels();

    let run_loop_thread = thread::Builder::new()
        .name("run_loop".into())
        .spawn(move || run_loop.start(None, 0))
        .unwrap();
    wait_for_runloop(&blocks_processed);
    boot_to_epoch_3(
        &naka_conf,
        &blocks_processed,
        &[stacker_sk],
        &[sender_signer_sk],
        &mut Some(&mut signers),
        &mut btc_regtest_controller,
    );

    info!("Bootstrapped to Epoch-3.0 boundary, starting nakamoto miner");

    let burnchain = naka_conf.get_burnchain();
    let sortdb = burnchain.open_sortition_db(true).unwrap();
    let (chainstate, _) = StacksChainState::open(
        naka_conf.is_mainnet(),
        naka_conf.burnchain.chain_id,
        &naka_conf.get_chainstate_path_str(),
        None,
    )
    .unwrap();

    let block_height_pre_3_0 =
        NakamotoChainState::get_canonical_block_header(chainstate.db(), &sortdb)
            .unwrap()
            .unwrap()
            .stacks_block_height;

    info!("Nakamoto miner started...");
    blind_signer(&naka_conf, &signers, proposals_submitted);

    wait_for_first_naka_block_commit(60, &commits_submitted);

    let mut follower_conf = naka_conf.clone();
    follower_conf.events_observers.clear();
    follower_conf.node.working_dir = format!("{}-follower", &naka_conf.node.working_dir);
    follower_conf.node.seed = vec![0x01; 32];
    follower_conf.node.local_peer_seed = vec![0x02; 32];

    let mut rng = rand::thread_rng();
    let mut buf = [0u8; 8];
    rng.fill_bytes(&mut buf);

    let rpc_port = u16::from_be_bytes(buf[0..2].try_into().unwrap()).saturating_add(1025) - 1; // use a non-privileged port between 1024 and 65534
    let p2p_port = u16::from_be_bytes(buf[2..4].try_into().unwrap()).saturating_add(1025) - 1; // use a non-privileged port between 1024 and 65534

    let localhost = "127.0.0.1";
    follower_conf.node.rpc_bind = format!("{}:{}", &localhost, rpc_port);
    follower_conf.node.p2p_bind = format!("{}:{}", &localhost, p2p_port);
    follower_conf.node.data_url = format!("http://{}:{}", &localhost, rpc_port);
    follower_conf.node.p2p_address = format!("{}:{}", &localhost, p2p_port);
    follower_conf.node.pox_sync_sample_secs = 30;

    let node_info = get_chain_info(&naka_conf);
    follower_conf.node.add_bootstrap_node(
        &format!(
            "{}@{}",
            &node_info.node_public_key.unwrap(),
            naka_conf.node.p2p_bind
        ),
        CHAIN_ID_TESTNET,
        PEER_VERSION_TESTNET,
    );

    let mut follower_run_loop = boot_nakamoto::BootRunLoop::new(follower_conf.clone()).unwrap();
    let follower_run_loop_stopper = follower_run_loop.get_termination_switch();
    let follower_coord_channel = follower_run_loop.coordinator_channels();

    debug!(
        "Booting follower-thread ({},{})",
        &follower_conf.node.p2p_bind, &follower_conf.node.rpc_bind
    );
    debug!(
        "Booting follower-thread: neighbors = {:?}",
        &follower_conf.node.bootstrap_node
    );

    // spawn a follower thread
    let follower_thread = thread::Builder::new()
        .name("follower-thread".into())
        .spawn(move || follower_run_loop.start(None, 0))
        .unwrap();

    debug!("Booted follower-thread");

    // Mine `tenure_count` nakamoto tenures
    for tenure_ix in 0..tenure_count {
        debug!("follower_bootup: Miner runs tenure {}", tenure_ix);
        let commits_before = commits_submitted.load(Ordering::SeqCst);
        next_block_and_process_new_stacks_block(&mut btc_regtest_controller, 60, &coord_channel)
            .unwrap();

        let mut last_tip = BlockHeaderHash([0x00; 32]);
        let mut last_nonce = None;

        debug!(
            "follower_bootup: Miner mines interum blocks for tenure {}",
            tenure_ix
        );

        // mine the interim blocks
        for _ in 0..inter_blocks_per_tenure {
            let blocks_processed_before = coord_channel
                .lock()
                .expect("Mutex poisoned")
                .get_stacks_blocks_processed();

            let account = loop {
                // submit a tx so that the miner will mine an extra block
                let Ok(account) = get_account_result(&http_origin, &sender_addr) else {
                    debug!("follower_bootup: Failed to load miner account");
                    thread::sleep(Duration::from_millis(100));
                    continue;
                };
                break account;
            };

            let sender_nonce = account
                .nonce
                .max(last_nonce.as_ref().map(|ln| *ln + 1).unwrap_or(0));
            let transfer_tx =
                make_stacks_transfer(&sender_sk, sender_nonce, send_fee, &recipient, send_amt);
            submit_tx(&http_origin, &transfer_tx);

            last_nonce = Some(sender_nonce);

            let tx = StacksTransaction::consensus_deserialize(&mut &transfer_tx[..]).unwrap();

            debug!("follower_bootup: Miner account: {:?}", &account);
            debug!("follower_bootup: Miner sent {}: {:?}", &tx.txid(), &tx);

            let now = get_epoch_time_secs();
            while get_epoch_time_secs() < now + 10 {
                let Ok(info) = get_chain_info_result(&naka_conf) else {
                    debug!("follower_bootup: Could not get miner chain info");
                    thread::sleep(Duration::from_millis(100));
                    continue;
                };

                let Ok(follower_info) = get_chain_info_result(&follower_conf) else {
                    debug!("follower_bootup: Could not get follower chain info");
                    thread::sleep(Duration::from_millis(100));
                    continue;
                };

                if follower_info.burn_block_height < info.burn_block_height {
                    debug!("follower_bootup: Follower is behind miner's burnchain view");
                    thread::sleep(Duration::from_millis(100));
                    continue;
                }

                if info.stacks_tip == last_tip {
                    debug!(
                        "follower_bootup: Miner stacks tip hasn't changed ({})",
                        &info.stacks_tip
                    );
                    thread::sleep(Duration::from_millis(100));
                    continue;
                }

                let blocks_processed = coord_channel
                    .lock()
                    .expect("Mutex poisoned")
                    .get_stacks_blocks_processed();

                if blocks_processed > blocks_processed_before {
                    break;
                }

                debug!("follower_bootup: No blocks processed yet");
                thread::sleep(Duration::from_millis(100));
            }

            // compare chain tips
            loop {
                let Ok(info) = get_chain_info_result(&naka_conf) else {
                    debug!("follower_bootup: failed to load tip info");
                    thread::sleep(Duration::from_millis(100));
                    continue;
                };

                let Ok(follower_info) = get_chain_info_result(&follower_conf) else {
                    debug!("follower_bootup: Could not get follower chain info");
                    thread::sleep(Duration::from_millis(100));
                    continue;
                };
                if info.stacks_tip == follower_info.stacks_tip {
                    debug!(
                        "follower_bootup: Follower has advanced to miner's tip {}",
                        &info.stacks_tip
                    );
                } else {
                    debug!(
                        "follower_bootup: Follower has NOT advanced to miner's tip: {} != {}",
                        &info.stacks_tip, follower_info.stacks_tip
                    );
                }

                last_tip = info.stacks_tip;
                break;
            }
        }

        debug!("follower_bootup: Wait for next block-commit");
        let start_time = Instant::now();
        while commits_submitted.load(Ordering::SeqCst) <= commits_before {
            if start_time.elapsed() >= Duration::from_secs(20) {
                panic!("Timed out waiting for block-commit");
            }
            thread::sleep(Duration::from_millis(100));
        }
        debug!("follower_bootup: Block commit submitted");
    }

    // load the chain tip, and assert that it is a nakamoto block and at least 30 blocks have advanced in epoch 3
    let tip = NakamotoChainState::get_canonical_block_header(chainstate.db(), &sortdb)
        .unwrap()
        .unwrap();
    info!(
        "Latest tip";
        "height" => tip.stacks_block_height,
        "is_nakamoto" => tip.anchored_header.as_stacks_nakamoto().is_some(),
    );

    assert!(tip.anchored_header.as_stacks_nakamoto().is_some());
    assert_eq!(
        tip.stacks_block_height,
        block_height_pre_3_0 + ((inter_blocks_per_tenure + 1) * tenure_count),
        "Should have mined (1 + interim_blocks_per_tenure) * tenure_count nakamoto blocks"
    );

    // wait for follower to reach the chain tip
    loop {
        sleep_ms(1000);
        let follower_node_info = get_chain_info(&follower_conf);

        info!(
            "Follower tip is now {}/{}",
            &follower_node_info.stacks_tip_consensus_hash, &follower_node_info.stacks_tip
        );
        if follower_node_info.stacks_tip_consensus_hash == tip.consensus_hash
            && follower_node_info.stacks_tip == tip.anchored_header.block_hash()
        {
            break;
        }
    }

    coord_channel
        .lock()
        .expect("Mutex poisoned")
        .stop_chains_coordinator();
    run_loop_stopper.store(false, Ordering::SeqCst);

    follower_coord_channel
        .lock()
        .expect("Mutex poisoned")
        .stop_chains_coordinator();
    follower_run_loop_stopper.store(false, Ordering::SeqCst);

    run_loop_thread.join().unwrap();
    follower_thread.join().unwrap();
}

#[test]
#[ignore]
fn stack_stx_burn_op_integration_test() {
    if env::var("BITCOIND_TEST") != Ok("1".into()) {
        return;
    }

    let (mut naka_conf, _miner_account) = naka_neon_integration_conf(None);
    naka_conf.burnchain.satoshis_per_byte = 2;
    naka_conf.miner.wait_on_interim_blocks = Duration::from_secs(1);

    let signer_sk_1 = setup_stacker(&mut naka_conf);
    let signer_addr_1 = tests::to_addr(&signer_sk_1);

    let signer_sk_2 = Secp256k1PrivateKey::new();
    let signer_addr_2 = tests::to_addr(&signer_sk_2);

    let mut signers = TestSigners::new(vec![signer_sk_1.clone()]);

    let stacker_sk = setup_stacker(&mut naka_conf);

    test_observer::spawn();
    let observer_port = test_observer::EVENT_OBSERVER_PORT;
    naka_conf.events_observers.insert(EventObserverConfig {
        endpoint: format!("localhost:{observer_port}"),
        events_keys: vec![EventKeyType::AnyEvent],
    });

    let mut btcd_controller = BitcoinCoreController::new(naka_conf.clone());
    btcd_controller
        .start_bitcoind()
        .expect("Failed starting bitcoind");
    let mut btc_regtest_controller = BitcoinRegtestController::new(naka_conf.clone(), None);
    btc_regtest_controller.bootstrap_chain(201);

    let http_origin = format!("http://{}", &naka_conf.node.rpc_bind);

    let mut run_loop = boot_nakamoto::BootRunLoop::new(naka_conf.clone()).unwrap();
    let run_loop_stopper = run_loop.get_termination_switch();
    let Counters {
        blocks_processed,
        naka_submitted_commits: commits_submitted,
        naka_proposed_blocks: proposals_submitted,
        ..
    } = run_loop.counters();

    let coord_channel = run_loop.coordinator_channels();

    let run_loop_thread = thread::Builder::new()
        .name("run_loop".into())
        .spawn(move || run_loop.start(None, 0))
        .unwrap();
    wait_for_runloop(&blocks_processed);
    boot_to_epoch_3(
        &naka_conf,
        &blocks_processed,
        &[stacker_sk],
        &[signer_sk_1],
        &mut Some(&mut signers),
        &mut btc_regtest_controller,
    );

    info!("Bootstrapped to Epoch-3.0 boundary, starting nakamoto miner");

    info!("Nakamoto miner started...");
    blind_signer(&naka_conf, &signers, proposals_submitted);

    wait_for_first_naka_block_commit(60, &commits_submitted);

    let block_height = btc_regtest_controller.get_headers_height();

    // submit a pre-stx op
    let mut miner_signer_1 = Keychain::default(naka_conf.node.seed.clone()).generate_op_signer();

    info!("Submitting first pre-stx op");
    let pre_stx_op = PreStxOp {
        output: signer_addr_1.clone(),
        // to be filled in
        txid: Txid([0u8; 32]),
        vtxindex: 0,
        block_height: 0,
        burn_header_hash: BurnchainHeaderHash([0u8; 32]),
    };

    assert!(
        btc_regtest_controller
            .submit_operation(
                StacksEpochId::Epoch30,
                BlockstackOperationType::PreStx(pre_stx_op),
                &mut miner_signer_1,
                1
            )
            .is_some(),
        "Pre-stx operation should submit successfully"
    );

    next_block_and_mine_commit(
        &mut btc_regtest_controller,
        60,
        &coord_channel,
        &commits_submitted,
    )
    .unwrap();

    let mut miner_signer_2 = Keychain::default(naka_conf.node.seed.clone()).generate_op_signer();
    info!("Submitting second pre-stx op");
    let pre_stx_op_2 = PreStxOp {
        output: signer_addr_2.clone(),
        // to be filled in
        txid: Txid([0u8; 32]),
        vtxindex: 0,
        block_height: 0,
        burn_header_hash: BurnchainHeaderHash([0u8; 32]),
    };
    assert!(
        btc_regtest_controller
            .submit_operation(
                StacksEpochId::Epoch30,
                BlockstackOperationType::PreStx(pre_stx_op_2),
                &mut miner_signer_2,
                1
            )
            .is_some(),
        "Pre-stx operation should submit successfully"
    );
    info!("Submitted 2 pre-stx ops at block {block_height}, mining a few blocks...");

    // Mine until the next prepare phase
    let block_height = btc_regtest_controller.get_headers_height();
    let reward_cycle = btc_regtest_controller
        .get_burnchain()
        .block_height_to_reward_cycle(block_height)
        .unwrap();
    let prepare_phase_start = btc_regtest_controller
        .get_burnchain()
        .pox_constants
        .prepare_phase_start(
            btc_regtest_controller.get_burnchain().first_block_height,
            reward_cycle,
        );

    let blocks_until_prepare = prepare_phase_start + 1 - block_height;

    let lock_period: u8 = 6;
    let topic = Pox4SignatureTopic::StackStx;
    let auth_id: u32 = 1;
    let pox_addr = PoxAddress::Standard(signer_addr_1, Some(AddressHashMode::SerializeP2PKH));

    info!(
        "Submitting set-signer-key-authorization";
        "block_height" => block_height,
        "reward_cycle" => reward_cycle,
    );

    let signer_pk_1 = StacksPublicKey::from_private(&signer_sk_1);
    let signer_key_arg_1: StacksPublicKeyBuffer =
        signer_pk_1.to_bytes_compressed().as_slice().into();

    let set_signer_key_auth_tx = tests::make_contract_call(
        &signer_sk_1,
        1,
        500,
        &StacksAddress::burn_address(false),
        "pox-4",
        "set-signer-key-authorization",
        &[
            clarity::vm::Value::Tuple(pox_addr.clone().as_clarity_tuple().unwrap()),
            clarity::vm::Value::UInt(lock_period.into()),
            clarity::vm::Value::UInt(reward_cycle.into()),
            clarity::vm::Value::string_ascii_from_bytes(topic.get_name_str().into()).unwrap(),
            clarity::vm::Value::buff_from(signer_pk_1.clone().to_bytes_compressed()).unwrap(),
            clarity::vm::Value::Bool(true),
            clarity::vm::Value::UInt(u128::MAX),
            clarity::vm::Value::UInt(auth_id.into()),
        ],
    );

    submit_tx(&http_origin, &set_signer_key_auth_tx);

    info!(
        "Mining until prepare phase start.";
        "prepare_phase_start" => prepare_phase_start,
        "block_height" => block_height,
        "blocks_until_prepare" => blocks_until_prepare,
    );

    for _i in 0..(blocks_until_prepare) {
        next_block_and_mine_commit(
            &mut btc_regtest_controller,
            60,
            &coord_channel,
            &commits_submitted,
        )
        .unwrap();
    }

    let reward_cycle = reward_cycle + 1;

    info!(
        "Submitting stack stx op";
        "block_height" => block_height,
        "reward_cycle" => reward_cycle,
    );

    let mut signer_burnop_signer_1 = BurnchainOpSigner::new(signer_sk_1.clone(), false);
    let mut signer_burnop_signer_2 = BurnchainOpSigner::new(signer_sk_2.clone(), false);

    info!(
        "Before stack-stx op, signer 1 total: {}",
        btc_regtest_controller
            .get_utxos(
                StacksEpochId::Epoch30,
                &signer_burnop_signer_1.get_public_key(),
                1,
                None,
                block_height
            )
            .unwrap()
            .total_available(),
    );
    info!(
        "Before stack-stx op, signer 2 total: {}",
        btc_regtest_controller
            .get_utxos(
                StacksEpochId::Epoch30,
                &signer_burnop_signer_2.get_public_key(),
                1,
                None,
                block_height
            )
            .unwrap()
            .total_available(),
    );

    info!("Signer 1 addr: {}", signer_addr_1.to_b58());
    info!("Signer 2 addr: {}", signer_addr_2.to_b58());

    let pox_info = get_pox_info(&http_origin).unwrap();
    let min_stx = pox_info.next_cycle.min_threshold_ustx;

    let stack_stx_op_with_some_signer_key = StackStxOp {
        sender: signer_addr_1.clone(),
        reward_addr: pox_addr,
        stacked_ustx: min_stx.into(),
        num_cycles: lock_period,
        signer_key: Some(signer_key_arg_1),
        max_amount: Some(u128::MAX),
        auth_id: Some(auth_id),
        // to be filled in
        vtxindex: 0,
        txid: Txid([0u8; 32]),
        block_height: 0,
        burn_header_hash: BurnchainHeaderHash::zero(),
    };

    assert!(
        btc_regtest_controller
            .submit_operation(
                StacksEpochId::Epoch30,
                BlockstackOperationType::StackStx(stack_stx_op_with_some_signer_key),
                &mut signer_burnop_signer_1,
                1
            )
            .is_some(),
        "Stack STX operation should submit successfully"
    );

    let stack_stx_op_with_no_signer_key = StackStxOp {
        sender: signer_addr_2.clone(),
        reward_addr: PoxAddress::Standard(signer_addr_2, None),
        stacked_ustx: 100000,
        num_cycles: 6,
        signer_key: None,
        max_amount: None,
        auth_id: None,
        // to be filled in
        vtxindex: 0,
        txid: Txid([0u8; 32]),
        block_height: 0,
        burn_header_hash: BurnchainHeaderHash::zero(),
    };

    assert!(
        btc_regtest_controller
            .submit_operation(
                StacksEpochId::Epoch30,
                BlockstackOperationType::StackStx(stack_stx_op_with_no_signer_key),
                &mut signer_burnop_signer_2,
                1
            )
            .is_some(),
        "Stack STX operation should submit successfully"
    );

    info!("Submitted 2 stack STX ops at height {block_height}, mining a few blocks...");

    // the second block should process the vote, after which the balances should be unchanged
    for _i in 0..2 {
        next_block_and_mine_commit(
            &mut btc_regtest_controller,
            60,
            &coord_channel,
            &commits_submitted,
        )
        .unwrap();
    }

    let mut stack_stx_found = false;
    let mut stack_stx_burn_op_tx_count = 0;
    let blocks = test_observer::get_blocks();
    info!("stack event observer num blocks: {:?}", blocks.len());
    for block in blocks.iter() {
        let transactions = block.get("transactions").unwrap().as_array().unwrap();
        info!(
            "stack event observer num transactions: {:?}",
            transactions.len()
        );
        for tx in transactions.iter() {
            let raw_tx = tx.get("raw_tx").unwrap().as_str().unwrap();
            if raw_tx == "0x00" {
                info!("Found a burn op: {:?}", tx);
                let burnchain_op = tx.get("burnchain_op").unwrap().as_object().unwrap();
                if !burnchain_op.contains_key("stack_stx") {
                    warn!("Got unexpected burnchain op: {:?}", burnchain_op);
                    panic!("unexpected btc transaction type");
                }
                let stack_stx_obj = burnchain_op.get("stack_stx").unwrap();
                let signer_key_found = stack_stx_obj
                    .get("signer_key")
                    .expect("Expected signer_key in burn op")
                    .as_str()
                    .unwrap();
                assert_eq!(signer_key_found, signer_key_arg_1.to_hex());

                let max_amount_correct = stack_stx_obj
                    .get("max_amount")
                    .expect("Expected max_amount")
                    .as_number()
                    .expect("Expected max_amount to be a number")
                    .eq(&serde_json::Number::from(u128::MAX));
                assert!(max_amount_correct, "Expected max_amount to be u128::MAX");

                let auth_id_correct = stack_stx_obj
                    .get("auth_id")
                    .expect("Expected auth_id in burn op")
                    .as_number()
                    .expect("Expected auth id")
                    .eq(&serde_json::Number::from(auth_id));
                assert!(auth_id_correct, "Expected auth_id to be 1");

                let raw_result = tx.get("raw_result").unwrap().as_str().unwrap();
                let parsed =
                    clarity::vm::Value::try_deserialize_hex_untyped(&raw_result[2..]).unwrap();
                info!("Clarity result of stack-stx op: {parsed}");
                parsed
                    .expect_result_ok()
                    .expect("Expected OK result for stack-stx op");

                stack_stx_found = true;
                stack_stx_burn_op_tx_count += 1;
            }
        }
    }
    assert!(stack_stx_found, "Expected stack STX op");
    assert_eq!(
        stack_stx_burn_op_tx_count, 1,
        "Stack-stx tx without a signer_key shouldn't have been submitted"
    );

    let sortdb = btc_regtest_controller.sortdb_mut();
    let sortdb_conn = sortdb.conn();
    let tip = SortitionDB::get_canonical_burn_chain_tip(sortdb_conn).unwrap();

    let ancestor_burnchain_header_hashes =
        SortitionDB::get_ancestor_burnchain_header_hashes(sortdb.conn(), &tip.burn_header_hash, 6)
            .unwrap();

    let mut all_stacking_burn_ops = vec![];
    let mut found_none = false;
    let mut found_some = false;
    // go from oldest burn header hash to newest
    for ancestor_bhh in ancestor_burnchain_header_hashes.iter().rev() {
        let stacking_ops = SortitionDB::get_stack_stx_ops(sortdb_conn, ancestor_bhh).unwrap();
        for stacking_op in stacking_ops.into_iter() {
            debug!("Stacking op queried from sortdb: {:?}", stacking_op);
            match stacking_op.signer_key {
                Some(_) => found_some = true,
                None => found_none = true,
            }
            all_stacking_burn_ops.push(stacking_op);
        }
    }
    assert_eq!(
        all_stacking_burn_ops.len(),
        2,
        "Both stack-stx ops with and without a signer_key should be considered valid."
    );
    assert!(
        found_none,
        "Expected one stacking_op to have a signer_key of None"
    );
    assert!(
        found_some,
        "Expected one stacking_op to have a signer_key of Some"
    );

    coord_channel
        .lock()
        .expect("Mutex poisoned")
        .stop_chains_coordinator();
    run_loop_stopper.store(false, Ordering::SeqCst);

    run_loop_thread.join().unwrap();
}

#[test]
#[ignore]
/// This test spins up a nakamoto-neon node.
/// It starts in Epoch 2.0, mines with `neon_node` to Epoch 3.0, and then switches
///  to Nakamoto operation (activating pox-4 by submitting a stack-stx tx). The BootLoop
///  struct handles the epoch-2/3 tear-down and spin-up.
/// Miner A mines a regular tenure, its last block being block a_x.
/// Miner B starts its tenure, Miner B produces a Stacks block b_0, but miner C submits its block commit before b_0 is broadcasted.
/// Bitcoin block C, containing Miner C's block commit, is mined BEFORE miner C has a chance to update their block commit with b_0's information.
/// This test asserts:
///  * tenure C ignores b_0, and correctly builds off of block a_x.
fn forked_tenure_is_ignored() {
    if env::var("BITCOIND_TEST") != Ok("1".into()) {
        return;
    }

    let (mut naka_conf, _miner_account) = naka_neon_integration_conf(None);
    naka_conf.miner.wait_on_interim_blocks = Duration::from_secs(10);
    let sender_sk = Secp256k1PrivateKey::new();
    // setup sender + recipient for a test stx transfer
    let sender_addr = tests::to_addr(&sender_sk);
    let send_amt = 100;
    let send_fee = 180;
    naka_conf.add_initial_balance(
        PrincipalData::from(sender_addr.clone()).to_string(),
        send_amt + send_fee,
    );
    let sender_signer_sk = Secp256k1PrivateKey::new();
    let sender_signer_addr = tests::to_addr(&sender_signer_sk);
    let mut signers = TestSigners::new(vec![sender_signer_sk.clone()]);
    let recipient = PrincipalData::from(StacksAddress::burn_address(false));
    naka_conf.add_initial_balance(
        PrincipalData::from(sender_signer_addr.clone()).to_string(),
        100000,
    );
    let stacker_sk = setup_stacker(&mut naka_conf);
    let http_origin = format!("http://{}", &naka_conf.node.rpc_bind);

    test_observer::spawn();
    let observer_port = test_observer::EVENT_OBSERVER_PORT;
    naka_conf.events_observers.insert(EventObserverConfig {
        endpoint: format!("localhost:{observer_port}"),
        events_keys: vec![EventKeyType::AnyEvent, EventKeyType::MinedBlocks],
    });

    let mut btcd_controller = BitcoinCoreController::new(naka_conf.clone());
    btcd_controller
        .start_bitcoind()
        .expect("Failed starting bitcoind");
    let mut btc_regtest_controller = BitcoinRegtestController::new(naka_conf.clone(), None);
    btc_regtest_controller.bootstrap_chain(201);

    let mut run_loop = boot_nakamoto::BootRunLoop::new(naka_conf.clone()).unwrap();
    let run_loop_stopper = run_loop.get_termination_switch();
    let Counters {
        blocks_processed,
        naka_submitted_commits: commits_submitted,
        naka_proposed_blocks: proposals_submitted,
        naka_mined_blocks: mined_blocks,
        naka_skip_commit_op: test_skip_commit_op,
        ..
    } = run_loop.counters();

    let coord_channel = run_loop.coordinator_channels();

    let run_loop_thread = thread::spawn(move || run_loop.start(None, 0));
    wait_for_runloop(&blocks_processed);
    boot_to_epoch_3(
        &naka_conf,
        &blocks_processed,
        &[stacker_sk],
        &[sender_signer_sk],
        &mut Some(&mut signers),
        &mut btc_regtest_controller,
    );

    info!("Bootstrapped to Epoch-3.0 boundary, starting nakamoto miner");

    let burnchain = naka_conf.get_burnchain();
    let sortdb = burnchain.open_sortition_db(true).unwrap();
    let (chainstate, _) = StacksChainState::open(
        naka_conf.is_mainnet(),
        naka_conf.burnchain.chain_id,
        &naka_conf.get_chainstate_path_str(),
        None,
    )
    .unwrap();

    info!("Nakamoto miner started...");
    blind_signer(&naka_conf, &signers, proposals_submitted);

    info!("Starting tenure A.");
    wait_for_first_naka_block_commit(60, &commits_submitted);

    // In the next block, the miner should win the tenure and submit a stacks block
    let commits_before = commits_submitted.load(Ordering::SeqCst);
    let blocks_before = mined_blocks.load(Ordering::SeqCst);
    next_block_and(&mut btc_regtest_controller, 60, || {
        let commits_count = commits_submitted.load(Ordering::SeqCst);
        let blocks_count = mined_blocks.load(Ordering::SeqCst);
        Ok(commits_count > commits_before && blocks_count > blocks_before)
    })
    .unwrap();

    let block_tenure_a = NakamotoChainState::get_canonical_block_header(chainstate.db(), &sortdb)
        .unwrap()
        .unwrap();

    // For the next tenure, submit the commit op but do not allow any stacks blocks to be broadcasted
    TEST_BROADCAST_STALL.lock().unwrap().replace(true);
    let blocks_before = mined_blocks.load(Ordering::SeqCst);
    let commits_before = commits_submitted.load(Ordering::SeqCst);
    info!("Starting tenure B.");
    next_block_and(&mut btc_regtest_controller, 60, || {
        let commits_count = commits_submitted.load(Ordering::SeqCst);
        Ok(commits_count > commits_before)
    })
    .unwrap();
    signer_vote_if_needed(
        &btc_regtest_controller,
        &naka_conf,
        &[sender_signer_sk],
        &signers,
    );

    info!("Commit op is submitted; unpause tenure B's block");

    // Unpause the broadcast of Tenure B's block, do not submit commits.
    test_skip_commit_op.0.lock().unwrap().replace(true);
    TEST_BROADCAST_STALL.lock().unwrap().replace(false);

    // Wait for a stacks block to be broadcasted
    let start_time = Instant::now();
    while mined_blocks.load(Ordering::SeqCst) <= blocks_before {
        assert!(
            start_time.elapsed() < Duration::from_secs(30),
            "FAIL: Test timed out while waiting for block production",
        );
        thread::sleep(Duration::from_secs(1));
    }

    info!("Tenure B broadcasted a block. Issue the next bitcon block and unstall block commits.");
    let block_tenure_b = NakamotoChainState::get_canonical_block_header(chainstate.db(), &sortdb)
        .unwrap()
        .unwrap();
    let blocks = test_observer::get_mined_nakamoto_blocks();
    let block_b = blocks.last().unwrap();

    info!("Starting tenure C.");
    // Submit a block commit op for tenure C
    let commits_before = commits_submitted.load(Ordering::SeqCst);
    let blocks_before = mined_blocks.load(Ordering::SeqCst);
    next_block_and(&mut btc_regtest_controller, 60, || {
        test_skip_commit_op.0.lock().unwrap().replace(false);
        let commits_count = commits_submitted.load(Ordering::SeqCst);
        let blocks_count = mined_blocks.load(Ordering::SeqCst);
        Ok(commits_count > commits_before && blocks_count > blocks_before)
    })
    .unwrap();

    info!("Tenure C produced a block!");
    let block_tenure_c = NakamotoChainState::get_canonical_block_header(chainstate.db(), &sortdb)
        .unwrap()
        .unwrap();
    let blocks = test_observer::get_mined_nakamoto_blocks();
    let block_c = blocks.last().unwrap();

    // Now let's produce a second block for tenure C and ensure it builds off of block C.
    let blocks_before = mined_blocks.load(Ordering::SeqCst);
    let start_time = Instant::now();

    // submit a tx so that the miner will mine an extra block
    let sender_nonce = 0;
    let transfer_tx =
        make_stacks_transfer(&sender_sk, sender_nonce, send_fee, &recipient, send_amt);
    let tx = submit_tx(&http_origin, &transfer_tx);

    info!("Submitted tx {tx} in Tenure C to mine a second block");
    while mined_blocks.load(Ordering::SeqCst) <= blocks_before {
        assert!(
            start_time.elapsed() < Duration::from_secs(30),
            "FAIL: Test timed out while waiting for block production",
        );
        thread::sleep(Duration::from_secs(1));
    }

    info!("Tenure C produced a second block!");

    let block_2_tenure_c = NakamotoChainState::get_canonical_block_header(chainstate.db(), &sortdb)
        .unwrap()
        .unwrap();
    let blocks = test_observer::get_mined_nakamoto_blocks();
    let block_2_c = blocks.last().unwrap();

    info!("Starting tenure D.");
    // Submit a block commit op for tenure D and mine a stacks block
    let commits_before = commits_submitted.load(Ordering::SeqCst);
    let blocks_before = mined_blocks.load(Ordering::SeqCst);
    next_block_and(&mut btc_regtest_controller, 60, || {
        let commits_count = commits_submitted.load(Ordering::SeqCst);
        let blocks_count = mined_blocks.load(Ordering::SeqCst);
        Ok(commits_count > commits_before && blocks_count > blocks_before)
    })
    .unwrap();

    let block_tenure_d = NakamotoChainState::get_canonical_block_header(chainstate.db(), &sortdb)
        .unwrap()
        .unwrap();
    let blocks = test_observer::get_mined_nakamoto_blocks();
    let block_d = blocks.last().unwrap();
    assert_ne!(block_tenure_b, block_tenure_a);
    assert_ne!(block_tenure_b, block_tenure_c);
    assert_ne!(block_tenure_c, block_tenure_a);

    // Block B was built atop block A
    assert_eq!(
        block_tenure_b.stacks_block_height,
        block_tenure_a.stacks_block_height + 1
    );
    assert_eq!(
        block_b.parent_block_id,
        block_tenure_a.index_block_hash().to_string()
    );

    // Block C was built AFTER Block B was built, but BEFORE it was broadcasted, so it should be built off of Block A
    assert_eq!(
        block_tenure_c.stacks_block_height,
        block_tenure_a.stacks_block_height + 1
    );
    assert_eq!(
        block_c.parent_block_id,
        block_tenure_a.index_block_hash().to_string()
    );

    assert_ne!(block_tenure_c, block_2_tenure_c);
    assert_ne!(block_2_tenure_c, block_tenure_d);
    assert_ne!(block_tenure_c, block_tenure_d);

    // Second block of tenure C builds off of block C
    assert_eq!(
        block_2_tenure_c.stacks_block_height,
        block_tenure_c.stacks_block_height + 1,
    );
    assert_eq!(
        block_2_c.parent_block_id,
        block_tenure_c.index_block_hash().to_string()
    );

    // Tenure D builds off of the second block of tenure C
    assert_eq!(
        block_tenure_d.stacks_block_height,
        block_2_tenure_c.stacks_block_height + 1,
    );
    assert_eq!(
        block_d.parent_block_id,
        block_2_tenure_c.index_block_hash().to_string()
    );

    coord_channel
        .lock()
        .expect("Mutex poisoned")
        .stop_chains_coordinator();
    run_loop_stopper.store(false, Ordering::SeqCst);

    run_loop_thread.join().unwrap();
}

#[test]
#[ignore]
/// This test spins up a nakamoto-neon node.
/// It starts in Epoch 2.0, mines with `neon_node` to Epoch 3.0, and then switches
///  to Nakamoto operation (activating pox-4 by submitting a stack-stx tx). The BootLoop
///  struct handles the epoch-2/3 tear-down and spin-up.
/// This test makes three assertions:
///  * 5 tenures are mined after 3.0 starts
///  * Each tenure has 10 blocks (the coinbase block and 9 interim blocks)
///  * Verifies the block heights of the blocks mined
fn check_block_heights() {
    if env::var("BITCOIND_TEST") != Ok("1".into()) {
        return;
    }

    let mut signers = TestSigners::default();
    let (mut naka_conf, _miner_account) = naka_neon_integration_conf(None);
    let http_origin = format!("http://{}", &naka_conf.node.rpc_bind);
    naka_conf.miner.wait_on_interim_blocks = Duration::from_secs(1);
    let sender_sk = Secp256k1PrivateKey::new();
    let sender_signer_sk = Secp256k1PrivateKey::new();
    let sender_signer_addr = tests::to_addr(&sender_signer_sk);
    let tenure_count = 5;
    let inter_blocks_per_tenure = 9;
    // setup sender + recipient for some test stx transfers
    // these are necessary for the interim blocks to get mined at all
    let sender_addr = tests::to_addr(&sender_sk);
    let send_amt = 100;
    let send_fee = 180;
    let deploy_fee = 3000;
    naka_conf.add_initial_balance(
        PrincipalData::from(sender_addr.clone()).to_string(),
        3 * deploy_fee + (send_amt + send_fee) * tenure_count * inter_blocks_per_tenure,
    );
    naka_conf.add_initial_balance(
        PrincipalData::from(sender_signer_addr.clone()).to_string(),
        100000,
    );
    let recipient = PrincipalData::from(StacksAddress::burn_address(false));
    let stacker_sk = setup_stacker(&mut naka_conf);

    let mut btcd_controller = BitcoinCoreController::new(naka_conf.clone());
    btcd_controller
        .start_bitcoind()
        .expect("Failed starting bitcoind");
    let mut btc_regtest_controller = BitcoinRegtestController::new(naka_conf.clone(), None);
    btc_regtest_controller.bootstrap_chain(201);

    let mut run_loop = boot_nakamoto::BootRunLoop::new(naka_conf.clone()).unwrap();
    let run_loop_stopper = run_loop.get_termination_switch();
    let Counters {
        blocks_processed,
        naka_submitted_commits: commits_submitted,
        naka_proposed_blocks: proposals_submitted,
        ..
    } = run_loop.counters();

    let coord_channel = run_loop.coordinator_channels();

    let run_loop_thread = thread::Builder::new()
        .name("run_loop".into())
        .spawn(move || run_loop.start(None, 0))
        .unwrap();
    wait_for_runloop(&blocks_processed);

    let mut sender_nonce = 0;

    // Deploy this version with the Clarity 1 / 2 before epoch 3
    let contract0_name = "test-contract-0";
    let contract_clarity1 =
        "(define-read-only (get-heights) { burn-block-height: burn-block-height, block-height: block-height })";

    let contract_tx0 = make_contract_publish(
        &sender_sk,
        sender_nonce,
        deploy_fee,
        contract0_name,
        contract_clarity1,
    );
    sender_nonce += 1;
    submit_tx(&http_origin, &contract_tx0);

    boot_to_epoch_3(
        &naka_conf,
        &blocks_processed,
        &[stacker_sk],
        &[sender_signer_sk],
        &mut Some(&mut signers),
        &mut btc_regtest_controller,
    );

    info!("Bootstrapped to Epoch-3.0 boundary, starting nakamoto miner");

    let burnchain = naka_conf.get_burnchain();
    let sortdb = burnchain.open_sortition_db(true).unwrap();
    let (chainstate, _) = StacksChainState::open(
        naka_conf.is_mainnet(),
        naka_conf.burnchain.chain_id,
        &naka_conf.get_chainstate_path_str(),
        None,
    )
    .unwrap();

    let block_height_pre_3_0 =
        NakamotoChainState::get_canonical_block_header(chainstate.db(), &sortdb)
            .unwrap()
            .unwrap()
            .stacks_block_height;

    info!("Nakamoto miner started...");
    blind_signer(&naka_conf, &signers, proposals_submitted);

    let heights0_value = call_read_only(
        &naka_conf,
        &sender_addr,
        contract0_name,
        "get-heights",
        vec![],
    );
    let preheights = heights0_value.expect_tuple().unwrap();
    info!("Heights from pre-epoch 3.0: {}", preheights);

    wait_for_first_naka_block_commit(60, &commits_submitted);

    let info = get_chain_info_result(&naka_conf).unwrap();
    info!("Chain info: {:?}", info);
    let mut last_burn_block_height;
    let mut last_stacks_block_height = info.stacks_tip_height as u128;
    let mut last_tenure_height = last_stacks_block_height as u128;

    let heights0_value = call_read_only(
        &naka_conf,
        &sender_addr,
        contract0_name,
        "get-heights",
        vec![],
    );
    let heights0 = heights0_value.expect_tuple().unwrap();
    info!("Heights from epoch 3.0 start: {}", heights0);
    assert_eq!(
        heights0.get("burn-block-height"),
        preheights.get("burn-block-height"),
        "Burn block height should match"
    );
    assert_eq!(
        heights0
            .get("block-height")
            .unwrap()
            .clone()
            .expect_u128()
            .unwrap(),
        last_stacks_block_height,
        "Stacks block height should match"
    );

    // This version uses the Clarity 1 / 2 keywords
    let contract1_name = "test-contract-1";
    let contract_tx1 = make_contract_publish_versioned(
        &sender_sk,
        sender_nonce,
        deploy_fee,
        contract1_name,
        contract_clarity1,
        Some(ClarityVersion::Clarity2),
    );
    sender_nonce += 1;
    submit_tx(&http_origin, &contract_tx1);

    // This version uses the Clarity 3 keywords
    let contract3_name = "test-contract-3";
    let contract_clarity3 =
        "(define-read-only (get-heights) { burn-block-height: burn-block-height, stacks-block-height: stacks-block-height, tenure-height: tenure-height })";

    let contract_tx3 = make_contract_publish(
        &sender_sk,
        sender_nonce,
        deploy_fee,
        contract3_name,
        contract_clarity3,
    );
    sender_nonce += 1;
    submit_tx(&http_origin, &contract_tx3);

    // Mine `tenure_count` nakamoto tenures
    for tenure_ix in 0..tenure_count {
        info!("Mining tenure {}", tenure_ix);
        let commits_before = commits_submitted.load(Ordering::SeqCst);
        next_block_and_process_new_stacks_block(&mut btc_regtest_controller, 60, &coord_channel)
            .unwrap();

        let heights1_value = call_read_only(
            &naka_conf,
            &sender_addr,
            contract1_name,
            "get-heights",
            vec![],
        );
        let heights1 = heights1_value.expect_tuple().unwrap();
        info!("Heights from Clarity 1: {}", heights1);

        let heights3_value = call_read_only(
            &naka_conf,
            &sender_addr,
            contract3_name,
            "get-heights",
            vec![],
        );
        let heights3 = heights3_value.expect_tuple().unwrap();
        info!("Heights from Clarity 3: {}", heights3);

        let bbh1 = heights1
            .get("burn-block-height")
            .unwrap()
            .clone()
            .expect_u128()
            .unwrap();
        let bbh3 = heights3
            .get("burn-block-height")
            .unwrap()
            .clone()
            .expect_u128()
            .unwrap();
        assert_eq!(bbh1, bbh3, "Burn block heights should match");
        last_burn_block_height = bbh1;

        let bh1 = heights1
            .get("block-height")
            .unwrap()
            .clone()
            .expect_u128()
            .unwrap();
        let bh3 = heights3
            .get("tenure-height")
            .unwrap()
            .clone()
            .expect_u128()
            .unwrap();
        assert_eq!(
            bh1, bh3,
            "Clarity 2 block-height should match Clarity 3 tenure-height"
        );
        assert_eq!(
            bh1,
            last_tenure_height + 1,
            "Tenure height should have incremented"
        );
        last_tenure_height = bh1;

        let sbh = heights3
            .get("stacks-block-height")
            .unwrap()
            .clone()
            .expect_u128()
            .unwrap();
        assert_eq!(
            sbh,
            last_stacks_block_height + 1,
            "Stacks block heights should have incremented"
        );
        last_stacks_block_height = sbh;

        // mine the interim blocks
        for interim_block_ix in 0..inter_blocks_per_tenure {
            info!("Mining interim block {interim_block_ix}");
            let blocks_processed_before = coord_channel
                .lock()
                .expect("Mutex poisoned")
                .get_stacks_blocks_processed();
            // submit a tx so that the miner will mine an extra block
            let transfer_tx =
                make_stacks_transfer(&sender_sk, sender_nonce, send_fee, &recipient, send_amt);
            sender_nonce += 1;
            submit_tx(&http_origin, &transfer_tx);

            loop {
                let blocks_processed = coord_channel
                    .lock()
                    .expect("Mutex poisoned")
                    .get_stacks_blocks_processed();
                if blocks_processed > blocks_processed_before {
                    break;
                }
                thread::sleep(Duration::from_millis(100));
            }

            let heights1_value = call_read_only(
                &naka_conf,
                &sender_addr,
                contract1_name,
                "get-heights",
                vec![],
            );
            let heights1 = heights1_value.expect_tuple().unwrap();
            info!("Heights from Clarity 1: {}", heights1);

            let heights3_value = call_read_only(
                &naka_conf,
                &sender_addr,
                contract3_name,
                "get-heights",
                vec![],
            );
            let heights3 = heights3_value.expect_tuple().unwrap();
            info!("Heights from Clarity 3: {}", heights3);

            let bbh1 = heights1
                .get("burn-block-height")
                .unwrap()
                .clone()
                .expect_u128()
                .unwrap();
            let bbh3 = heights3
                .get("burn-block-height")
                .unwrap()
                .clone()
                .expect_u128()
                .unwrap();
            assert_eq!(bbh1, bbh3, "Burn block heights should match");
            assert_eq!(
                bbh1, last_burn_block_height,
                "Burn block heights should not have incremented"
            );

            let bh1 = heights1
                .get("block-height")
                .unwrap()
                .clone()
                .expect_u128()
                .unwrap();
            let bh3 = heights3
                .get("tenure-height")
                .unwrap()
                .clone()
                .expect_u128()
                .unwrap();
            assert_eq!(
                bh1, bh3,
                "Clarity 2 block-height should match Clarity 3 tenure-height"
            );
            assert_eq!(
                bh1, last_tenure_height,
                "Tenure height should not have changed"
            );

            let sbh = heights3
                .get("stacks-block-height")
                .unwrap()
                .clone()
                .expect_u128()
                .unwrap();
            assert_eq!(
                sbh,
                last_stacks_block_height + 1,
                "Stacks block heights should have incremented"
            );
            last_stacks_block_height = sbh;
        }

        let start_time = Instant::now();
        while commits_submitted.load(Ordering::SeqCst) <= commits_before {
            if start_time.elapsed() >= Duration::from_secs(20) {
                panic!("Timed out waiting for block-commit");
            }
            thread::sleep(Duration::from_millis(100));
        }
    }

    // load the chain tip, and assert that it is a nakamoto block and at least 30 blocks have advanced in epoch 3
    let tip = NakamotoChainState::get_canonical_block_header(chainstate.db(), &sortdb)
        .unwrap()
        .unwrap();
    info!(
        "Latest tip";
        "height" => tip.stacks_block_height,
        "is_nakamoto" => tip.anchored_header.as_stacks_nakamoto().is_some(),
    );

    assert!(tip.anchored_header.as_stacks_nakamoto().is_some());
    assert_eq!(
        tip.stacks_block_height,
        block_height_pre_3_0 + ((inter_blocks_per_tenure + 1) * tenure_count),
        "Should have mined (1 + interim_blocks_per_tenure) * tenure_count nakamoto blocks"
    );

    coord_channel
        .lock()
        .expect("Mutex poisoned")
        .stop_chains_coordinator();
    run_loop_stopper.store(false, Ordering::SeqCst);

    run_loop_thread.join().unwrap();
}

/// Test config parameter `nakamoto_attempt_time_ms`
#[test]
#[ignore]
fn nakamoto_attempt_time() {
    if env::var("BITCOIND_TEST") != Ok("1".into()) {
        return;
    }

    let mut signers = TestSigners::default();
    let (mut naka_conf, _miner_account) = naka_neon_integration_conf(None);
    let password = "12345".to_string();
    naka_conf.connection_options.block_proposal_token = Some(password.clone());
    // Use fixed timing params for this test
    let nakamoto_attempt_time_ms = 20_000;
    naka_conf.miner.nakamoto_attempt_time_ms = nakamoto_attempt_time_ms;
    let stacker_sk = setup_stacker(&mut naka_conf);

    let sender_sk = Secp256k1PrivateKey::new();
    let sender_addr = tests::to_addr(&sender_sk);
    naka_conf.add_initial_balance(
        PrincipalData::from(sender_addr.clone()).to_string(),
        1_000_000_000,
    );

    let sender_signer_sk = Secp256k1PrivateKey::new();
    let sender_signer_addr = tests::to_addr(&sender_signer_sk);
    naka_conf.add_initial_balance(
        PrincipalData::from(sender_signer_addr.clone()).to_string(),
        100_000,
    );

    let recipient = PrincipalData::from(StacksAddress::burn_address(false));
    let http_origin = format!("http://{}", &naka_conf.node.rpc_bind);

    // We'll need a lot of accounts for one subtest to avoid MAXIMUM_MEMPOOL_TX_CHAINING
    struct Account {
        nonce: u64,
        privk: Secp256k1PrivateKey,
        _address: StacksAddress,
    }
    let num_accounts = 1_000;
    let init_account_balance = 1_000_000_000;
    let account_keys = add_initial_balances(&mut naka_conf, num_accounts, init_account_balance);
    let mut account = account_keys
        .into_iter()
        .map(|privk| {
            let _address = tests::to_addr(&privk);
            Account {
                nonce: 0,
                privk,
                _address,
            }
        })
        .collect::<Vec<_>>();

    // only subscribe to the block proposal events
    test_observer::spawn();
    let observer_port = test_observer::EVENT_OBSERVER_PORT;
    naka_conf.events_observers.insert(EventObserverConfig {
        endpoint: format!("localhost:{observer_port}"),
        events_keys: vec![EventKeyType::BlockProposal],
    });

    let mut btcd_controller = BitcoinCoreController::new(naka_conf.clone());
    btcd_controller
        .start_bitcoind()
        .expect("Failed starting bitcoind");
    let mut btc_regtest_controller = BitcoinRegtestController::new(naka_conf.clone(), None);
    btc_regtest_controller.bootstrap_chain(201);

    let mut run_loop = boot_nakamoto::BootRunLoop::new(naka_conf.clone()).unwrap();
    let run_loop_stopper = run_loop.get_termination_switch();
    let Counters {
        blocks_processed,
        naka_submitted_commits: commits_submitted,
        naka_proposed_blocks: proposals_submitted,
        ..
    } = run_loop.counters();

    let coord_channel = run_loop.coordinator_channels();

    let run_loop_thread = thread::spawn(move || run_loop.start(None, 0));
    wait_for_runloop(&blocks_processed);
    boot_to_epoch_3(
        &naka_conf,
        &blocks_processed,
        &[stacker_sk],
        &[sender_signer_sk],
        &mut Some(&mut signers),
        &mut btc_regtest_controller,
    );

    info!("Bootstrapped to Epoch-3.0 boundary, starting nakamoto miner");
    blind_signer(&naka_conf, &signers, proposals_submitted);

    let burnchain = naka_conf.get_burnchain();
    let sortdb = burnchain.open_sortition_db(true).unwrap();
    let (chainstate, _) = StacksChainState::open(
        naka_conf.is_mainnet(),
        naka_conf.burnchain.chain_id,
        &naka_conf.get_chainstate_path_str(),
        None,
    )
    .unwrap();

    let _block_height_pre_3_0 =
        NakamotoChainState::get_canonical_block_header(chainstate.db(), &sortdb)
            .unwrap()
            .unwrap()
            .stacks_block_height;

    info!("Nakamoto miner started...");

    wait_for_first_naka_block_commit(60, &commits_submitted);

    // Mine 3 nakamoto tenures
    for _ in 0..3 {
        next_block_and_mine_commit(
            &mut btc_regtest_controller,
            60,
            &coord_channel,
            &commits_submitted,
        )
        .unwrap();
    }

    // TODO (hack) instantiate the sortdb in the burnchain
    _ = btc_regtest_controller.sortdb_mut();

    // ----- Setup boilerplate finished, test block proposal API endpoint -----

    let tenure_count = 2;
    let inter_blocks_per_tenure = 3;

    info!("Begin subtest 1");

    // Subtest 1
    // Mine nakamoto tenures with a few transactions
    // Blocks should be produced at least every 20 seconds
    for _ in 0..tenure_count {
        let commits_before = commits_submitted.load(Ordering::SeqCst);
        next_block_and_process_new_stacks_block(&mut btc_regtest_controller, 60, &coord_channel)
            .unwrap();

        let mut last_tip = BlockHeaderHash([0x00; 32]);
        let mut last_tip_height = 0;

        // mine the interim blocks
        for tenure_count in 0..inter_blocks_per_tenure {
            debug!("nakamoto_attempt_time: begin tenure {}", tenure_count);

            let blocks_processed_before = coord_channel
                .lock()
                .expect("Mutex poisoned")
                .get_stacks_blocks_processed();

            let txs_per_block = 3;
            let tx_fee = 500;
            let amount = 500;

            let account = loop {
                // submit a tx so that the miner will mine an extra block
                let Ok(account) = get_account_result(&http_origin, &sender_addr) else {
                    debug!("nakamoto_attempt_time: Failed to load miner account");
                    thread::sleep(Duration::from_millis(100));
                    continue;
                };
                break account;
            };

            let mut sender_nonce = account.nonce;
            for _ in 0..txs_per_block {
                let transfer_tx =
                    make_stacks_transfer(&sender_sk, sender_nonce, tx_fee, &recipient, amount);
                sender_nonce += 1;
                submit_tx(&http_origin, &transfer_tx);
            }

            // Miner should have made a new block by now
            let wait_start = Instant::now();
            loop {
                let blocks_processed = coord_channel
                    .lock()
                    .expect("Mutex poisoned")
                    .get_stacks_blocks_processed();
                if blocks_processed > blocks_processed_before {
                    break;
                }
                // wait a little longer than what the max block time should be
                if wait_start.elapsed() > Duration::from_millis(nakamoto_attempt_time_ms + 100) {
                    panic!(
                        "A block should have been produced within {nakamoto_attempt_time_ms} ms"
                    );
                }
                thread::sleep(Duration::from_secs(1));
            }

            let info = get_chain_info_result(&naka_conf).unwrap();
            assert_ne!(info.stacks_tip, last_tip);
            assert_ne!(info.stacks_tip_height, last_tip_height);

            last_tip = info.stacks_tip;
            last_tip_height = info.stacks_tip_height;
        }

        let start_time = Instant::now();
        while commits_submitted.load(Ordering::SeqCst) <= commits_before {
            if start_time.elapsed() >= Duration::from_secs(20) {
                panic!("Timed out waiting for block-commit");
            }
            thread::sleep(Duration::from_millis(100));
        }
    }

    info!("Begin subtest 2");

    // Subtest 2
    // Confirm that no blocks are mined if there are no transactions
    for _ in 0..2 {
        let blocks_processed_before = coord_channel
            .lock()
            .expect("Mutex poisoned")
            .get_stacks_blocks_processed();

        let info_before = get_chain_info_result(&naka_conf).unwrap();

        // Wait long enough for a block to be mined
        thread::sleep(Duration::from_millis(nakamoto_attempt_time_ms * 2));

        let blocks_processed = coord_channel
            .lock()
            .expect("Mutex poisoned")
            .get_stacks_blocks_processed();

        let info = get_chain_info_result(&naka_conf).unwrap();

        // Assert that no block was mined while waiting
        assert_eq!(blocks_processed, blocks_processed_before);
        assert_eq!(info.stacks_tip, info_before.stacks_tip);
        assert_eq!(info.stacks_tip_height, info_before.stacks_tip_height);
    }

    info!("Begin subtest 3");

    // Subtest 3
    // Add more than `nakamoto_attempt_time_ms` worth of transactions into mempool
    // Multiple blocks should be mined
    let info_before = get_chain_info_result(&naka_conf).unwrap();

    let blocks_processed_before = coord_channel
        .lock()
        .expect("Mutex poisoned")
        .get_stacks_blocks_processed();

    let tx_limit = 10000;
    let tx_fee = 500;
    let amount = 500;
    let mut tx_total_size = 0;
    let mut tx_count = 0;
    let mut acct_idx = 0;

    // Submit max # of txs from each account to reach tx_limit
    'submit_txs: loop {
        let acct = &mut account[acct_idx];
        for _ in 0..MAXIMUM_MEMPOOL_TX_CHAINING {
            let transfer_tx =
                make_stacks_transfer(&acct.privk, acct.nonce, tx_fee, &recipient, amount);
            submit_tx(&http_origin, &transfer_tx);
            tx_total_size += transfer_tx.len();
            tx_count += 1;
            acct.nonce += 1;
            if tx_count >= tx_limit {
                break 'submit_txs;
            }
            info!(
                "nakamoto_times_ms: on account {}; sent {} txs so far (out of {})",
                acct_idx, tx_count, tx_limit
            );
        }
        acct_idx += 1;
    }

    info!("Subtest 3 sent all transactions");

    // Make sure that these transactions *could* fit into a single block
    assert!(tx_total_size < MAX_BLOCK_LEN as usize);

    // Wait long enough for 2 blocks to be made
    thread::sleep(Duration::from_millis(nakamoto_attempt_time_ms * 2 + 100));

    // Check that 2 blocks were made
    let blocks_processed = coord_channel
        .lock()
        .expect("Mutex poisoned")
        .get_stacks_blocks_processed();

    let blocks_mined = blocks_processed - blocks_processed_before;
    assert!(blocks_mined > 2);

    let info = get_chain_info_result(&naka_conf).unwrap();
    assert_ne!(info.stacks_tip, info_before.stacks_tip);
    assert_ne!(info.stacks_tip_height, info_before.stacks_tip_height);

    // ----- Clean up -----
    coord_channel
        .lock()
        .expect("Mutex poisoned")
        .stop_chains_coordinator();
    run_loop_stopper.store(false, Ordering::SeqCst);

    run_loop_thread.join().unwrap();
}

#[test]
#[ignore]
/// This test is testing the burn state of the Stacks blocks. In Stacks 2.x,
/// the burn block state accessed in a Clarity contract is the burn block of
/// the block's parent, since the block is built before its burn block is
/// mined. In Nakamoto, there is no longer this race condition, so Clarity
/// contracts access the state of the current burn block.
/// We should verify:
/// - `burn-block-height` in epoch 3.x is the burn block of the Stacks block
/// - `get-burn-block-info` is able to access info of the current burn block
///   in epoch 3.x
fn clarity_burn_state() {
    if env::var("BITCOIND_TEST") != Ok("1".into()) {
        return;
    }

    let mut signers = TestSigners::default();
    let (mut naka_conf, _miner_account) = naka_neon_integration_conf(None);
    let http_origin = format!("http://{}", &naka_conf.node.rpc_bind);
    naka_conf.miner.wait_on_interim_blocks = Duration::from_secs(1);
    let sender_sk = Secp256k1PrivateKey::new();
    let sender_signer_sk = Secp256k1PrivateKey::new();
    let sender_signer_addr = tests::to_addr(&sender_signer_sk);
    let tenure_count = 5;
    let inter_blocks_per_tenure = 9;
    // setup sender + recipient for some test stx transfers
    // these are necessary for the interim blocks to get mined at all
    let sender_addr = tests::to_addr(&sender_sk);
    let tx_fee = 1000;
    let deploy_fee = 3000;
    naka_conf.add_initial_balance(
        PrincipalData::from(sender_addr.clone()).to_string(),
        deploy_fee + tx_fee * tenure_count + tx_fee * tenure_count * inter_blocks_per_tenure,
    );
    naka_conf.add_initial_balance(
        PrincipalData::from(sender_signer_addr.clone()).to_string(),
        100000,
    );
    let stacker_sk = setup_stacker(&mut naka_conf);

    test_observer::spawn();
    let observer_port = test_observer::EVENT_OBSERVER_PORT;
    naka_conf.events_observers.insert(EventObserverConfig {
        endpoint: format!("localhost:{observer_port}"),
        events_keys: vec![EventKeyType::MinedBlocks],
    });

    let mut btcd_controller = BitcoinCoreController::new(naka_conf.clone());
    btcd_controller
        .start_bitcoind()
        .expect("Failed starting bitcoind");
    let mut btc_regtest_controller = BitcoinRegtestController::new(naka_conf.clone(), None);
    btc_regtest_controller.bootstrap_chain(201);

    let mut run_loop = boot_nakamoto::BootRunLoop::new(naka_conf.clone()).unwrap();
    let run_loop_stopper = run_loop.get_termination_switch();
    let Counters {
        blocks_processed,
        naka_submitted_commits: commits_submitted,
        naka_proposed_blocks: proposals_submitted,
        ..
    } = run_loop.counters();

    let coord_channel = run_loop.coordinator_channels();

    let run_loop_thread = thread::Builder::new()
        .name("run_loop".into())
        .spawn(move || run_loop.start(None, 0))
        .unwrap();
    wait_for_runloop(&blocks_processed);
    boot_to_epoch_3(
        &naka_conf,
        &blocks_processed,
        &[stacker_sk],
        &[sender_signer_sk],
        &mut Some(&mut signers),
        &mut btc_regtest_controller,
    );

    info!("Bootstrapped to Epoch-3.0 boundary, starting nakamoto miner");

    info!("Nakamoto miner started...");
    blind_signer(&naka_conf, &signers, proposals_submitted);

    wait_for_first_naka_block_commit(60, &commits_submitted);

    let mut sender_nonce = 0;

    // This version uses the Clarity 1 / 2 keywords
    let contract_name = "test-contract";
    let contract = r#"
         (define-read-only (foo (expected-height uint))
             (begin
                 (asserts! (is-eq expected-height burn-block-height) (err burn-block-height))
                 (asserts! (is-some (get-burn-block-info? header-hash burn-block-height)) (err u0))
                 (ok true)
             )
         )
         (define-public (bar (expected-height uint))
             (foo expected-height)
         )
     "#;

    let contract_tx = make_contract_publish(
        &sender_sk,
        sender_nonce,
        deploy_fee,
        contract_name,
        contract,
    );
    sender_nonce += 1;
    submit_tx(&http_origin, &contract_tx);

    let mut burn_block_height = 0;

    // Mine `tenure_count` nakamoto tenures
    for tenure_ix in 0..tenure_count {
        info!("Mining tenure {}", tenure_ix);

        // Don't submit this tx on the first iteration, because the contract is not published yet.
        if tenure_ix > 0 {
            // Call the read-only function and see if we see the correct burn block height
            let result = call_read_only(
                &naka_conf,
                &sender_addr,
                contract_name,
                "foo",
                vec![&Value::UInt(burn_block_height)],
            );
            result.expect_result_ok().expect("Read-only call failed");

            // Submit a tx for the next block (the next block will be a new tenure, so the burn block height will increment)
            let call_tx = tests::make_contract_call(
                &sender_sk,
                sender_nonce,
                tx_fee,
                &sender_addr,
                contract_name,
                "bar",
                &[Value::UInt(burn_block_height + 1)],
            );
            sender_nonce += 1;
            submit_tx(&http_origin, &call_tx);
        }

        let commits_before = commits_submitted.load(Ordering::SeqCst);
        next_block_and_process_new_stacks_block(&mut btc_regtest_controller, 60, &coord_channel)
            .unwrap();

        let info = get_chain_info(&naka_conf);
        burn_block_height = info.burn_block_height as u128;
        info!("Expecting burn block height to be {}", burn_block_height);

        // Assert that the contract call was successful
        test_observer::get_mined_nakamoto_blocks()
            .last()
            .unwrap()
            .tx_events
            .iter()
            .for_each(|event| match event {
                TransactionEvent::Success(TransactionSuccessEvent { result, fee, .. }) => {
                    // Ignore coinbase and tenure transactions
                    if *fee == 0 {
                        return;
                    }

                    info!("Contract call result: {}", result);
                    result.clone().expect_result_ok().expect("Ok result");
                }
                _ => {
                    info!("Unsuccessful event: {:?}", event);
                    panic!("Expected a successful transaction");
                }
            });

        // mine the interim blocks
        for interim_block_ix in 0..inter_blocks_per_tenure {
            info!("Mining interim block {interim_block_ix}");
            let blocks_processed_before = coord_channel
                .lock()
                .expect("Mutex poisoned")
                .get_stacks_blocks_processed();

            // Call the read-only function and see if we see the correct burn block height
            let expected_height = Value::UInt(burn_block_height);
            let result = call_read_only(
                &naka_conf,
                &sender_addr,
                contract_name,
                "foo",
                vec![&expected_height],
            );
            info!("Read-only result: {:?}", result);
            result.expect_result_ok().expect("Read-only call failed");

            // Submit a tx to trigger the next block
            let call_tx = tests::make_contract_call(
                &sender_sk,
                sender_nonce,
                tx_fee,
                &sender_addr,
                contract_name,
                "bar",
                &[expected_height],
            );
            sender_nonce += 1;
            submit_tx(&http_origin, &call_tx);

            loop {
                let blocks_processed = coord_channel
                    .lock()
                    .expect("Mutex poisoned")
                    .get_stacks_blocks_processed();
                if blocks_processed > blocks_processed_before {
                    break;
                }
                thread::sleep(Duration::from_millis(100));
            }

            // Assert that the contract call was successful
            test_observer::get_mined_nakamoto_blocks()
                .last()
                .unwrap()
                .tx_events
                .iter()
                .for_each(|event| match event {
                    TransactionEvent::Success(TransactionSuccessEvent { result, .. }) => {
                        info!("Contract call result: {}", result);
                        result.clone().expect_result_ok().expect("Ok result");
                    }
                    _ => {
                        info!("Unsuccessful event: {:?}", event);
                        panic!("Expected a successful transaction");
                    }
                });
        }

        let start_time = Instant::now();
        while commits_submitted.load(Ordering::SeqCst) <= commits_before {
            if start_time.elapsed() >= Duration::from_secs(20) {
                panic!("Timed out waiting for block-commit");
            }
            thread::sleep(Duration::from_millis(100));
        }
    }

    coord_channel
        .lock()
        .expect("Mutex poisoned")
        .stop_chains_coordinator();
    run_loop_stopper.store(false, Ordering::SeqCst);

    run_loop_thread.join().unwrap();
}

#[test]
#[ignore]
fn signer_chainstate() {
    if env::var("BITCOIND_TEST") != Ok("1".into()) {
        return;
    }

    let mut signers = TestSigners::default();
    let (mut naka_conf, _miner_account) = naka_neon_integration_conf(None);
    let prom_bind = format!("{}:{}", "127.0.0.1", 6000);
    let http_origin = format!("http://{}", &naka_conf.node.rpc_bind);
    naka_conf.node.prometheus_bind = Some(prom_bind.clone());
    naka_conf.miner.wait_on_interim_blocks = Duration::from_secs(1);
    let sender_sk = Secp256k1PrivateKey::new();
    // setup sender + recipient for a test stx transfer
    let sender_addr = tests::to_addr(&sender_sk);
    let send_amt = 1000;
    let send_fee = 200;
    naka_conf.add_initial_balance(
        PrincipalData::from(sender_addr.clone()).to_string(),
        (send_amt + send_fee) * 20,
    );
    let sender_signer_sk = Secp256k1PrivateKey::new();
    let sender_signer_addr = tests::to_addr(&sender_signer_sk);
    naka_conf.add_initial_balance(
        PrincipalData::from(sender_signer_addr.clone()).to_string(),
        100000,
    );
    let recipient = PrincipalData::from(StacksAddress::burn_address(false));
    let stacker_sk = setup_stacker(&mut naka_conf);

    test_observer::spawn();
    let observer_port = test_observer::EVENT_OBSERVER_PORT;
    naka_conf.events_observers.insert(EventObserverConfig {
        endpoint: format!("localhost:{observer_port}"),
        events_keys: vec![EventKeyType::AnyEvent],
    });

    let mut btcd_controller = BitcoinCoreController::new(naka_conf.clone());
    btcd_controller
        .start_bitcoind()
        .expect("Failed starting bitcoind");
    let mut btc_regtest_controller = BitcoinRegtestController::new(naka_conf.clone(), None);
    btc_regtest_controller.bootstrap_chain(201);

    let mut run_loop = boot_nakamoto::BootRunLoop::new(naka_conf.clone()).unwrap();
    let run_loop_stopper = run_loop.get_termination_switch();
    let Counters {
        blocks_processed,
        naka_submitted_commits: commits_submitted,
        naka_proposed_blocks: proposals_submitted,
        ..
    } = run_loop.counters();

    let coord_channel = run_loop.coordinator_channels();

    let run_loop_thread = thread::spawn(move || run_loop.start(None, 0));
    wait_for_runloop(&blocks_processed);
    boot_to_epoch_3(
        &naka_conf,
        &blocks_processed,
        &[stacker_sk],
        &[sender_signer_sk],
        &mut Some(&mut signers),
        &mut btc_regtest_controller,
    );

    info!("Bootstrapped to Epoch-3.0 boundary, starting nakamoto miner");

    let burnchain = naka_conf.get_burnchain();
    let sortdb = burnchain.open_sortition_db(true).unwrap();

    // query for prometheus metrics
    #[cfg(feature = "monitoring_prom")]
    {
        let (chainstate, _) = StacksChainState::open(
            naka_conf.is_mainnet(),
            naka_conf.burnchain.chain_id,
            &naka_conf.get_chainstate_path_str(),
            None,
        )
        .unwrap();
<<<<<<< HEAD
    
        let block_height_pre_3_0 = NakamotoChainState::get_canonical_block_header(chainstate.db(), &sortdb)
            .unwrap()
            .unwrap()
            .stacks_block_height;

=======
        let block_height_pre_3_0 =
            NakamotoChainState::get_canonical_block_header(chainstate.db(), &sortdb)
                .unwrap()
                .unwrap()
                .stacks_block_height;
>>>>>>> 12ba2964
        let prom_http_origin = format!("http://{}", prom_bind);
        let client = reqwest::blocking::Client::new();
        let res = client
            .get(&prom_http_origin)
            .send()
            .unwrap()
            .text()
            .unwrap();
        let expected_result = format!("stacks_node_stacks_tip_height {block_height_pre_3_0}");
        assert!(res.contains(&expected_result));
    }

    info!("Nakamoto miner started...");
    blind_signer(&naka_conf, &signers, proposals_submitted.clone());

    let socket = naka_conf
        .node
        .rpc_bind
        .to_socket_addrs()
        .unwrap()
        .next()
        .unwrap();
    let signer_client = stacks_signer::client::StacksClient::new(
        StacksPrivateKey::from_seed(&[0, 1, 2, 3]),
        socket,
        naka_conf
            .connection_options
            .block_proposal_token
            .clone()
            .unwrap_or("".into()),
        false,
    );

    wait_for_first_naka_block_commit(60, &commits_submitted);

    let mut signer_db =
        SignerDb::new(format!("{}/signer_db_path", naka_conf.node.working_dir)).unwrap();

    // Mine some nakamoto tenures
    //  track the last tenure's first block and subsequent blocks so we can
    //  check that they get rejected by the sortitions_view
    let mut last_tenures_proposals: Option<(StacksPublicKey, NakamotoBlock, Vec<NakamotoBlock>)> =
        None;
    // hold the first and last blocks of the first tenure. we'll use this to submit reorging proposals
    let mut first_tenure_blocks: Option<Vec<NakamotoBlock>> = None;
    for i in 0..15 {
        next_block_and_mine_commit(
            &mut btc_regtest_controller,
            60,
            &coord_channel,
            &commits_submitted,
        )
        .unwrap();

        // this config disallows any reorg due to poorly timed block commits
        let proposal_conf = ProposalEvalConfig {
            first_proposal_burn_block_timing: Duration::from_secs(0),
            block_proposal_timeout: Duration::from_secs(100),
        };
        let mut sortitions_view =
            SortitionsView::fetch_view(proposal_conf, &signer_client).unwrap();

        // check the prior tenure's proposals again, confirming that the sortitions_view
        //  will reject them.
        if let Some((ref miner_pk, ref prior_tenure_first, ref prior_tenure_interims)) =
            last_tenures_proposals
        {
            let valid = sortitions_view
                .check_proposal(&signer_client, &signer_db, prior_tenure_first, miner_pk)
                .unwrap();
            assert!(
                !valid,
                "Sortitions view should reject proposals from prior tenure"
            );
            for block in prior_tenure_interims.iter() {
                let valid = sortitions_view
                    .check_proposal(&signer_client, &signer_db, block, miner_pk)
                    .unwrap();
                assert!(
                    !valid,
                    "Sortitions view should reject proposals from prior tenure"
                );
            }
        }

        // make sure we're getting a proposal from the current sortition (not 100% guaranteed by
        //  `next_block_and_mine_commit`) by looping
        let time_start = Instant::now();
        let proposal = loop {
            let proposal = get_latest_block_proposal(&naka_conf, &sortdb).unwrap();
            if proposal.0.header.consensus_hash == sortitions_view.latest_consensus_hash {
                break proposal;
            }
            if time_start.elapsed() > Duration::from_secs(20) {
                panic!("Timed out waiting for block proposal from the current bitcoin block");
            }
            thread::sleep(Duration::from_secs(1));
        };

        let valid = sortitions_view
            .check_proposal(&signer_client, &signer_db, &proposal.0, &proposal.1)
            .unwrap();

        assert!(
            valid,
            "Nakamoto integration test produced invalid block proposal"
        );
        let burn_block_height = SortitionDB::get_canonical_burn_chain_tip(sortdb.conn())
            .unwrap()
            .block_height;
        let reward_cycle = burnchain
            .block_height_to_reward_cycle(burn_block_height)
            .unwrap();
        signer_db
            .insert_block(&BlockInfo {
                block: proposal.0.clone(),
                burn_block_height,
                reward_cycle,
                vote: None,
                valid: Some(true),
                signed_over: true,
                proposed_time: get_epoch_time_secs(),
                signed_self: None,
                signed_group: None,
                ext: ExtraBlockInfo::None,
            })
            .unwrap();

        let before = proposals_submitted.load(Ordering::SeqCst);

        // submit a tx to trigger an intermediate block
        let sender_nonce = i;
        let transfer_tx =
            make_stacks_transfer(&sender_sk, sender_nonce, send_fee, &recipient, send_amt);
        submit_tx(&http_origin, &transfer_tx);

        signer_vote_if_needed(
            &btc_regtest_controller,
            &naka_conf,
            &[sender_signer_sk],
            &signers,
        );

        let timer = Instant::now();
        while proposals_submitted.load(Ordering::SeqCst) <= before {
            thread::sleep(Duration::from_millis(5));
            if timer.elapsed() > Duration::from_secs(30) {
                panic!("Timed out waiting for nakamoto miner to produce intermediate block");
            }
        }

        // an intermediate block was produced. check the proposed block
        let proposal_interim = get_latest_block_proposal(&naka_conf, &sortdb).unwrap();

        let valid = sortitions_view
            .check_proposal(
                &signer_client,
                &signer_db,
                &proposal_interim.0,
                &proposal_interim.1,
            )
            .unwrap();

        assert!(
            valid,
            "Nakamoto integration test produced invalid block proposal"
        );
        // force the view to refresh and check again

        // this config disallows any reorg due to poorly timed block commits
        let proposal_conf = ProposalEvalConfig {
            first_proposal_burn_block_timing: Duration::from_secs(0),
            block_proposal_timeout: Duration::from_secs(100),
        };
        let mut sortitions_view =
            SortitionsView::fetch_view(proposal_conf, &signer_client).unwrap();
        let valid = sortitions_view
            .check_proposal(
                &signer_client,
                &signer_db,
                &proposal_interim.0,
                &proposal_interim.1,
            )
            .unwrap();

        assert!(
            valid,
            "Nakamoto integration test produced invalid block proposal"
        );

        signer_db
            .insert_block(&BlockInfo {
                block: proposal_interim.0.clone(),
                burn_block_height,
                reward_cycle,
                vote: None,
                valid: Some(true),
                signed_over: true,
                proposed_time: get_epoch_time_secs(),
                signed_self: None,
                signed_group: None,
                ext: ExtraBlockInfo::None,
            })
            .unwrap();

        if first_tenure_blocks.is_none() {
            first_tenure_blocks = Some(vec![proposal.0.clone(), proposal_interim.0.clone()]);
        }
        last_tenures_proposals = Some((proposal.1, proposal.0, vec![proposal_interim.0]));
    }

    // now we'll check some specific cases of invalid proposals
    // Case: the block doesn't confirm the prior blocks that have been signed.
    let last_tenure = &last_tenures_proposals.as_ref().unwrap().1.clone();
    let last_tenure_header = &last_tenure.header;
    let miner_sk = naka_conf.miner.mining_key.clone().unwrap();
    let miner_pk = StacksPublicKey::from_private(&miner_sk);
    let mut sibling_block_header = NakamotoBlockHeader {
        version: 1,
        chain_length: last_tenure_header.chain_length,
        burn_spent: last_tenure_header.burn_spent,
        consensus_hash: last_tenure_header.consensus_hash.clone(),
        parent_block_id: last_tenure_header.block_id(),
        tx_merkle_root: Sha512Trunc256Sum::from_data(&[0]),
        state_index_root: TrieHash([0; 32]),
        timestamp: last_tenure_header.timestamp + 1,
        miner_signature: MessageSignature([0; 65]),
        signer_signature: Vec::new(),
        pox_treatment: BitVec::ones(1).unwrap(),
    };
    sibling_block_header.sign_miner(&miner_sk).unwrap();

    let sibling_block = NakamotoBlock {
        header: sibling_block_header,
        txs: vec![],
    };

    // this config disallows any reorg due to poorly timed block commits
    let proposal_conf = ProposalEvalConfig {
        first_proposal_burn_block_timing: Duration::from_secs(0),
        block_proposal_timeout: Duration::from_secs(100),
    };
    let mut sortitions_view = SortitionsView::fetch_view(proposal_conf, &signer_client).unwrap();

    assert!(
        !sortitions_view
            .check_proposal(&signer_client, &signer_db, &sibling_block, &miner_pk)
            .unwrap(),
        "A sibling of a previously approved block must be rejected."
    );

    // Case: the block contains a tenure change, but blocks have already
    //  been signed in this tenure
    let mut sibling_block_header = NakamotoBlockHeader {
        version: 1,
        chain_length: last_tenure_header.chain_length,
        burn_spent: last_tenure_header.burn_spent,
        consensus_hash: last_tenure_header.consensus_hash.clone(),
        parent_block_id: last_tenure_header.parent_block_id.clone(),
        tx_merkle_root: Sha512Trunc256Sum::from_data(&[0]),
        state_index_root: TrieHash([0; 32]),
        timestamp: last_tenure_header.timestamp + 1,
        miner_signature: MessageSignature([0; 65]),
        signer_signature: Vec::new(),
        pox_treatment: BitVec::ones(1).unwrap(),
    };
    sibling_block_header.sign_miner(&miner_sk).unwrap();

    let sibling_block = NakamotoBlock {
        header: sibling_block_header,
        txs: vec![
            StacksTransaction {
                version: TransactionVersion::Testnet,
                chain_id: 1,
                auth: TransactionAuth::Standard(TransactionSpendingCondition::Singlesig(
                    SinglesigSpendingCondition {
                        hash_mode: SinglesigHashMode::P2PKH,
                        signer: Hash160([0; 20]),
                        nonce: 0,
                        tx_fee: 0,
                        key_encoding: TransactionPublicKeyEncoding::Compressed,
                        signature: MessageSignature([0; 65]),
                    },
                )),
                anchor_mode: TransactionAnchorMode::Any,
                post_condition_mode: TransactionPostConditionMode::Allow,
                post_conditions: vec![],
                payload: TransactionPayload::TenureChange(
                    last_tenure.get_tenure_change_tx_payload().unwrap().clone(),
                ),
            },
            last_tenure.txs[1].clone(),
        ],
    };

    assert!(
        !sortitions_view
            .check_proposal(&signer_client, &signer_db, &sibling_block, &miner_pk)
            .unwrap(),
        "A sibling of a previously approved block must be rejected."
    );

    // Case: the block contains a tenure change, but it doesn't confirm all the blocks of the parent tenure
    let reorg_to_block = first_tenure_blocks.as_ref().unwrap().first().unwrap();
    let mut sibling_block_header = NakamotoBlockHeader {
        version: 1,
        chain_length: reorg_to_block.header.chain_length + 1,
        burn_spent: reorg_to_block.header.burn_spent,
        consensus_hash: last_tenure_header.consensus_hash.clone(),
        parent_block_id: reorg_to_block.block_id(),
        tx_merkle_root: Sha512Trunc256Sum::from_data(&[0]),
        state_index_root: TrieHash([0; 32]),
        timestamp: last_tenure_header.timestamp + 1,
        miner_signature: MessageSignature([0; 65]),
        signer_signature: Vec::new(),
        pox_treatment: BitVec::ones(1).unwrap(),
    };
    sibling_block_header.sign_miner(&miner_sk).unwrap();

    let sibling_block = NakamotoBlock {
        header: sibling_block_header.clone(),
        txs: vec![
            StacksTransaction {
                version: TransactionVersion::Testnet,
                chain_id: 1,
                auth: TransactionAuth::Standard(TransactionSpendingCondition::Singlesig(
                    SinglesigSpendingCondition {
                        hash_mode: SinglesigHashMode::P2PKH,
                        signer: Hash160([0; 20]),
                        nonce: 0,
                        tx_fee: 0,
                        key_encoding: TransactionPublicKeyEncoding::Compressed,
                        signature: MessageSignature([0; 65]),
                    },
                )),
                anchor_mode: TransactionAnchorMode::Any,
                post_condition_mode: TransactionPostConditionMode::Allow,
                post_conditions: vec![],
                payload: TransactionPayload::TenureChange(TenureChangePayload {
                    tenure_consensus_hash: sibling_block_header.consensus_hash.clone(),
                    prev_tenure_consensus_hash: reorg_to_block.header.consensus_hash.clone(),
                    burn_view_consensus_hash: sibling_block_header.consensus_hash.clone(),
                    previous_tenure_end: reorg_to_block.block_id(),
                    previous_tenure_blocks: 1,
                    cause: stacks::chainstate::stacks::TenureChangeCause::BlockFound,
                    pubkey_hash: Hash160::from_node_public_key(&miner_pk),
                }),
            },
            last_tenure.txs[1].clone(),
        ],
    };

    assert!(
        !sortitions_view
            .check_proposal(&signer_client, &signer_db, &sibling_block, &miner_pk)
            .unwrap(),
        "A sibling of a previously approved block must be rejected."
    );

    // Case: the block contains a tenure change, but the parent tenure is a reorg
    let reorg_to_block = first_tenure_blocks.as_ref().unwrap().last().unwrap();
    // make the sortition_view *think* that our block commit pointed at this old tenure
    sortitions_view.cur_sortition.parent_tenure_id = reorg_to_block.header.consensus_hash.clone();
    let mut sibling_block_header = NakamotoBlockHeader {
        version: 1,
        chain_length: reorg_to_block.header.chain_length + 1,
        burn_spent: reorg_to_block.header.burn_spent,
        consensus_hash: last_tenure_header.consensus_hash.clone(),
        parent_block_id: reorg_to_block.block_id(),
        tx_merkle_root: Sha512Trunc256Sum::from_data(&[0]),
        state_index_root: TrieHash([0; 32]),
        timestamp: reorg_to_block.header.timestamp + 1,
        miner_signature: MessageSignature([0; 65]),
        signer_signature: Vec::new(),
        pox_treatment: BitVec::ones(1).unwrap(),
    };
    sibling_block_header.sign_miner(&miner_sk).unwrap();

    let sibling_block = NakamotoBlock {
        header: sibling_block_header.clone(),
        txs: vec![
            StacksTransaction {
                version: TransactionVersion::Testnet,
                chain_id: 1,
                auth: TransactionAuth::Standard(TransactionSpendingCondition::Singlesig(
                    SinglesigSpendingCondition {
                        hash_mode: SinglesigHashMode::P2PKH,
                        signer: Hash160([0; 20]),
                        nonce: 0,
                        tx_fee: 0,
                        key_encoding: TransactionPublicKeyEncoding::Compressed,
                        signature: MessageSignature([0; 65]),
                    },
                )),
                anchor_mode: TransactionAnchorMode::Any,
                post_condition_mode: TransactionPostConditionMode::Allow,
                post_conditions: vec![],
                payload: TransactionPayload::TenureChange(TenureChangePayload {
                    tenure_consensus_hash: sibling_block_header.consensus_hash.clone(),
                    prev_tenure_consensus_hash: reorg_to_block.header.consensus_hash.clone(),
                    burn_view_consensus_hash: sibling_block_header.consensus_hash.clone(),
                    previous_tenure_end: reorg_to_block.block_id(),
                    previous_tenure_blocks: 1,
                    cause: stacks::chainstate::stacks::TenureChangeCause::BlockFound,
                    pubkey_hash: Hash160::from_node_public_key(&miner_pk),
                }),
            },
            last_tenure.txs[1].clone(),
        ],
    };

    assert!(
        !sortitions_view
            .check_proposal(&signer_client, &signer_db, &sibling_block, &miner_pk)
            .unwrap(),
        "A sibling of a previously approved block must be rejected."
    );

    let start_sortition = &reorg_to_block.header.consensus_hash;
    let stop_sortition = &sortitions_view.cur_sortition.prior_sortition;
    // check that the get_tenure_forking_info response is sane
    let fork_info = signer_client
        .get_tenure_forking_info(start_sortition, stop_sortition)
        .unwrap();

    // it should start and stop with the given inputs (reversed!)
    assert_eq!(fork_info.first().unwrap().consensus_hash, *stop_sortition);
    assert_eq!(fork_info.last().unwrap().consensus_hash, *start_sortition);

    // every step of the return should be linked to the parent
    let mut prior: Option<&TenureForkingInfo> = None;
    for step in fork_info.iter().rev() {
        if let Some(ref prior) = prior {
            assert_eq!(prior.sortition_id, step.parent_sortition_id);
        }
        prior = Some(step);
    }

    // view is stale, if we ever expand this test, sortitions_view should
    // be fetched again, so drop it here.
    drop(sortitions_view);

    coord_channel
        .lock()
        .expect("Mutex poisoned")
        .stop_chains_coordinator();
    run_loop_stopper.store(false, Ordering::SeqCst);

    run_loop_thread.join().unwrap();
}

#[test]
#[ignore]
/// This test spins up a nakamoto-neon node.
/// It starts in Epoch 2.0, mines with `neon_node` to Epoch 3.0, and then switches
///  to Nakamoto operation (activating pox-4 by submitting a stack-stx tx). The BootLoop
///  struct handles the epoch-2/3 tear-down and spin-up. It mines a regular Nakamoto tenure
///  before pausing the commit op to produce an empty sortition, forcing a tenure extend.
///  Commit ops are resumed, and an additional 15 nakamoto tenures mined.
/// This test makes three assertions:
///  * 15 blocks are mined after 3.0 starts.
///  * A transaction submitted to the mempool in 3.0 will be mined in 3.0
///  * A tenure extend transaction was successfully mined in 3.0
///  * The final chain tip is a nakamoto block
fn continue_tenure_extend() {
    if env::var("BITCOIND_TEST") != Ok("1".into()) {
        return;
    }

    let mut signers = TestSigners::default();
    let (mut naka_conf, _miner_account) = naka_neon_integration_conf(None);
    let prom_bind = format!("{}:{}", "127.0.0.1", 6000);
    naka_conf.node.prometheus_bind = Some(prom_bind.clone());
    naka_conf.miner.wait_on_interim_blocks = Duration::from_secs(1000);
    let sender_sk = Secp256k1PrivateKey::new();
    // setup sender + recipient for a test stx transfer
    let sender_addr = tests::to_addr(&sender_sk);
    let send_amt = 1000;
    let send_fee = 100;
    naka_conf.add_initial_balance(
        PrincipalData::from(sender_addr.clone()).to_string(),
        send_amt * 2 + send_fee,
    );
    let sender_signer_sk = Secp256k1PrivateKey::new();
    let sender_signer_addr = tests::to_addr(&sender_signer_sk);
    naka_conf.add_initial_balance(
        PrincipalData::from(sender_signer_addr.clone()).to_string(),
        100000,
    );
    let recipient = PrincipalData::from(StacksAddress::burn_address(false));
    let stacker_sk = setup_stacker(&mut naka_conf);

    test_observer::spawn();
    let observer_port = test_observer::EVENT_OBSERVER_PORT;
    naka_conf.events_observers.insert(EventObserverConfig {
        endpoint: format!("localhost:{observer_port}"),
        events_keys: vec![EventKeyType::AnyEvent],
    });

    let mut btcd_controller = BitcoinCoreController::new(naka_conf.clone());
    btcd_controller
        .start_bitcoind()
        .expect("Failed starting bitcoind");
    let mut btc_regtest_controller = BitcoinRegtestController::new(naka_conf.clone(), None);
    btc_regtest_controller.bootstrap_chain(201);

    let mut run_loop = boot_nakamoto::BootRunLoop::new(naka_conf.clone()).unwrap();
    let run_loop_stopper = run_loop.get_termination_switch();
    let Counters {
        blocks_processed,
        naka_submitted_commits: commits_submitted,
        naka_proposed_blocks: proposals_submitted,
        naka_skip_commit_op: test_skip_commit_op,
        ..
    } = run_loop.counters();

    let coord_channel = run_loop.coordinator_channels();

    let run_loop_thread = thread::spawn(move || run_loop.start(None, 0));
    wait_for_runloop(&blocks_processed);
    boot_to_epoch_3(
        &naka_conf,
        &blocks_processed,
        &[stacker_sk],
        &[sender_signer_sk],
        &mut Some(&mut signers),
        &mut btc_regtest_controller,
    );

    info!("Bootstrapped to Epoch-3.0 boundary, starting nakamoto miner");

    let burnchain = naka_conf.get_burnchain();
    let sortdb = burnchain.open_sortition_db(true).unwrap();
    let (mut chainstate, _) = StacksChainState::open(
        naka_conf.is_mainnet(),
        naka_conf.burnchain.chain_id,
        &naka_conf.get_chainstate_path_str(),
        None,
    )
    .unwrap();

    let block_height_pre_3_0 =
        NakamotoChainState::get_canonical_block_header(chainstate.db(), &sortdb)
            .unwrap()
            .unwrap()
            .stacks_block_height;

    // query for prometheus metrics
    #[cfg(feature = "monitoring_prom")]
    {
        let prom_http_origin = format!("http://{}", prom_bind);
        let client = reqwest::blocking::Client::new();
        let res = client
            .get(&prom_http_origin)
            .send()
            .unwrap()
            .text()
            .unwrap();
        let expected_result = format!("stacks_node_stacks_tip_height {block_height_pre_3_0}");
        assert!(res.contains(&expected_result));
    }

    info!("Nakamoto miner started...");
    blind_signer(&naka_conf, &signers, proposals_submitted);

    wait_for_first_naka_block_commit(60, &commits_submitted);

    // Mine a regular nakamoto tenure
    next_block_and_mine_commit(
        &mut btc_regtest_controller,
        60,
        &coord_channel,
        &commits_submitted,
    )
    .unwrap();

    signer_vote_if_needed(
        &btc_regtest_controller,
        &naka_conf,
        &[sender_signer_sk],
        &signers,
    );

    info!("Pausing commit ops to trigger a tenure extend.");
    test_skip_commit_op.0.lock().unwrap().replace(true);

    next_block_and(&mut btc_regtest_controller, 60, || Ok(true)).unwrap();

    signer_vote_if_needed(
        &btc_regtest_controller,
        &naka_conf,
        &[sender_signer_sk],
        &signers,
    );

    // Submit a TX
    let transfer_tx = make_stacks_transfer(&sender_sk, 0, send_fee, &recipient, send_amt);
    let transfer_tx_hex = format!("0x{}", to_hex(&transfer_tx));

    let tip = NakamotoChainState::get_canonical_block_header(chainstate.db(), &sortdb)
        .unwrap()
        .unwrap();

    let mut mempool = naka_conf
        .connect_mempool_db()
        .expect("Database failure opening mempool");

    mempool
        .submit_raw(
            &mut chainstate,
            &sortdb,
            &tip.consensus_hash,
            &tip.anchored_header.block_hash(),
            transfer_tx.clone(),
            &ExecutionCost::max_value(),
            &StacksEpochId::Epoch30,
        )
        .unwrap();

    next_block_and_process_new_stacks_block(&mut btc_regtest_controller, 60, &coord_channel)
        .unwrap();

    signer_vote_if_needed(
        &btc_regtest_controller,
        &naka_conf,
        &[sender_signer_sk],
        &signers,
    );

    next_block_and(&mut btc_regtest_controller, 60, || Ok(true)).unwrap();

    signer_vote_if_needed(
        &btc_regtest_controller,
        &naka_conf,
        &[sender_signer_sk],
        &signers,
    );

    info!("Resuming commit ops to mine regular tenures.");
    test_skip_commit_op.0.lock().unwrap().replace(false);

    // Mine 15 more regular nakamoto tenures
    for _i in 0..15 {
        let commits_before = commits_submitted.load(Ordering::SeqCst);
        let blocks_processed_before = coord_channel
            .lock()
            .expect("Mutex poisoned")
            .get_stacks_blocks_processed();
        next_block_and(&mut btc_regtest_controller, 60, || {
            let commits_count = commits_submitted.load(Ordering::SeqCst);
            let blocks_processed = coord_channel
                .lock()
                .expect("Mutex poisoned")
                .get_stacks_blocks_processed();
            Ok(commits_count > commits_before && blocks_processed > blocks_processed_before)
        })
        .unwrap();

        signer_vote_if_needed(
            &btc_regtest_controller,
            &naka_conf,
            &[sender_signer_sk],
            &signers,
        );
    }

    // load the chain tip, and assert that it is a nakamoto block and at least 30 blocks have advanced in epoch 3
    let tip = NakamotoChainState::get_canonical_block_header(chainstate.db(), &sortdb)
        .unwrap()
        .unwrap();

    // assert that the tenure extend tx was observed
    let mut tenure_extends = vec![];
    let mut tenure_block_founds = vec![];
    let mut transfer_tx_included = false;
    for block in test_observer::get_blocks() {
        for tx in block["transactions"].as_array().unwrap() {
            let raw_tx = tx["raw_tx"].as_str().unwrap();
            if raw_tx == &transfer_tx_hex {
                transfer_tx_included = true;
                continue;
            }
            if raw_tx == "0x00" {
                continue;
            }
            let tx_bytes = hex_bytes(&raw_tx[2..]).unwrap();
            let parsed = StacksTransaction::consensus_deserialize(&mut &tx_bytes[..]).unwrap();
            match &parsed.payload {
                TransactionPayload::TenureChange(payload) => match payload.cause {
                    TenureChangeCause::Extended => tenure_extends.push(parsed),
                    TenureChangeCause::BlockFound => tenure_block_founds.push(parsed),
                },
                _ => {}
            };
        }
    }
    assert!(
        !tenure_extends.is_empty(),
        "Nakamoto node failed to include the tenure extend txs"
    );

    assert!(
        tenure_block_founds.len() >= 17 - tenure_extends.len(),
        "Nakamoto node failed to include the block found tx per winning sortition"
    );

    assert!(
        transfer_tx_included,
        "Nakamoto node failed to include the transfer tx"
    );

    assert!(tip.anchored_header.as_stacks_nakamoto().is_some());
    assert!(tip.stacks_block_height >= block_height_pre_3_0 + 17);

    // make sure prometheus returns an updated height
    #[cfg(feature = "monitoring_prom")]
    {
        let prom_http_origin = format!("http://{}", prom_bind);
        let client = reqwest::blocking::Client::new();
        let res = client
            .get(&prom_http_origin)
            .send()
            .unwrap()
            .text()
            .unwrap();
        let expected_result = format!("stacks_node_stacks_tip_height {}", tip.stacks_block_height);
        assert!(res.contains(&expected_result));
    }

    coord_channel
        .lock()
        .expect("Mutex poisoned")
        .stop_chains_coordinator();
    run_loop_stopper.store(false, Ordering::SeqCst);

    run_loop_thread.join().unwrap();
}

#[test]
#[ignore]
/// Verify the timestamps using `get-block-info?`, `get-stacks-block-info?`, and `get-tenure-info?`.
fn check_block_times() {
    if env::var("BITCOIND_TEST") != Ok("1".into()) {
        return;
    }

    let mut signers = TestSigners::default();
    let (mut naka_conf, _miner_account) = naka_neon_integration_conf(None);
    let http_origin = format!("http://{}", &naka_conf.node.rpc_bind);
    naka_conf.miner.wait_on_interim_blocks = Duration::from_secs(1);
    let sender_sk = Secp256k1PrivateKey::new();
    let sender_signer_sk = Secp256k1PrivateKey::new();
    let sender_signer_addr = tests::to_addr(&sender_signer_sk);

    // setup sender + recipient for some test stx transfers
    // these are necessary for the interim blocks to get mined at all
    let sender_addr = tests::to_addr(&sender_sk);
    let send_amt = 100;
    let send_fee = 180;
    let deploy_fee = 3000;
    naka_conf.add_initial_balance(
        PrincipalData::from(sender_addr.clone()).to_string(),
        3 * deploy_fee + (send_amt + send_fee) * 2,
    );
    naka_conf.add_initial_balance(
        PrincipalData::from(sender_signer_addr.clone()).to_string(),
        100000,
    );
    let recipient = PrincipalData::from(StacksAddress::burn_address(false));
    let stacker_sk = setup_stacker(&mut naka_conf);

    test_observer::spawn();
    let observer_port = test_observer::EVENT_OBSERVER_PORT;
    naka_conf.events_observers.insert(EventObserverConfig {
        endpoint: format!("localhost:{observer_port}"),
        events_keys: vec![EventKeyType::AnyEvent],
    });

    let mut btcd_controller = BitcoinCoreController::new(naka_conf.clone());
    btcd_controller
        .start_bitcoind()
        .expect("Failed starting bitcoind");
    let mut btc_regtest_controller = BitcoinRegtestController::new(naka_conf.clone(), None);
    btc_regtest_controller.bootstrap_chain(201);

    let mut run_loop = boot_nakamoto::BootRunLoop::new(naka_conf.clone()).unwrap();
    let run_loop_stopper = run_loop.get_termination_switch();
    let Counters {
        blocks_processed,
        naka_submitted_commits: commits_submitted,
        naka_proposed_blocks: proposals_submitted,
        ..
    } = run_loop.counters();

    let coord_channel = run_loop.coordinator_channels();

    let run_loop_thread = thread::Builder::new()
        .name("run_loop".into())
        .spawn(move || run_loop.start(None, 0))
        .unwrap();
    wait_for_runloop(&blocks_processed);

    let mut sender_nonce = 0;

    // Deploy this version with the Clarity 1 / 2 before epoch 3
    let contract0_name = "test-contract-0";
    let contract_clarity1 =
        "(define-read-only (get-time (height uint)) (get-block-info? time height))";

    let contract_tx0 = make_contract_publish(
        &sender_sk,
        sender_nonce,
        deploy_fee,
        contract0_name,
        contract_clarity1,
    );
    sender_nonce += 1;
    submit_tx(&http_origin, &contract_tx0);

    boot_to_epoch_3(
        &naka_conf,
        &blocks_processed,
        &[stacker_sk],
        &[sender_signer_sk],
        &mut Some(&mut signers),
        &mut btc_regtest_controller,
    );

    info!("Bootstrapped to Epoch-3.0 boundary, starting nakamoto miner");

    info!("Nakamoto miner started...");
    blind_signer(&naka_conf, &signers, proposals_submitted);

    let time0_value = call_read_only(
        &naka_conf,
        &sender_addr,
        contract0_name,
        "get-time",
        vec![&clarity::vm::Value::UInt(1)],
    );
    let time0 = time0_value
        .expect_optional()
        .unwrap()
        .unwrap()
        .expect_u128()
        .unwrap();
    info!("Time from pre-epoch 3.0: {}", time0);

    wait_for_first_naka_block_commit(60, &commits_submitted);

    // This version uses the Clarity 1 / 2 function
    let contract1_name = "test-contract-1";
    let contract_tx1 = make_contract_publish_versioned(
        &sender_sk,
        sender_nonce,
        deploy_fee,
        contract1_name,
        contract_clarity1,
        Some(ClarityVersion::Clarity2),
    );
    sender_nonce += 1;
    submit_tx(&http_origin, &contract_tx1);

    // This version uses the Clarity 3 functions
    let contract3_name = "test-contract-3";
    let contract_clarity3 =
        "(define-read-only (get-block-time (height uint)) (get-stacks-block-info? time height))
         (define-read-only (get-tenure-time (height uint)) (get-tenure-info? time height))";

    let contract_tx3 = make_contract_publish(
        &sender_sk,
        sender_nonce,
        deploy_fee,
        contract3_name,
        contract_clarity3,
    );
    sender_nonce += 1;
    submit_tx(&http_origin, &contract_tx3);

    next_block_and_process_new_stacks_block(&mut btc_regtest_controller, 60, &coord_channel)
        .unwrap();

    let info = get_chain_info_result(&naka_conf).unwrap();
    info!("Chain info: {:?}", info);
    let last_stacks_block_height = info.stacks_tip_height as u128;
    let last_tenure_height = last_stacks_block_height as u128;

    let time0_value = call_read_only(
        &naka_conf,
        &sender_addr,
        contract0_name,
        "get-time",
        vec![&clarity::vm::Value::UInt(last_stacks_block_height - 1)],
    );
    let time0 = time0_value
        .expect_optional()
        .unwrap()
        .unwrap()
        .expect_u128()
        .unwrap();

    let time1_value = call_read_only(
        &naka_conf,
        &sender_addr,
        contract1_name,
        "get-time",
        vec![&clarity::vm::Value::UInt(last_stacks_block_height - 1)],
    );
    let time1 = time1_value
        .expect_optional()
        .unwrap()
        .unwrap()
        .expect_u128()
        .unwrap();
    assert_eq!(
        time0, time1,
        "Time from pre- and post-epoch 3.0 contracts should match"
    );

    let time3_tenure_value = call_read_only(
        &naka_conf,
        &sender_addr,
        contract3_name,
        "get-tenure-time",
        vec![&clarity::vm::Value::UInt(last_tenure_height - 1)],
    );
    let time3_tenure = time3_tenure_value
        .expect_optional()
        .unwrap()
        .unwrap()
        .expect_u128()
        .unwrap();
    assert_eq!(
        time0, time3_tenure,
        "Tenure time should match Clarity 2 block time"
    );

    let time3_block_value = call_read_only(
        &naka_conf,
        &sender_addr,
        contract3_name,
        "get-block-time",
        vec![&clarity::vm::Value::UInt(last_stacks_block_height - 1)],
    );
    let time3_block = time3_block_value
        .expect_optional()
        .unwrap()
        .unwrap()
        .expect_u128()
        .unwrap();

    // Sleep to ensure the seconds have changed
    thread::sleep(Duration::from_secs(1));

    // Mine a Nakamoto block
    info!("Mining Nakamoto block");
    let blocks_processed_before = coord_channel
        .lock()
        .expect("Mutex poisoned")
        .get_stacks_blocks_processed();

    // submit a tx so that the miner will mine an extra block
    let transfer_tx =
        make_stacks_transfer(&sender_sk, sender_nonce, send_fee, &recipient, send_amt);
    sender_nonce += 1;
    submit_tx(&http_origin, &transfer_tx);

    loop {
        let blocks_processed = coord_channel
            .lock()
            .expect("Mutex poisoned")
            .get_stacks_blocks_processed();
        if blocks_processed > blocks_processed_before {
            break;
        }
        thread::sleep(Duration::from_millis(100));
    }

    let info = get_chain_info_result(&naka_conf).unwrap();
    info!("Chain info: {:?}", info);
    let last_stacks_block_height = info.stacks_tip_height as u128;

    let time0a_value = call_read_only(
        &naka_conf,
        &sender_addr,
        contract0_name,
        "get-time",
        vec![&clarity::vm::Value::UInt(last_stacks_block_height - 1)],
    );
    let time0a = time0a_value
        .expect_optional()
        .unwrap()
        .unwrap()
        .expect_u128()
        .unwrap();
    assert!(
        time0a - time0 >= 1,
        "get-block-info? time should have changed"
    );

    let time1a_value = call_read_only(
        &naka_conf,
        &sender_addr,
        contract1_name,
        "get-time",
        vec![&clarity::vm::Value::UInt(last_stacks_block_height - 1)],
    );
    let time1a = time1a_value
        .expect_optional()
        .unwrap()
        .unwrap()
        .expect_u128()
        .unwrap();
    assert_eq!(
        time0a, time1a,
        "Time from pre- and post-epoch 3.0 contracts should match"
    );

    let time3a_block_value = call_read_only(
        &naka_conf,
        &sender_addr,
        contract3_name,
        "get-block-time",
        vec![&clarity::vm::Value::UInt(last_stacks_block_height - 1)],
    );
    let time3a_block = time3a_block_value
        .expect_optional()
        .unwrap()
        .unwrap()
        .expect_u128()
        .unwrap();
    assert!(
        time3a_block - time3_block >= 1,
        "get-stacks-block-info? time should have changed"
    );

    // Sleep to ensure the seconds have changed
    thread::sleep(Duration::from_secs(1));

    // Mine a Nakamoto block
    info!("Mining Nakamoto block");
    let blocks_processed_before = coord_channel
        .lock()
        .expect("Mutex poisoned")
        .get_stacks_blocks_processed();

    // submit a tx so that the miner will mine an extra block
    let transfer_tx =
        make_stacks_transfer(&sender_sk, sender_nonce, send_fee, &recipient, send_amt);
    submit_tx(&http_origin, &transfer_tx);

    loop {
        let blocks_processed = coord_channel
            .lock()
            .expect("Mutex poisoned")
            .get_stacks_blocks_processed();
        if blocks_processed > blocks_processed_before {
            break;
        }
        thread::sleep(Duration::from_millis(100));
    }

    let time0b_value = call_read_only(
        &naka_conf,
        &sender_addr,
        contract0_name,
        "get-time",
        vec![&clarity::vm::Value::UInt(last_stacks_block_height)],
    );
    let time0b = time0b_value
        .expect_optional()
        .unwrap()
        .unwrap()
        .expect_u128()
        .unwrap();
    assert_eq!(
        time0a, time0b,
        "get-block-info? time should not have changed"
    );

    let time1b_value = call_read_only(
        &naka_conf,
        &sender_addr,
        contract1_name,
        "get-time",
        vec![&clarity::vm::Value::UInt(last_stacks_block_height)],
    );
    let time1b = time1b_value
        .expect_optional()
        .unwrap()
        .unwrap()
        .expect_u128()
        .unwrap();
    assert_eq!(
        time0b, time1b,
        "Time from pre- and post-epoch 3.0 contracts should match"
    );

    let time3b_block_value = call_read_only(
        &naka_conf,
        &sender_addr,
        contract3_name,
        "get-block-time",
        vec![&clarity::vm::Value::UInt(last_stacks_block_height)],
    );
    let time3b_block = time3b_block_value
        .expect_optional()
        .unwrap()
        .unwrap()
        .expect_u128()
        .unwrap();

    assert!(
        time3b_block - time3a_block >= 1,
        "get-stacks-block-info? time should have changed"
    );

    coord_channel
        .lock()
        .expect("Mutex poisoned")
        .stop_chains_coordinator();
    run_loop_stopper.store(false, Ordering::SeqCst);

    run_loop_thread.join().unwrap();
}

fn assert_block_info(
    tuple0: &BTreeMap<ClarityName, Value>,
    miner: &Value,
    miner_spend: &clarity::vm::Value,
) {
    assert!(tuple0
        .get("burnchain-header-hash")
        .unwrap()
        .clone()
        .expect_optional()
        .unwrap()
        .is_some());
    assert!(tuple0
        .get("id-header-hash")
        .unwrap()
        .clone()
        .expect_optional()
        .unwrap()
        .is_some());
    assert!(tuple0
        .get("header-hash")
        .unwrap()
        .clone()
        .expect_optional()
        .unwrap()
        .is_some());
    assert_eq!(
        &tuple0
            .get("miner-address")
            .unwrap()
            .clone()
            .expect_optional()
            .unwrap()
            .unwrap(),
        miner
    );
    assert!(tuple0
        .get("time")
        .unwrap()
        .clone()
        .expect_optional()
        .unwrap()
        .is_some());
    assert!(tuple0
        .get("vrf-seed")
        .unwrap()
        .clone()
        .expect_optional()
        .unwrap()
        .is_some());
    assert!(tuple0
        .get("block-reward")
        .unwrap()
        .clone()
        .expect_optional()
        .unwrap()
        .is_none()); // not yet mature
    assert_eq!(
        &tuple0
            .get("miner-spend-total")
            .unwrap()
            .clone()
            .expect_optional()
            .unwrap()
            .unwrap(),
        miner_spend
    );
    assert_eq!(
        &tuple0
            .get("miner-spend-winner")
            .unwrap()
            .clone()
            .expect_optional()
            .unwrap()
            .unwrap(),
        miner_spend
    );
}

#[test]
#[ignore]
/// Verify all properties in `get-block-info?`, `get-stacks-block-info?`, and `get-tenure-info?`.
fn check_block_info() {
    if env::var("BITCOIND_TEST") != Ok("1".into()) {
        return;
    }

    let mut signers = TestSigners::default();
    let (mut naka_conf, _miner_account) = naka_neon_integration_conf(None);
    let http_origin = format!("http://{}", &naka_conf.node.rpc_bind);
    naka_conf.miner.wait_on_interim_blocks = Duration::from_secs(1);
    let sender_sk = Secp256k1PrivateKey::new();
    let sender_signer_sk = Secp256k1PrivateKey::new();
    let sender_signer_addr = tests::to_addr(&sender_signer_sk);

    // setup sender + recipient for some test stx transfers
    // these are necessary for the interim blocks to get mined at all
    let sender_addr = tests::to_addr(&sender_sk);
    let send_amt = 100;
    let send_fee = 180;
    let deploy_fee = 3000;
    naka_conf.add_initial_balance(
        PrincipalData::from(sender_addr.clone()).to_string(),
        3 * deploy_fee + (send_amt + send_fee) * 2,
    );
    naka_conf.add_initial_balance(
        PrincipalData::from(sender_signer_addr.clone()).to_string(),
        100000,
    );
    let recipient = PrincipalData::from(StacksAddress::burn_address(false));
    let stacker_sk = setup_stacker(&mut naka_conf);

    test_observer::spawn();
    let observer_port = test_observer::EVENT_OBSERVER_PORT;
    naka_conf.events_observers.insert(EventObserverConfig {
        endpoint: format!("localhost:{observer_port}"),
        events_keys: vec![EventKeyType::AnyEvent],
    });

    let mut btcd_controller = BitcoinCoreController::new(naka_conf.clone());
    btcd_controller
        .start_bitcoind()
        .expect("Failed starting bitcoind");
    let mut btc_regtest_controller = BitcoinRegtestController::new(naka_conf.clone(), None);
    btc_regtest_controller.bootstrap_chain(201);

    let mut run_loop = boot_nakamoto::BootRunLoop::new(naka_conf.clone()).unwrap();
    let run_loop_stopper = run_loop.get_termination_switch();
    let Counters {
        blocks_processed,
        naka_submitted_commits: commits_submitted,
        naka_proposed_blocks: proposals_submitted,
        ..
    } = run_loop.counters();

    let coord_channel = run_loop.coordinator_channels();

    let run_loop_thread = thread::Builder::new()
        .name("run_loop".into())
        .spawn(move || run_loop.start(None, 0))
        .unwrap();
    wait_for_runloop(&blocks_processed);

    let mut sender_nonce = 0;

    let miner = clarity::vm::Value::Principal(
        PrincipalData::parse_standard_principal("ST25WA53N4PWF8XZGQH2J5A4CGCWV4JADPM8MHTRV")
            .unwrap()
            .into(),
    );
    let miner_spend = clarity::vm::Value::UInt(20000);

    // Deploy this version with the Clarity 1 / 2 before epoch 3
    let contract0_name = "test-contract-0";
    let contract_clarity1 = "(define-read-only (get-info (height uint))
            {
                burnchain-header-hash: (get-block-info? burnchain-header-hash height),
                id-header-hash: (get-block-info? id-header-hash height),
                header-hash: (get-block-info? header-hash height),
                miner-address: (get-block-info? miner-address height),
                time: (get-block-info? time height),
                vrf-seed: (get-block-info? vrf-seed height),
                block-reward: (get-block-info? block-reward height),
                miner-spend-total: (get-block-info? miner-spend-total height),
                miner-spend-winner: (get-block-info? miner-spend-winner height),
            }
        )";

    let contract_tx0 = make_contract_publish(
        &sender_sk,
        sender_nonce,
        deploy_fee,
        contract0_name,
        contract_clarity1,
    );
    sender_nonce += 1;
    submit_tx(&http_origin, &contract_tx0);

    boot_to_epoch_3(
        &naka_conf,
        &blocks_processed,
        &[stacker_sk],
        &[sender_signer_sk],
        &mut Some(&mut signers),
        &mut btc_regtest_controller,
    );

    info!("Bootstrapped to Epoch-3.0 boundary, starting nakamoto miner");

    info!("Nakamoto miner started...");
    blind_signer(&naka_conf, &signers, proposals_submitted);

    let result0 = call_read_only(
        &naka_conf,
        &sender_addr,
        contract0_name,
        "get-info",
        vec![&clarity::vm::Value::UInt(1)],
    );
    let tuple0 = result0.expect_tuple().unwrap().data_map;
    info!("Info from pre-epoch 3.0: {:?}", tuple0);

    wait_for_first_naka_block_commit(60, &commits_submitted);

    // This version uses the Clarity 1 / 2 function
    let contract1_name = "test-contract-1";
    let contract_tx1 = make_contract_publish_versioned(
        &sender_sk,
        sender_nonce,
        deploy_fee,
        contract1_name,
        contract_clarity1,
        Some(ClarityVersion::Clarity2),
    );
    sender_nonce += 1;
    submit_tx(&http_origin, &contract_tx1);

    // This version uses the Clarity 3 functions
    let contract3_name = "test-contract-3";
    let contract_clarity3 = "(define-read-only (get-block-info (height uint))
            {
                id-header-hash: (get-stacks-block-info? id-header-hash height),
                header-hash: (get-stacks-block-info? header-hash height),
                time: (get-stacks-block-info? time height),
            }
        )
        (define-read-only (get-tenure-info (height uint))
            {
                burnchain-header-hash: (get-tenure-info? burnchain-header-hash height),
                miner-address: (get-tenure-info? miner-address height),
                time: (get-tenure-info? time height),
                vrf-seed: (get-tenure-info? vrf-seed height),
                block-reward: (get-tenure-info? block-reward height),
                miner-spend-total: (get-tenure-info? miner-spend-total height),
                miner-spend-winner: (get-tenure-info? miner-spend-winner height),
            }
        )";

    let contract_tx3 = make_contract_publish(
        &sender_sk,
        sender_nonce,
        deploy_fee,
        contract3_name,
        contract_clarity3,
    );
    sender_nonce += 1;
    submit_tx(&http_origin, &contract_tx3);

    next_block_and_process_new_stacks_block(&mut btc_regtest_controller, 60, &coord_channel)
        .unwrap();

    let info = get_chain_info_result(&naka_conf).unwrap();
    info!("Chain info: {:?}", info);
    let last_stacks_block_height = info.stacks_tip_height as u128;

    let result0 = call_read_only(
        &naka_conf,
        &sender_addr,
        contract0_name,
        "get-info",
        vec![&clarity::vm::Value::UInt(last_stacks_block_height - 1)],
    );
    let tuple0 = result0.expect_tuple().unwrap().data_map;
    assert_block_info(&tuple0, &miner, &miner_spend);

    let result1 = call_read_only(
        &naka_conf,
        &sender_addr,
        contract1_name,
        "get-info",
        vec![&clarity::vm::Value::UInt(last_stacks_block_height - 1)],
    );
    let tuple1 = result1.expect_tuple().unwrap().data_map;
    assert_eq!(tuple0, tuple1);

    let result3_tenure = call_read_only(
        &naka_conf,
        &sender_addr,
        contract3_name,
        "get-tenure-info",
        vec![&clarity::vm::Value::UInt(last_stacks_block_height - 1)],
    );
    let tuple3_tenure0 = result3_tenure.expect_tuple().unwrap().data_map;
    assert_eq!(
        tuple3_tenure0.get("burnchain-header-hash"),
        tuple0.get("burnchain-header-hash")
    );
    assert_eq!(
        tuple3_tenure0.get("miner-address"),
        tuple0.get("miner-address")
    );
    assert_eq!(tuple3_tenure0.get("time"), tuple0.get("time"));
    assert_eq!(tuple3_tenure0.get("vrf-seed"), tuple0.get("vrf-seed"));
    assert_eq!(
        tuple3_tenure0.get("block-reward"),
        tuple0.get("block-reward")
    );
    assert_eq!(
        tuple3_tenure0.get("miner-spend-total"),
        tuple0.get("miner-spend-total")
    );
    assert_eq!(
        tuple3_tenure0.get("miner-spend-winner"),
        tuple0.get("miner-spend-winner")
    );

    let result3_block = call_read_only(
        &naka_conf,
        &sender_addr,
        contract3_name,
        "get-block-info",
        vec![&clarity::vm::Value::UInt(last_stacks_block_height - 1)],
    );
    let tuple3_block1 = result3_block.expect_tuple().unwrap().data_map;
    assert_eq!(
        tuple3_block1.get("id-header-hash"),
        tuple0.get("id-header-hash")
    );
    assert_eq!(tuple3_block1.get("header-hash"), tuple0.get("header-hash"));
    assert!(tuple3_block1
        .get("time")
        .unwrap()
        .clone()
        .expect_optional()
        .unwrap()
        .is_some());

    // Sleep to ensure the seconds have changed
    thread::sleep(Duration::from_secs(1));

    // Mine a Nakamoto block
    info!("Mining Nakamoto block");
    let blocks_processed_before = coord_channel
        .lock()
        .expect("Mutex poisoned")
        .get_stacks_blocks_processed();

    // submit a tx so that the miner will mine an extra block
    let transfer_tx =
        make_stacks_transfer(&sender_sk, sender_nonce, send_fee, &recipient, send_amt);
    sender_nonce += 1;
    submit_tx(&http_origin, &transfer_tx);

    loop {
        let blocks_processed = coord_channel
            .lock()
            .expect("Mutex poisoned")
            .get_stacks_blocks_processed();
        if blocks_processed > blocks_processed_before {
            break;
        }
        thread::sleep(Duration::from_millis(100));
    }

    let info = get_chain_info_result(&naka_conf).unwrap();
    info!("Chain info: {:?}", info);
    let last_stacks_block_height = info.stacks_tip_height as u128;

    let result0 = call_read_only(
        &naka_conf,
        &sender_addr,
        contract0_name,
        "get-info",
        vec![&clarity::vm::Value::UInt(last_stacks_block_height - 1)],
    );
    let tuple0 = result0.expect_tuple().unwrap().data_map;
    assert_block_info(&tuple0, &miner, &miner_spend);

    let result1 = call_read_only(
        &naka_conf,
        &sender_addr,
        contract1_name,
        "get-info",
        vec![&clarity::vm::Value::UInt(last_stacks_block_height - 1)],
    );
    let tuple1 = result1.expect_tuple().unwrap().data_map;
    assert_eq!(tuple0, tuple1);

    let result3_tenure = call_read_only(
        &naka_conf,
        &sender_addr,
        contract3_name,
        "get-tenure-info",
        vec![&clarity::vm::Value::UInt(last_stacks_block_height - 1)],
    );
    let tuple3_tenure1 = result3_tenure.expect_tuple().unwrap().data_map;
    // There should have been a tenure change, so these should be different.
    assert_ne!(tuple3_tenure0, tuple3_tenure1);
    assert_eq!(
        tuple3_tenure1.get("burnchain-header-hash"),
        tuple0.get("burnchain-header-hash")
    );
    assert_eq!(
        tuple3_tenure1.get("miner-address"),
        tuple0.get("miner-address")
    );
    assert_eq!(tuple3_tenure1.get("time"), tuple0.get("time"));
    assert_eq!(tuple3_tenure1.get("vrf-seed"), tuple0.get("vrf-seed"));
    assert_eq!(
        tuple3_tenure1.get("block-reward"),
        tuple0.get("block-reward")
    );
    assert_eq!(
        tuple3_tenure1.get("miner-spend-total"),
        tuple0.get("miner-spend-total")
    );
    assert_eq!(
        tuple3_tenure1.get("miner-spend-winner"),
        tuple0.get("miner-spend-winner")
    );

    let result3_block = call_read_only(
        &naka_conf,
        &sender_addr,
        contract3_name,
        "get-block-info",
        vec![&clarity::vm::Value::UInt(last_stacks_block_height - 1)],
    );
    let tuple3_block2 = result3_block.expect_tuple().unwrap().data_map;
    // There should have been a block change, so these should be different.
    assert_ne!(tuple3_block1, tuple3_block2);
    assert_eq!(
        tuple3_block2.get("id-header-hash"),
        tuple0.get("id-header-hash")
    );
    assert_eq!(tuple3_block2.get("header-hash"), tuple0.get("header-hash"));
    assert!(tuple3_block2
        .get("time")
        .unwrap()
        .clone()
        .expect_optional()
        .unwrap()
        .is_some());

    // Sleep to ensure the seconds have changed
    thread::sleep(Duration::from_secs(1));

    // Mine a Nakamoto block
    info!("Mining Nakamoto block");
    let blocks_processed_before = coord_channel
        .lock()
        .expect("Mutex poisoned")
        .get_stacks_blocks_processed();

    // submit a tx so that the miner will mine an extra block
    let transfer_tx =
        make_stacks_transfer(&sender_sk, sender_nonce, send_fee, &recipient, send_amt);
    submit_tx(&http_origin, &transfer_tx);

    loop {
        let blocks_processed = coord_channel
            .lock()
            .expect("Mutex poisoned")
            .get_stacks_blocks_processed();
        if blocks_processed > blocks_processed_before {
            break;
        }
        thread::sleep(Duration::from_millis(100));
    }

    let info = get_chain_info_result(&naka_conf).unwrap();
    info!("Chain info: {:?}", info);
    let last_stacks_block_height = info.stacks_tip_height as u128;

    let result0 = call_read_only(
        &naka_conf,
        &sender_addr,
        contract0_name,
        "get-info",
        vec![&clarity::vm::Value::UInt(last_stacks_block_height - 1)],
    );
    let tuple0 = result0.expect_tuple().unwrap().data_map;
    assert_block_info(&tuple0, &miner, &miner_spend);

    let result1 = call_read_only(
        &naka_conf,
        &sender_addr,
        contract1_name,
        "get-info",
        vec![&clarity::vm::Value::UInt(last_stacks_block_height - 1)],
    );
    let tuple1 = result1.expect_tuple().unwrap().data_map;
    assert_eq!(tuple0, tuple1);

    let result3_tenure = call_read_only(
        &naka_conf,
        &sender_addr,
        contract3_name,
        "get-tenure-info",
        vec![&clarity::vm::Value::UInt(last_stacks_block_height - 1)],
    );
    let tuple3_tenure1a = result3_tenure.expect_tuple().unwrap().data_map;
    assert_eq!(tuple3_tenure1, tuple3_tenure1a);

    let result3_block = call_read_only(
        &naka_conf,
        &sender_addr,
        contract3_name,
        "get-block-info",
        vec![&clarity::vm::Value::UInt(last_stacks_block_height - 1)],
    );
    let tuple3_block3 = result3_block.expect_tuple().unwrap().data_map;
    // There should have been a block change, so these should be different.
    assert_ne!(tuple3_block3, tuple3_block2);
    assert_eq!(
        tuple3_block3.get("id-header-hash"),
        tuple0.get("id-header-hash")
    );
    assert_eq!(tuple3_block3.get("header-hash"), tuple0.get("header-hash"));
    assert!(tuple3_block3
        .get("time")
        .unwrap()
        .clone()
        .expect_optional()
        .unwrap()
        .is_some());

    coord_channel
        .lock()
        .expect("Mutex poisoned")
        .stop_chains_coordinator();
    run_loop_stopper.store(false, Ordering::SeqCst);

    run_loop_thread.join().unwrap();
}

fn get_expected_reward_for_height(blocks: &Vec<serde_json::Value>, block_height: u128) -> u128 {
    // Find the target block
    let target_block = blocks
        .iter()
        .find(|b| b["block_height"].as_u64().unwrap() == block_height as u64)
        .unwrap();

    // Find the tenure change block (the first block with this burn block hash)
    let tenure_burn_block_hash = target_block["burn_block_hash"].as_str().unwrap();
    let tenure_block = blocks
        .iter()
        .find(|b| b["burn_block_hash"].as_str().unwrap() == tenure_burn_block_hash)
        .unwrap();
    let matured_block_hash = tenure_block["block_hash"].as_str().unwrap();

    let mut expected_reward_opt = None;
    for block in blocks.iter().rev() {
        for rewards in block["matured_miner_rewards"].as_array().unwrap() {
            if rewards.as_object().unwrap()["from_stacks_block_hash"]
                .as_str()
                .unwrap()
                == matured_block_hash
            {
                let reward_object = rewards.as_object().unwrap();
                let coinbase_amount: u128 = reward_object["coinbase_amount"]
                    .as_str()
                    .unwrap()
                    .parse()
                    .unwrap();
                let tx_fees_anchored: u128 = reward_object["tx_fees_anchored"]
                    .as_str()
                    .unwrap()
                    .parse()
                    .unwrap();
                let tx_fees_streamed_confirmed: u128 = reward_object["tx_fees_streamed_confirmed"]
                    .as_str()
                    .unwrap()
                    .parse()
                    .unwrap();
                let tx_fees_streamed_produced: u128 = reward_object["tx_fees_streamed_produced"]
                    .as_str()
                    .unwrap()
                    .parse()
                    .unwrap();
                expected_reward_opt = Some(
                    expected_reward_opt.unwrap_or(0)
                        + coinbase_amount
                        + tx_fees_anchored
                        + tx_fees_streamed_confirmed
                        + tx_fees_streamed_produced,
                );
            }
        }

        if let Some(expected_reward) = expected_reward_opt {
            return expected_reward;
        }
    }
    panic!("Expected reward not found");
}

#[test]
#[ignore]
/// Verify `block-reward` property in `get-block-info?` and `get-tenure-info?`.
/// This test is separated from `check_block_info` above because it needs to
/// mine 100+ blocks to mature the block reward, so it is slow.
fn check_block_info_rewards() {
    if env::var("BITCOIND_TEST") != Ok("1".into()) {
        return;
    }

    let mut signers = TestSigners::default();
    let (mut naka_conf, _miner_account) = naka_neon_integration_conf(None);
    let http_origin = format!("http://{}", &naka_conf.node.rpc_bind);
    naka_conf.miner.wait_on_interim_blocks = Duration::from_secs(1);
    let sender_sk = Secp256k1PrivateKey::new();
    let sender_signer_sk = Secp256k1PrivateKey::new();
    let sender_signer_addr = tests::to_addr(&sender_signer_sk);

    // setup sender + recipient for some test stx transfers
    // these are necessary for the interim blocks to get mined at all
    let sender_addr = tests::to_addr(&sender_sk);
    let send_amt = 100;
    let send_fee = 180;
    let deploy_fee = 3000;
    naka_conf.add_initial_balance(
        PrincipalData::from(sender_addr.clone()).to_string(),
        3 * deploy_fee + (send_amt + send_fee) * 2,
    );
    naka_conf.add_initial_balance(
        PrincipalData::from(sender_signer_addr.clone()).to_string(),
        100000,
    );
    let recipient = PrincipalData::from(StacksAddress::burn_address(false));
    let stacker_sk = setup_stacker(&mut naka_conf);

    test_observer::spawn();
    let observer_port = test_observer::EVENT_OBSERVER_PORT;
    naka_conf.events_observers.insert(EventObserverConfig {
        endpoint: format!("localhost:{observer_port}"),
        events_keys: vec![EventKeyType::AnyEvent],
    });

    let mut btcd_controller = BitcoinCoreController::new(naka_conf.clone());
    btcd_controller
        .start_bitcoind()
        .expect("Failed starting bitcoind");
    let mut btc_regtest_controller = BitcoinRegtestController::new(naka_conf.clone(), None);
    btc_regtest_controller.bootstrap_chain(201);

    let mut run_loop = boot_nakamoto::BootRunLoop::new(naka_conf.clone()).unwrap();
    let run_loop_stopper = run_loop.get_termination_switch();
    let Counters {
        blocks_processed,
        naka_submitted_commits: commits_submitted,
        naka_proposed_blocks: proposals_submitted,
        ..
    } = run_loop.counters();

    let coord_channel = run_loop.coordinator_channels();

    let run_loop_thread = thread::Builder::new()
        .name("run_loop".into())
        .spawn(move || run_loop.start(None, 0))
        .unwrap();
    wait_for_runloop(&blocks_processed);

    let mut sender_nonce = 0;

    // Deploy this version with the Clarity 1 / 2 before epoch 3
    let contract0_name = "test-contract-0";
    let contract_clarity1 = "(define-read-only (get-info (height uint))
            {
                burnchain-header-hash: (get-block-info? burnchain-header-hash height),
                id-header-hash: (get-block-info? id-header-hash height),
                header-hash: (get-block-info? header-hash height),
                miner-address: (get-block-info? miner-address height),
                time: (get-block-info? time height),
                vrf-seed: (get-block-info? vrf-seed height),
                block-reward: (get-block-info? block-reward height),
                miner-spend-total: (get-block-info? miner-spend-total height),
                miner-spend-winner: (get-block-info? miner-spend-winner height),
            }
        )";

    let contract_tx0 = make_contract_publish(
        &sender_sk,
        sender_nonce,
        deploy_fee,
        contract0_name,
        contract_clarity1,
    );
    sender_nonce += 1;
    submit_tx(&http_origin, &contract_tx0);

    boot_to_epoch_3(
        &naka_conf,
        &blocks_processed,
        &[stacker_sk],
        &[sender_signer_sk],
        &mut Some(&mut signers),
        &mut btc_regtest_controller,
    );

    info!("Bootstrapped to Epoch-3.0 boundary, starting nakamoto miner");

    info!("Nakamoto miner started...");
    blind_signer(&naka_conf, &signers, proposals_submitted);

    let result0 = call_read_only(
        &naka_conf,
        &sender_addr,
        contract0_name,
        "get-info",
        vec![&clarity::vm::Value::UInt(1)],
    );
    let tuple0 = result0.expect_tuple().unwrap().data_map;
    info!("Info from pre-epoch 3.0: {:?}", tuple0);

    wait_for_first_naka_block_commit(60, &commits_submitted);

    // This version uses the Clarity 1 / 2 function
    let contract1_name = "test-contract-1";
    let contract_tx1 = make_contract_publish_versioned(
        &sender_sk,
        sender_nonce,
        deploy_fee,
        contract1_name,
        contract_clarity1,
        Some(ClarityVersion::Clarity2),
    );
    sender_nonce += 1;
    submit_tx(&http_origin, &contract_tx1);

    // This version uses the Clarity 3 functions
    let contract3_name = "test-contract-3";
    let contract_clarity3 = "(define-read-only (get-tenure-info (height uint))
            {
                burnchain-header-hash: (get-tenure-info? burnchain-header-hash height),
                miner-address: (get-tenure-info? miner-address height),
                time: (get-tenure-info? time height),
                vrf-seed: (get-tenure-info? vrf-seed height),
                block-reward: (get-tenure-info? block-reward height),
                miner-spend-total: (get-tenure-info? miner-spend-total height),
                miner-spend-winner: (get-tenure-info? miner-spend-winner height),
            }
        )";

    let contract_tx3 = make_contract_publish(
        &sender_sk,
        sender_nonce,
        deploy_fee,
        contract3_name,
        contract_clarity3,
    );
    sender_nonce += 1;
    submit_tx(&http_origin, &contract_tx3);

    next_block_and_process_new_stacks_block(&mut btc_regtest_controller, 60, &coord_channel)
        .unwrap();

    // Sleep to ensure the seconds have changed
    thread::sleep(Duration::from_secs(1));

    // Mine a Nakamoto block
    info!("Mining Nakamoto block");
    let blocks_processed_before = coord_channel
        .lock()
        .expect("Mutex poisoned")
        .get_stacks_blocks_processed();

    // submit a tx so that the miner will mine an extra block
    let transfer_tx =
        make_stacks_transfer(&sender_sk, sender_nonce, send_fee, &recipient, send_amt);
    sender_nonce += 1;
    submit_tx(&http_origin, &transfer_tx);

    loop {
        let blocks_processed = coord_channel
            .lock()
            .expect("Mutex poisoned")
            .get_stacks_blocks_processed();
        if blocks_processed > blocks_processed_before {
            break;
        }
        thread::sleep(Duration::from_millis(100));
    }

    // Sleep to ensure the seconds have changed
    thread::sleep(Duration::from_secs(1));

    // Mine a Nakamoto block
    info!("Mining Nakamoto block");
    let blocks_processed_before = coord_channel
        .lock()
        .expect("Mutex poisoned")
        .get_stacks_blocks_processed();

    // submit a tx so that the miner will mine an extra block
    let transfer_tx =
        make_stacks_transfer(&sender_sk, sender_nonce, send_fee, &recipient, send_amt);
    submit_tx(&http_origin, &transfer_tx);

    loop {
        let blocks_processed = coord_channel
            .lock()
            .expect("Mutex poisoned")
            .get_stacks_blocks_processed();
        if blocks_processed > blocks_processed_before {
            break;
        }
        thread::sleep(Duration::from_millis(100));
    }

    let info = get_chain_info_result(&naka_conf).unwrap();
    info!("Chain info: {:?}", info);
    let last_stacks_block_height = info.stacks_tip_height as u128;
    let last_nakamoto_block = last_stacks_block_height;

    // Mine more than 2 burn blocks to get the last block's reward matured
    // (only 2 blocks maturation time in tests)
    info!("Mining 6 tenures to mature the block reward");
    for i in 0..6 {
        next_block_and_mine_commit(
            &mut btc_regtest_controller,
            20,
            &coord_channel,
            &commits_submitted,
        )
        .unwrap();
        info!("Mined a block ({i})");
    }

    let info = get_chain_info_result(&naka_conf).unwrap();
    info!("Chain info: {:?}", info);
    let last_stacks_block_height = info.stacks_tip_height as u128;
    let blocks = test_observer::get_blocks();

    // Check the block reward is now matured in one of the tenure-change blocks
    let mature_height = last_stacks_block_height - 4;
    let expected_reward = get_expected_reward_for_height(&blocks, mature_height);
    let result0 = call_read_only(
        &naka_conf,
        &sender_addr,
        contract0_name,
        "get-info",
        vec![&clarity::vm::Value::UInt(mature_height)],
    );
    let tuple0 = result0.expect_tuple().unwrap().data_map;
    assert_eq!(
        tuple0
            .get("block-reward")
            .unwrap()
            .clone()
            .expect_optional()
            .unwrap()
            .unwrap(),
        Value::UInt(expected_reward as u128)
    );

    let result1 = call_read_only(
        &naka_conf,
        &sender_addr,
        contract1_name,
        "get-info",
        vec![&clarity::vm::Value::UInt(mature_height)],
    );
    let tuple1 = result1.expect_tuple().unwrap().data_map;
    assert_eq!(tuple0, tuple1);

    let result3_tenure = call_read_only(
        &naka_conf,
        &sender_addr,
        contract3_name,
        "get-tenure-info",
        vec![&clarity::vm::Value::UInt(mature_height)],
    );
    let tuple3_tenure = result3_tenure.expect_tuple().unwrap().data_map;
    assert_eq!(
        tuple3_tenure.get("block-reward"),
        tuple0.get("block-reward")
    );

    // Check the block reward is now matured in one of the Nakamoto blocks
    let expected_reward = get_expected_reward_for_height(&blocks, last_nakamoto_block);

    let result0 = call_read_only(
        &naka_conf,
        &sender_addr,
        contract0_name,
        "get-info",
        vec![&clarity::vm::Value::UInt(last_nakamoto_block)],
    );
    let tuple0 = result0.expect_tuple().unwrap().data_map;
    assert_eq!(
        tuple0
            .get("block-reward")
            .unwrap()
            .clone()
            .expect_optional()
            .unwrap()
            .unwrap(),
        Value::UInt(expected_reward as u128)
    );

    let result1 = call_read_only(
        &naka_conf,
        &sender_addr,
        contract1_name,
        "get-info",
        vec![&clarity::vm::Value::UInt(last_nakamoto_block)],
    );
    let tuple1 = result1.expect_tuple().unwrap().data_map;
    assert_eq!(tuple0, tuple1);

    let result3_tenure = call_read_only(
        &naka_conf,
        &sender_addr,
        contract3_name,
        "get-tenure-info",
        vec![&clarity::vm::Value::UInt(last_nakamoto_block)],
    );
    let tuple3_tenure = result3_tenure.expect_tuple().unwrap().data_map;
    assert_eq!(
        tuple3_tenure.get("block-reward"),
        tuple0.get("block-reward")
    );

    coord_channel
        .lock()
        .expect("Mutex poisoned")
        .stop_chains_coordinator();
    run_loop_stopper.store(false, Ordering::SeqCst);

    run_loop_thread.join().unwrap();
}

/// Test Nakamoto mock miner by booting a follower node
#[test]
#[ignore]
fn mock_mining() {
    if env::var("BITCOIND_TEST") != Ok("1".into()) {
        return;
    }

    let (mut naka_conf, _miner_account) = naka_neon_integration_conf(None);
    let http_origin = format!("http://{}", &naka_conf.node.rpc_bind);
    naka_conf.miner.wait_on_interim_blocks = Duration::from_secs(1);
    let sender_sk = Secp256k1PrivateKey::new();
    let sender_signer_sk = Secp256k1PrivateKey::new();
    let sender_signer_addr = tests::to_addr(&sender_signer_sk);
    let mut signers = TestSigners::new(vec![sender_signer_sk.clone()]);
    let tenure_count = 5;
    let inter_blocks_per_tenure = 9;
    // setup sender + recipient for some test stx transfers
    // these are necessary for the interim blocks to get mined at all
    let sender_addr = tests::to_addr(&sender_sk);
    let send_amt = 100;
    let send_fee = 180;
    naka_conf.add_initial_balance(
        PrincipalData::from(sender_addr.clone()).to_string(),
        (send_amt + send_fee) * tenure_count * inter_blocks_per_tenure,
    );
    naka_conf.add_initial_balance(
        PrincipalData::from(sender_signer_addr.clone()).to_string(),
        100000,
    );
    let recipient = PrincipalData::from(StacksAddress::burn_address(false));
    let stacker_sk = setup_stacker(&mut naka_conf);

    test_observer::spawn();
    let observer_port = test_observer::EVENT_OBSERVER_PORT;
    naka_conf.events_observers.insert(EventObserverConfig {
        endpoint: format!("localhost:{observer_port}"),
        events_keys: vec![EventKeyType::AnyEvent],
    });

    let mut btcd_controller = BitcoinCoreController::new(naka_conf.clone());
    btcd_controller
        .start_bitcoind()
        .expect("Failed starting bitcoind");
    let mut btc_regtest_controller = BitcoinRegtestController::new(naka_conf.clone(), None);
    btc_regtest_controller.bootstrap_chain(201);

    let mut run_loop = boot_nakamoto::BootRunLoop::new(naka_conf.clone()).unwrap();
    let run_loop_stopper = run_loop.get_termination_switch();
    let Counters {
        blocks_processed,
        naka_submitted_commits: commits_submitted,
        naka_proposed_blocks: proposals_submitted,
        ..
    } = run_loop.counters();

    let coord_channel = run_loop.coordinator_channels();

    let run_loop_thread = thread::Builder::new()
        .name("run_loop".into())
        .spawn(move || run_loop.start(None, 0))
        .unwrap();
    wait_for_runloop(&blocks_processed);
    boot_to_epoch_3(
        &naka_conf,
        &blocks_processed,
        &[stacker_sk],
        &[sender_signer_sk],
        &mut Some(&mut signers),
        &mut btc_regtest_controller,
    );

    info!("Bootstrapped to Epoch-3.0 boundary, starting nakamoto miner");

    let burnchain = naka_conf.get_burnchain();
    let sortdb = burnchain.open_sortition_db(true).unwrap();
    let (chainstate, _) = StacksChainState::open(
        naka_conf.is_mainnet(),
        naka_conf.burnchain.chain_id,
        &naka_conf.get_chainstate_path_str(),
        None,
    )
    .unwrap();

    let block_height_pre_3_0 =
        NakamotoChainState::get_canonical_block_header(chainstate.db(), &sortdb)
            .unwrap()
            .unwrap()
            .stacks_block_height;

    info!("Nakamoto miner started...");
    blind_signer(&naka_conf, &signers, proposals_submitted);

    // Wait one block to confirm the VRF register, wait until a block commit is submitted
    next_block_and(&mut btc_regtest_controller, 60, || {
        let commits_count = commits_submitted.load(Ordering::SeqCst);
        Ok(commits_count >= 1)
    })
    .unwrap();

    let mut follower_conf = naka_conf.clone();
    follower_conf.node.mock_mining = true;
    follower_conf.events_observers.clear();
    follower_conf.node.working_dir = format!("{}-follower", &naka_conf.node.working_dir);
    follower_conf.node.seed = vec![0x01; 32];
    follower_conf.node.local_peer_seed = vec![0x02; 32];

    let mut rng = rand::thread_rng();
    let mut buf = [0u8; 8];
    rng.fill_bytes(&mut buf);

    let rpc_port = u16::from_be_bytes(buf[0..2].try_into().unwrap()).saturating_add(1025) - 1; // use a non-privileged port between 1024 and 65534
    let p2p_port = u16::from_be_bytes(buf[2..4].try_into().unwrap()).saturating_add(1025) - 1; // use a non-privileged port between 1024 and 65534

    let localhost = "127.0.0.1";
    follower_conf.node.rpc_bind = format!("{}:{}", &localhost, rpc_port);
    follower_conf.node.p2p_bind = format!("{}:{}", &localhost, p2p_port);
    follower_conf.node.data_url = format!("http://{}:{}", &localhost, rpc_port);
    follower_conf.node.p2p_address = format!("{}:{}", &localhost, p2p_port);

    let node_info = get_chain_info(&naka_conf);
    follower_conf.node.add_bootstrap_node(
        &format!(
            "{}@{}",
            &node_info.node_public_key.unwrap(),
            naka_conf.node.p2p_bind
        ),
        CHAIN_ID_TESTNET,
        PEER_VERSION_TESTNET,
    );

    let mut follower_run_loop = boot_nakamoto::BootRunLoop::new(follower_conf.clone()).unwrap();
    let follower_run_loop_stopper = follower_run_loop.get_termination_switch();
    let follower_coord_channel = follower_run_loop.coordinator_channels();

    let Counters {
        naka_mined_blocks: follower_naka_mined_blocks,
        ..
    } = follower_run_loop.counters();

    let mock_mining_blocks_start = follower_naka_mined_blocks.load(Ordering::SeqCst);

    debug!(
        "Booting follower-thread ({},{})",
        &follower_conf.node.p2p_bind, &follower_conf.node.rpc_bind
    );
    debug!(
        "Booting follower-thread: neighbors = {:?}",
        &follower_conf.node.bootstrap_node
    );

    // spawn a follower thread
    let follower_thread = thread::Builder::new()
        .name("follower-thread".into())
        .spawn(move || follower_run_loop.start(None, 0))
        .unwrap();

    debug!("Booted follower-thread");

    // Mine `tenure_count` nakamoto tenures
    for tenure_ix in 0..tenure_count {
        let follower_naka_mined_blocks_before = follower_naka_mined_blocks.load(Ordering::SeqCst);

        let commits_before = commits_submitted.load(Ordering::SeqCst);
        next_block_and_process_new_stacks_block(&mut btc_regtest_controller, 60, &coord_channel)
            .unwrap();

        let mut last_tip = BlockHeaderHash([0x00; 32]);
        let mut last_tip_height = 0;

        // mine the interim blocks
        for interim_block_ix in 0..inter_blocks_per_tenure {
            let blocks_processed_before = coord_channel
                .lock()
                .expect("Mutex poisoned")
                .get_stacks_blocks_processed();
            // submit a tx so that the miner will mine an extra block
            let sender_nonce = tenure_ix * inter_blocks_per_tenure + interim_block_ix;
            let transfer_tx =
                make_stacks_transfer(&sender_sk, sender_nonce, send_fee, &recipient, send_amt);
            submit_tx(&http_origin, &transfer_tx);

            loop {
                let blocks_processed = coord_channel
                    .lock()
                    .expect("Mutex poisoned")
                    .get_stacks_blocks_processed();
                if blocks_processed > blocks_processed_before {
                    break;
                }
                thread::sleep(Duration::from_millis(100));
            }

            let info = get_chain_info_result(&naka_conf).unwrap();
            assert_ne!(info.stacks_tip, last_tip);
            assert_ne!(info.stacks_tip_height, last_tip_height);

            last_tip = info.stacks_tip;
            last_tip_height = info.stacks_tip_height;
        }

        let mock_miner_timeout = Instant::now();
        while follower_naka_mined_blocks.load(Ordering::SeqCst) <= follower_naka_mined_blocks_before
        {
            if mock_miner_timeout.elapsed() >= Duration::from_secs(60) {
                panic!(
                    "Timed out waiting for mock miner block {}",
                    follower_naka_mined_blocks_before + 1
                );
            }
            thread::sleep(Duration::from_millis(100));
        }

        let start_time = Instant::now();
        while commits_submitted.load(Ordering::SeqCst) <= commits_before {
            if start_time.elapsed() >= Duration::from_secs(20) {
                panic!("Timed out waiting for block-commit");
            }
            thread::sleep(Duration::from_millis(100));
        }
    }

    // load the chain tip, and assert that it is a nakamoto block and at least 30 blocks have advanced in epoch 3
    let tip = NakamotoChainState::get_canonical_block_header(chainstate.db(), &sortdb)
        .unwrap()
        .unwrap();
    info!(
        "Latest tip";
        "height" => tip.stacks_block_height,
        "is_nakamoto" => tip.anchored_header.as_stacks_nakamoto().is_some(),
    );

    let expected_blocks_mined = (inter_blocks_per_tenure + 1) * tenure_count;
    let expected_tip_height = block_height_pre_3_0 + expected_blocks_mined;
    assert!(tip.anchored_header.as_stacks_nakamoto().is_some());
    assert_eq!(
        tip.stacks_block_height, expected_tip_height,
        "Should have mined (1 + interim_blocks_per_tenure) * tenure_count nakamoto blocks"
    );

    // Check follower's mock miner
    let mock_mining_blocks_end = follower_naka_mined_blocks.load(Ordering::SeqCst);
    let blocks_mock_mined = mock_mining_blocks_end - mock_mining_blocks_start;
    assert_eq!(
        blocks_mock_mined, tenure_count,
        "Should have mock mined `tenure_count` nakamoto blocks"
    );

    // wait for follower to reach the chain tip
    loop {
        sleep_ms(1000);
        let follower_node_info = get_chain_info(&follower_conf);

        info!(
            "Follower tip is now {}/{}",
            &follower_node_info.stacks_tip_consensus_hash, &follower_node_info.stacks_tip
        );
        if follower_node_info.stacks_tip_consensus_hash == tip.consensus_hash
            && follower_node_info.stacks_tip == tip.anchored_header.block_hash()
        {
            break;
        }
    }

    coord_channel
        .lock()
        .expect("Mutex poisoned")
        .stop_chains_coordinator();
    run_loop_stopper.store(false, Ordering::SeqCst);

    follower_coord_channel
        .lock()
        .expect("Mutex poisoned")
        .stop_chains_coordinator();
    follower_run_loop_stopper.store(false, Ordering::SeqCst);

    run_loop_thread.join().unwrap();
    follower_thread.join().unwrap();
}<|MERGE_RESOLUTION|>--- conflicted
+++ resolved
@@ -4996,20 +4996,11 @@
             None,
         )
         .unwrap();
-<<<<<<< HEAD
-    
-        let block_height_pre_3_0 = NakamotoChainState::get_canonical_block_header(chainstate.db(), &sortdb)
-            .unwrap()
-            .unwrap()
-            .stacks_block_height;
-
-=======
         let block_height_pre_3_0 =
             NakamotoChainState::get_canonical_block_header(chainstate.db(), &sortdb)
                 .unwrap()
                 .unwrap()
                 .stacks_block_height;
->>>>>>> 12ba2964
         let prom_http_origin = format!("http://{}", prom_bind);
         let client = reqwest::blocking::Client::new();
         let res = client
