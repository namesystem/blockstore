--- conflicted
+++ resolved
@@ -139,18 +139,11 @@
         btc_regtest_controller.set_use_segwit(false);
         btc_regtest_controller.bootstrap_chain(1);
 
-<<<<<<< HEAD
-    let mining_pubkey = btc_regtest_controller.get_mining_pubkey().unwrap();
-    debug!("Mining pubkey is {}", &mining_pubkey);
-
-    btc_regtest_controller.set_mining_pubkey(
-        "03dc62fe0b8964d01fc9ca9a5eec0e22e557a12cc656919e648f04e0b26fea5faa".to_string(),
-    );
-=======
         btc_regtest_controller.set_use_segwit(conf.miner.segwit);
         btc_regtest_controller.bootstrap_chain(1);
 
         let mining_pubkey = btc_regtest_controller.get_mining_pubkey().unwrap();
+        debug!("Mining pubkey is {}", &mining_pubkey);
         btc_regtest_controller.set_mining_pubkey(MINER_BURN_PUBLIC_KEY.to_string());
 
         mining_pubkey
@@ -158,13 +151,13 @@
         btc_regtest_controller.bootstrap_chain(1);
 
         let mining_pubkey = btc_regtest_controller.get_mining_pubkey().unwrap();
+        debug!("Mining pubkey is {}", &mining_pubkey);
         btc_regtest_controller.set_mining_pubkey(MINER_BURN_PUBLIC_KEY.to_string());
 
         btc_regtest_controller.bootstrap_chain(1);
 
         mining_pubkey
     };
->>>>>>> dfd641af
 
     // bitcoin chain starts at epoch 2.05 boundary, minus 5 blocks to go
     btc_regtest_controller.bootstrap_chain(epoch_2_05 - 7);
@@ -292,59 +285,6 @@
 
 #[test]
 #[ignore]
-<<<<<<< HEAD
-=======
-fn transition_fixes_utxo_chaining() {
-    if env::var("BITCOIND_TEST") != Ok("1".into()) {
-        return;
-    }
-
-    // very simple test to verify that the miner will keep making valid (empty) blocks after the
-    // transition.  Really tests that the block-commits are well-formed before and after the epoch
-    // transition.
-    let (conf, _btcd_controller, mut btc_regtest_controller, blocks_processed, coord_channel) =
-        advance_to_2_1(vec![], None, None, false);
-
-    // post epoch 2.1 -- UTXO chaining should be fixed
-    for i in 0..10 {
-        let tip_info = get_chain_info(&conf);
-
-        if i % 2 == 1 {
-            std::env::set_var(
-                "STX_TEST_LATE_BLOCK_COMMIT",
-                format!("{}", tip_info.burn_block_height + 1),
-            );
-        }
-
-        next_block_and_wait(&mut btc_regtest_controller, &blocks_processed);
-    }
-
-    let sortdb = btc_regtest_controller.sortdb_mut();
-    let tip = SortitionDB::get_canonical_burn_chain_tip(sortdb.conn()).unwrap();
-    let burn_sample: Vec<BurnSamplePoint> = sortdb
-        .conn()
-        .query_row(
-            "SELECT data FROM snapshot_burn_distributions WHERE sortition_id = ?",
-            &[tip.sortition_id],
-            |row| {
-                let data_str: String = row.get_unwrap(0);
-                Ok(serde_json::from_str(&data_str).unwrap())
-            },
-        )
-        .unwrap();
-
-    // if UTXO linking is fixed, then our median burn will be int((20,000 + 1) / 2).
-    // Otherwise, it will be 1.
-    assert_eq!(burn_sample.len(), 1);
-    assert_eq!(burn_sample[0].burns, 10_000);
-
-    test_observer::clear();
-    coord_channel.stop_chains_coordinator();
-}
-
-#[test]
-#[ignore]
->>>>>>> dfd641af
 fn transition_adds_burn_block_height() {
     if env::var("BITCOIND_TEST") != Ok("1".into()) {
         return;
