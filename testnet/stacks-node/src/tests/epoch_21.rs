--- conflicted
+++ resolved
@@ -40,16 +40,13 @@
 
 use stacks::chainstate::coordinator::comm::CoordinatorChannels;
 
-<<<<<<< HEAD
 use clarity::vm::types::QualifiedContractIdentifier;
-=======
 use stacks::core::BURNCHAIN_TX_SEARCH_WINDOW;
 
 use crate::burnchains::bitcoin_regtest_controller::UTXO;
 use crate::operations::BurnchainOpSigner;
 use crate::tests::neon_integrations::get_balance;
 use crate::Keychain;
->>>>>>> 875eb496
 
 fn advance_to_2_1(
     mut initial_balances: Vec<InitialBalance>,
@@ -481,16 +478,10 @@
 
 #[test]
 #[ignore]
-<<<<<<< HEAD
 fn transition_adds_pay_to_contract() {
-=======
-fn transition_fixes_bitcoin_rigidity() {
->>>>>>> 875eb496
     if env::var("BITCOIND_TEST") != Ok("1".into()) {
         return;
     }
-
-<<<<<<< HEAD
     // very simple test to verify that the miner will automatically start sending block rewards to
     // a contract in the config file when it mines after epoch 2.1.
     let target_contract_address =
@@ -511,7 +502,15 @@
 
     test_observer::clear();
     coord_channel.stop_chains_coordinator();
-=======
+}
+
+#[test]
+#[ignore]
+fn transition_fixes_bitcoin_rigidity() {
+    if env::var("BITCOIND_TEST") != Ok("1".into()) {
+        return;
+    }
+
     let spender_sk = StacksPrivateKey::from_hex(SK_1).unwrap();
     let spender_stx_addr: StacksAddress = to_addr(&spender_sk);
     let spender_addr: PrincipalData = spender_stx_addr.clone().into();
@@ -951,5 +950,4 @@
 
     test_observer::clear();
     channel.stop_chains_coordinator();
->>>>>>> 875eb496
 }