--- conflicted
+++ resolved
@@ -10746,59 +10746,6 @@
     let http_origin = format!("http://{}", &conf.node.rpc_bind);
     let path = format!("{http_origin}/v2/block_proposal");
 
-<<<<<<< HEAD
-=======
-    // Construct empty/invalid block proposal
-    let proposal = BlockProposal {
-        parent_block_hash: BlockHeaderHash::from_bytes(&[0xAA; 32]).unwrap(),
-        parent_consensus_hash: ConsensusHash::from_bytes(&[0xAA; 20]).unwrap(),
-        block: StacksBlock::genesis_block(),
-        microblocks_confirmed: vec![],
-        burn_tip: BurnchainHeaderHash::from_bytes(&[0xAA; 32]).unwrap(),
-        burn_tip_height: 0,
-        is_mainnet: false,
-        microblock_pubkey_hash: Hash160::from_data(&[0xAA, 20]),
-        total_burn: 0,
-    };
-
-    eprintln!("{proposal:?}");
-
-    let current_response_len = test_observer::get_async_responses().len();
-
-    // Send POST request
-    let res = client
-        .post(&path)
-        .header("Content-Type", "application/json")
-        .json(&proposal)
-        .send()
-        .expect("Failed to POST");
-
-    // response should be 202 Accepted
-    assert_eq!(res.status().as_u16(), 202);
-
-    let start_time = Instant::now();
-    while current_response_len >= test_observer::get_async_responses().len() {
-        assert!(
-            start_time.elapsed() <= Duration::from_secs(30),
-            "Took over 30 seconds to process invalid block proposal request"
-        );
-        thread::sleep(Duration::from_secs(5));
-    }
-
-    let last_proposal_result: BlockValidateResponse = test_observer::get_async_responses()
-        .last()
-        .cloned()
-        .unwrap();
-    let last_proposal_reject = match last_proposal_result {
-        BlockValidateResponse::Ok(_) => panic!("First proposal should be invalid"),
-        BlockValidateResponse::Reject(x) => x,
-    };
-    assert_eq!(
-        last_proposal_reject.reason_code,
-        ValidateRejectCode::UnknownParent
-    );
-
->>>>>>> b50a5f87
     // Construct valid block proposal
     let tip_info = get_chain_info(&conf);
     let stacks_tip_hash = tip_info.stacks_tip;
@@ -10862,7 +10809,6 @@
     };
     let microblock_pubkey_hash = block.header.microblock_pubkey_hash.clone(); // ???
 
-    // Construct a valid proposal. Make alterations to this to test failure cases
     let proposal = BlockProposal {
         parent_consensus_hash: parent_stacks_header.consensus_hash,
         block,
@@ -10874,8 +10820,6 @@
         total_burn,
     };
 
-    const HTTP_OK: u16 = 200;
-    const HTTP_ERR: u16 = 406;
     let test_cases = [
         (
             "Try with genesis block",
@@ -10883,7 +10827,7 @@
                 block: StacksBlock::genesis_block(),
                 ..proposal.clone()
             },
-            HTTP_ERR,
+            false,
         ),
         (
             "Try with invalid parent block",
@@ -10897,7 +10841,7 @@
                 },
                 ..proposal.clone()
             },
-            HTTP_ERR,
+            false,
         ),
         (
             "Try with invalid VRF proof",
@@ -10911,7 +10855,7 @@
                 },
                 ..proposal.clone()
             },
-            HTTP_ERR,
+            false,
         ),
         (
             "Try with invalid consensus_hash",
@@ -10919,15 +10863,16 @@
                 parent_consensus_hash: ConsensusHash::from_bytes(&[0x22; 20]).unwrap(),
                 ..proposal.clone()
             },
-            HTTP_ERR,
+            false,
         ),
-        ("Try valid proposal", proposal, HTTP_OK),
+        ("Try valid proposal", proposal, true),
     ];
 
-<<<<<<< HEAD
-    for (description, proposal, response) in test_cases {
+    for (description, proposal, should_be_ok) in test_cases {
         eprintln!("test_block_proposal(): {description}");
         eprintln!("{proposal:?}");
+
+        let current_response_len = test_observer::get_async_responses().len();
 
         // Send POST request
         let res = client
@@ -10937,46 +10882,46 @@
             .send()
             .expect("Failed to POST");
 
-        assert_eq!(res.status().as_u16(), response);
-    }
-=======
-    let current_response_len = test_observer::get_async_responses().len();
-    // Send POST request
-    let res = client
-        .post(&path)
-        .header("Content-Type", "application/json")
-        .json(&proposal)
-        .send()
-        .expect("Failed to POST");
-
-    // response should be 202 Accepted
-    assert_eq!(res.status().as_u16(), 202);
-
-    let start_time = Instant::now();
-    while current_response_len >= test_observer::get_async_responses().len() {
-        assert!(
-            start_time.elapsed() <= Duration::from_secs(30),
-            "Took over 30 seconds to process invalid block proposal request"
-        );
-        thread::sleep(Duration::from_secs(5));
-    }
-
-    let last_proposal_result: BlockValidateResponse = test_observer::get_async_responses()
-        .last()
-        .cloned()
-        .unwrap();
-    let last_proposal_ok = match last_proposal_result {
-        BlockValidateResponse::Ok(x) => x,
-        BlockValidateResponse::Reject(_) => panic!("Second proposal should be valid"),
-    };
-    assert_eq!(
-        last_proposal_ok.block.block_hash(),
-        proposal.block.block_hash()
-    );
+        // Response should be 202 Accepted
+        assert_eq!(res.status().as_u16(), 202);
+
+        let start_time = Instant::now();
+        while current_response_len >= test_observer::get_async_responses().len() {
+            assert!(
+                start_time.elapsed() <= Duration::from_secs(30),
+                "Took over 30 seconds to process invalid block proposal request"
+            );
+            thread::sleep(Duration::from_secs(5));
+        }
+
+        let last_proposal_result: BlockValidateResponse = test_observer::get_async_responses()
+            .last()
+            .cloned()
+            .unwrap();
+
+        if should_be_ok {
+            let last_proposal_ok = match last_proposal_result {
+                BlockValidateResponse::Ok(x) => x,
+                BlockValidateResponse::Reject(_) => panic!("Proposal should be valid"),
+            };
+            assert_eq!(
+                last_proposal_ok.block.block_hash(),
+                proposal.block.block_hash()
+            );
+        } else {
+            let last_proposal_reject = match last_proposal_result {
+                BlockValidateResponse::Ok(_) => panic!("Proposal should be invalid"),
+                BlockValidateResponse::Reject(x) => x,
+            };
+            assert_eq!(
+                last_proposal_reject.reason_code,
+                ValidateRejectCode::UnknownParent
+            );
+        }
+    }
 
     test_observer::clear();
     channel.stop_chains_coordinator();
->>>>>>> b50a5f87
 }
 
 // TODO: this needs to run as a smoke test, since they take too long to run in CI
