use std::cmp;
use std::sync::mpsc;
use std::sync::Arc;
use std::time::{Duration, Instant};
use std::{
    collections::HashMap,
    sync::atomic::{AtomicU64, Ordering},
};
use std::{env, thread};

use rusqlite::types::ToSql;

use stacks::burnchains::bitcoin::address::{BitcoinAddress, BitcoinAddressType};
use stacks::burnchains::bitcoin::BitcoinNetworkType;
use stacks::burnchains::Txid;
use stacks::chainstate::burn::operations::{BlockstackOperationType, PreStxOp, TransferStxOp};
use stacks::clarity_cli::vm_execute as execute;
use stacks::codec::StacksMessageCodec;
use stacks::core;
use stacks::core::CHAIN_ID_TESTNET;
use stacks::net::atlas::{AtlasConfig, AtlasDB, MAX_ATTACHMENT_INV_PAGES_PER_REQUEST};
use stacks::net::{
    AccountEntryResponse, ContractSrcResponse, GetAttachmentResponse, GetAttachmentsInvResponse,
    PostTransactionRequestBody, RPCPeerInfoData,
};
use stacks::types::chainstate::{
    BlockHeaderHash, BurnchainHeaderHash, StacksAddress, StacksBlockId,
};
use stacks::util::hash::Hash160;
use stacks::util::hash::{bytes_to_hex, hex_bytes, to_hex};
use stacks::util::secp256k1::Secp256k1PublicKey;
use stacks::util::{get_epoch_time_ms, get_epoch_time_secs, sleep_ms};
use stacks::util_lib::boot::boot_code_id;
use stacks::vm::database::ClarityDeserializable;
use stacks::vm::types::PrincipalData;
use stacks::vm::Value;
use stacks::{
    burnchains::db::BurnchainDB,
    chainstate::{burn::ConsensusHash, stacks::StacksMicroblock},
};
use stacks::{
    burnchains::{Address, Burnchain, PoxConstants},
    vm::costs::ExecutionCost,
};
use stacks::{
    chainstate::stacks::{
<<<<<<< HEAD
        db::StacksChainState, StacksBlock, StacksBlockHeader, StacksMicroblockHeader,
        StacksPrivateKey, StacksPublicKey, StacksTransaction, TransactionPayload,
=======
        db::StacksChainState, StacksBlock, StacksPrivateKey, StacksPublicKey, StacksTransaction,
        TransactionContractCall, TransactionPayload,
>>>>>>> 8c7dc197
    },
    net::RPCPoxInfoData,
    util_lib::db::query_row_columns,
    util_lib::db::query_rows,
    util_lib::db::u64_to_sql,
};

use crate::{
    burnchains::bitcoin_regtest_controller::UTXO, config::EventKeyType,
    config::EventObserverConfig, config::InitialBalance, neon, operations::BurnchainOpSigner,
    BitcoinRegtestController, BurnchainController, Config, ConfigFile, Keychain,
};

use crate::util::hash::{MerkleTree, Sha512Trunc256Sum};
use crate::util::secp256k1::MessageSignature;

use rand::Rng;

use super::bitcoin_regtest::BitcoinCoreController;
use super::{
    make_contract_call, make_contract_publish, make_contract_publish_microblock_only,
    make_microblock, make_stacks_transfer, make_stacks_transfer_mblock_only, to_addr, ADDR_4, SK_1,
    SK_2,
};
use stacks::chainstate::stacks::miner::{
    TransactionErrorEvent, TransactionEvent, TransactionSkippedEvent, TransactionSuccessEvent,
};

use crate::config::FeeEstimatorName;
use stacks::net::RPCFeeEstimateResponse;
use stacks::vm::ClarityName;
use stacks::vm::ContractName;
use std::convert::TryFrom;

pub fn neon_integration_test_conf() -> (Config, StacksAddress) {
    let mut conf = super::new_test_conf();

    let keychain = Keychain::default(conf.node.seed.clone());

    conf.node.miner = true;
    conf.node.wait_time_for_microblocks = 500;
    conf.burnchain.burn_fee_cap = 20000;

    conf.burnchain.mode = "neon".into();
    conf.burnchain.username = Some("neon-tester".into());
    conf.burnchain.password = Some("neon-tester-pass".into());
    conf.burnchain.peer_host = "127.0.0.1".into();
    conf.burnchain.local_mining_public_key =
        Some(keychain.generate_op_signer().get_public_key().to_hex());
    conf.burnchain.commit_anchor_block_within = 0;

    // test to make sure config file parsing is correct
    let magic_bytes = Config::from_config_file(ConfigFile::xenon())
        .burnchain
        .magic_bytes;
    assert_eq!(magic_bytes.as_bytes(), &['T' as u8, '2' as u8]);
    conf.burnchain.magic_bytes = magic_bytes;
    conf.burnchain.poll_time_secs = 1;
    conf.node.pox_sync_sample_secs = 0;

    conf.miner.min_tx_fee = 1;
    conf.miner.first_attempt_time_ms = i64::max_value() as u64;
    conf.miner.subsequent_attempt_time_ms = i64::max_value() as u64;

    let miner_account = keychain.origin_address(conf.is_mainnet()).unwrap();

    (conf, miner_account)
}

pub mod test_observer {
    use std::convert::Infallible;
    use std::sync::Mutex;
    use std::thread;

    use tokio;
    use warp;
    use warp::Filter;

    use crate::event_dispatcher::{MinedBlockEvent, MinedMicroblockEvent};

    pub const EVENT_OBSERVER_PORT: u16 = 50303;

    lazy_static! {
        pub static ref NEW_BLOCKS: Mutex<Vec<serde_json::Value>> = Mutex::new(Vec::new());
        pub static ref MINED_BLOCKS: Mutex<Vec<MinedBlockEvent>> = Mutex::new(Vec::new());
        pub static ref MINED_MICROBLOCKS: Mutex<Vec<MinedMicroblockEvent>> = Mutex::new(Vec::new());
        pub static ref NEW_MICROBLOCKS: Mutex<Vec<serde_json::Value>> = Mutex::new(Vec::new());
        pub static ref BURN_BLOCKS: Mutex<Vec<serde_json::Value>> = Mutex::new(Vec::new());
        pub static ref MEMTXS: Mutex<Vec<String>> = Mutex::new(Vec::new());
        pub static ref MEMTXS_DROPPED: Mutex<Vec<(String, String)>> = Mutex::new(Vec::new());
        pub static ref ATTACHMENTS: Mutex<Vec<serde_json::Value>> = Mutex::new(Vec::new());
    }

    async fn handle_burn_block(
        burn_block: serde_json::Value,
    ) -> Result<impl warp::Reply, Infallible> {
        let mut blocks = BURN_BLOCKS.lock().unwrap();
        blocks.push(burn_block);
        Ok(warp::http::StatusCode::OK)
    }

    async fn handle_block(block: serde_json::Value) -> Result<impl warp::Reply, Infallible> {
        let mut blocks = NEW_BLOCKS.lock().unwrap();
        blocks.push(block);
        Ok(warp::http::StatusCode::OK)
    }

    async fn handle_microblocks(
        microblocks: serde_json::Value,
    ) -> Result<impl warp::Reply, Infallible> {
        let mut microblock_events = NEW_MICROBLOCKS.lock().unwrap();
        microblock_events.push(microblocks);
        Ok(warp::http::StatusCode::OK)
    }

    async fn handle_mined_block(block: serde_json::Value) -> Result<impl warp::Reply, Infallible> {
        let mut mined_blocks = MINED_BLOCKS.lock().unwrap();
        // assert that the mined transaction events have string-y txids
        block
            .as_object()
            .expect("Expected JSON object for mined block event")
            .get("tx_events")
            .expect("Expected tx_events key in mined block event")
            .as_array()
            .expect("Expected tx_events key to be an array in mined block event")
            .iter()
            .for_each(|txevent| {
                let txevent_obj = txevent.as_object().expect("TransactionEvent should be object");
                let inner_obj = if let Some(inner_obj) = txevent_obj.get("Success") {
                    inner_obj
                } else if let Some(inner_obj) = txevent_obj.get("ProcessingError") {
                    inner_obj
                } else if let Some(inner_obj) = txevent_obj.get("Skipped") {
                    inner_obj
                } else {
                    panic!("TransactionEvent object should have one of Success, ProcessingError, or Skipped")
                };
                inner_obj
                    .as_object()
                    .expect("TransactionEvent should be an object")
                    .get("txid")
                    .expect("Should have txid key")
                    .as_str()
                    .expect("Expected txid to be a string");
            });

        mined_blocks.push(serde_json::from_value(block).unwrap());
        Ok(warp::http::StatusCode::OK)
    }

    /// Called by the process listening to events on a mined microblock event. The event is added
    /// to the mutex-guarded vector `MINED_MICROBLOCKS`.
    async fn handle_mined_microblock(
        tx_event: serde_json::Value,
    ) -> Result<impl warp::Reply, Infallible> {
        let mut mined_txs = MINED_MICROBLOCKS.lock().unwrap();
        mined_txs.push(serde_json::from_value(tx_event).unwrap());
        Ok(warp::http::StatusCode::OK)
    }

    async fn handle_mempool_txs(txs: serde_json::Value) -> Result<impl warp::Reply, Infallible> {
        let new_rawtxs = txs
            .as_array()
            .unwrap()
            .into_iter()
            .map(|x| x.as_str().unwrap().to_string());
        let mut memtxs = MEMTXS.lock().unwrap();
        for new_tx in new_rawtxs {
            memtxs.push(new_tx);
        }
        Ok(warp::http::StatusCode::OK)
    }

    async fn handle_mempool_drop_txs(
        txs: serde_json::Value,
    ) -> Result<impl warp::Reply, Infallible> {
        let dropped_txids = txs
            .get("dropped_txids")
            .unwrap()
            .as_array()
            .unwrap()
            .into_iter()
            .map(|x| x.as_str().unwrap().to_string());
        let reason = txs.get("reason").unwrap().as_str().unwrap().to_string();

        let mut memtxs = MEMTXS_DROPPED.lock().unwrap();
        for new_tx in dropped_txids {
            memtxs.push((new_tx, reason.clone()));
        }
        Ok(warp::http::StatusCode::OK)
    }

    async fn handle_attachments(
        attachments: serde_json::Value,
    ) -> Result<impl warp::Reply, Infallible> {
        let new_attachments = attachments.as_array().unwrap();
        let mut attachments = ATTACHMENTS.lock().unwrap();
        for new_attachment in new_attachments {
            attachments.push(new_attachment.clone());
        }
        Ok(warp::http::StatusCode::OK)
    }

    pub fn get_memtxs() -> Vec<String> {
        MEMTXS.lock().unwrap().clone()
    }

    pub fn get_memtx_drops() -> Vec<(String, String)> {
        MEMTXS_DROPPED.lock().unwrap().clone()
    }

    pub fn get_blocks() -> Vec<serde_json::Value> {
        NEW_BLOCKS.lock().unwrap().clone()
    }

    pub fn get_microblocks() -> Vec<serde_json::Value> {
        NEW_MICROBLOCKS.lock().unwrap().clone()
    }

    pub fn get_burn_blocks() -> Vec<serde_json::Value> {
        BURN_BLOCKS.lock().unwrap().clone()
    }

    pub fn get_attachments() -> Vec<serde_json::Value> {
        ATTACHMENTS.lock().unwrap().clone()
    }

    pub fn get_mined_blocks() -> Vec<MinedBlockEvent> {
        MINED_BLOCKS.lock().unwrap().clone()
    }

    pub fn get_mined_microblocks() -> Vec<MinedMicroblockEvent> {
        MINED_MICROBLOCKS.lock().unwrap().clone()
    }

    /// each path here should correspond to one of the paths listed in `event_dispatcher.rs`
    async fn serve() {
        let new_blocks = warp::path!("new_block")
            .and(warp::post())
            .and(warp::body::json())
            .and_then(handle_block);
        let mempool_txs = warp::path!("new_mempool_tx")
            .and(warp::post())
            .and(warp::body::json())
            .and_then(handle_mempool_txs);
        let mempool_drop_txs = warp::path!("drop_mempool_tx")
            .and(warp::post())
            .and(warp::body::json())
            .and_then(handle_mempool_drop_txs);
        let new_burn_blocks = warp::path!("new_burn_block")
            .and(warp::post())
            .and(warp::body::json())
            .and_then(handle_burn_block);
        let new_attachments = warp::path!("attachments" / "new")
            .and(warp::post())
            .and(warp::body::json())
            .and_then(handle_attachments);
        let new_microblocks = warp::path!("new_microblocks")
            .and(warp::post())
            .and(warp::body::json())
            .and_then(handle_microblocks);
        let mined_blocks = warp::path!("mined_block")
            .and(warp::post())
            .and(warp::body::json())
            .and_then(handle_mined_block);
        let mined_microblocks = warp::path!("mined_microblock")
            .and(warp::post())
            .and(warp::body::json())
            .and_then(handle_mined_microblock);

        info!("Spawning warp server");
        warp::serve(
            new_blocks
                .or(mempool_txs)
                .or(mempool_drop_txs)
                .or(new_burn_blocks)
                .or(new_attachments)
                .or(new_microblocks)
                .or(mined_blocks)
                .or(mined_microblocks),
        )
        .run(([127, 0, 0, 1], EVENT_OBSERVER_PORT))
        .await
    }

    pub fn spawn() {
        clear();
        thread::spawn(|| {
            let rt = tokio::runtime::Runtime::new().expect("Failed to initialize tokio");
            rt.block_on(serve());
        });
    }

    pub fn clear() {
        ATTACHMENTS.lock().unwrap().clear();
        BURN_BLOCKS.lock().unwrap().clear();
        NEW_BLOCKS.lock().unwrap().clear();
        MEMTXS.lock().unwrap().clear();
        MEMTXS_DROPPED.lock().unwrap().clear();
        MINED_BLOCKS.lock().unwrap().clear();
    }
}

const PANIC_TIMEOUT_SECS: u64 = 600;
/// Returns `false` on a timeout, true otherwise.
pub fn next_block_and_wait(
    btc_controller: &mut BitcoinRegtestController,
    blocks_processed: &Arc<AtomicU64>,
) -> bool {
    let current = blocks_processed.load(Ordering::SeqCst);
    eprintln!(
        "Issuing block at {}, waiting for bump ({})",
        get_epoch_time_secs(),
        current
    );
    btc_controller.build_next_block(1);
    let start = Instant::now();
    while blocks_processed.load(Ordering::SeqCst) <= current {
        if start.elapsed() > Duration::from_secs(PANIC_TIMEOUT_SECS) {
            error!("Timed out waiting for block to process, trying to continue test");
            return false;
        }
        thread::sleep(Duration::from_millis(100));
    }
    eprintln!(
        "Block bumped at {} ({})",
        get_epoch_time_secs(),
        blocks_processed.load(Ordering::SeqCst)
    );
    true
}

/// This function will call `next_block_and_wait` until the burnchain height underlying `BitcoinRegtestController`
/// reaches *exactly* `target_height`.
///
/// Returns `false` if `next_block_and_wait` times out.
fn run_until_burnchain_height(
    btc_regtest_controller: &mut BitcoinRegtestController,
    blocks_processed: &Arc<AtomicU64>,
    target_height: u64,
    conf: &Config,
) -> bool {
    let tip_info = get_chain_info(&conf);
    let mut current_height = tip_info.burn_block_height;

    while current_height < target_height {
        eprintln!(
            "run_until_burnchain_height: Issuing block at {}, current_height burnchain height is ({})",
            get_epoch_time_secs(),
            current_height
        );
        let next_result = next_block_and_wait(btc_regtest_controller, &blocks_processed);
        if !next_result {
            return false;
        }
        let tip_info = get_chain_info(&conf);
        current_height = tip_info.burn_block_height;
    }

    assert_eq!(current_height, target_height);
    true
}

pub fn wait_for_runloop(blocks_processed: &Arc<AtomicU64>) {
    let start = Instant::now();
    while blocks_processed.load(Ordering::SeqCst) == 0 {
        if start.elapsed() > Duration::from_secs(PANIC_TIMEOUT_SECS) {
            panic!("Timed out waiting for run loop to start");
        }
        thread::sleep(Duration::from_millis(100));
    }
}

/// Wait for at least one microblock to be mined, up to a given timeout (in seconds).
/// Returns true if the microblock was mined; false if we timed out.
pub fn wait_for_microblocks(microblocks_processed: &Arc<AtomicU64>, timeout: u64) -> bool {
    let mut current = microblocks_processed.load(Ordering::SeqCst);
    let start = Instant::now();
    info!("Waiting for next microblock (current = {})", &current);
    loop {
        let now = microblocks_processed.load(Ordering::SeqCst);
        if now == 0 && current != 0 {
            // wrapped around -- a new epoch started
            info!(
                "New microblock epoch started while waiting (originally {})",
                current
            );
            current = 0;
        }

        if now > current {
            break;
        }

        if start.elapsed() > Duration::from_secs(timeout) {
            warn!("Timed out waiting for microblocks to process ({})", timeout);
            return false;
        }

        thread::sleep(Duration::from_millis(100));
    }
    info!("Next microblock acknowledged");
    return true;
}

/// returns Txid string
pub fn submit_tx(http_origin: &str, tx: &Vec<u8>) -> String {
    let client = reqwest::blocking::Client::new();
    let path = format!("{}/v2/transactions", http_origin);
    let res = client
        .post(&path)
        .header("Content-Type", "application/octet-stream")
        .body(tx.clone())
        .send()
        .unwrap();
    if res.status().is_success() {
        let res: String = res.json().unwrap();
        assert_eq!(
            res,
            StacksTransaction::consensus_deserialize(&mut &tx[..])
                .unwrap()
                .txid()
                .to_string()
        );
        return res;
    } else {
        eprintln!("{}", res.text().unwrap());
        panic!("");
    }
}

pub fn get_chain_info(conf: &Config) -> RPCPeerInfoData {
    let http_origin = format!("http://{}", &conf.node.rpc_bind);
    let client = reqwest::blocking::Client::new();

    // get the canonical chain tip
    let path = format!("{}/v2/info", &http_origin);
    let tip_info = client
        .get(&path)
        .send()
        .unwrap()
        .json::<RPCPeerInfoData>()
        .unwrap();

    tip_info
}

fn get_tip_anchored_block(conf: &Config) -> (ConsensusHash, StacksBlock) {
    let tip_info = get_chain_info(conf);

    // get the canonical chain tip
    let stacks_tip = tip_info.stacks_tip;
    let stacks_tip_consensus_hash = tip_info.stacks_tip_consensus_hash;

    let stacks_id_tip =
        StacksBlockHeader::make_index_block_hash(&stacks_tip_consensus_hash, &stacks_tip);

    // get the associated anchored block
    let http_origin = format!("http://{}", &conf.node.rpc_bind);
    let client = reqwest::blocking::Client::new();
    let path = format!("{}/v2/blocks/{}", &http_origin, &stacks_id_tip);
    let block_bytes = client.get(&path).send().unwrap().bytes().unwrap();
    let block = StacksBlock::consensus_deserialize(&mut block_bytes.as_ref()).unwrap();

    (stacks_tip_consensus_hash, block)
}

fn find_microblock_privkey(
    conf: &Config,
    pubkey_hash: &Hash160,
    max_tries: u64,
) -> Option<StacksPrivateKey> {
    let mut keychain = Keychain::default(conf.node.seed.clone());
    for ix in 0..max_tries {
        // the first rotation occurs at 203.
        let privk = keychain.rotate_microblock_keypair(203 + ix);
        let pubkh = Hash160::from_node_public_key(&StacksPublicKey::from_private(&privk));
        if pubkh == *pubkey_hash {
            return Some(privk);
        }
    }
    return None;
}

/// Returns true iff `b` is within `0.1%` of `a`.
fn is_close_f64(a: f64, b: f64) -> bool {
    let error = (a - b).abs() / a.abs();
    error < 0.001
}

#[test]
#[ignore]
fn bitcoind_integration_test() {
    if env::var("BITCOIND_TEST") != Ok("1".into()) {
        return;
    }

    let (mut conf, miner_account) = neon_integration_test_conf();
    let prom_bind = format!("{}:{}", "127.0.0.1", 6000);
    conf.node.prometheus_bind = Some(prom_bind.clone());

    let mut btcd_controller = BitcoinCoreController::new(conf.clone());
    btcd_controller
        .start_bitcoind()
        .map_err(|_e| ())
        .expect("Failed starting bitcoind");

    let mut btc_regtest_controller = BitcoinRegtestController::new(conf.clone(), None);
    let http_origin = format!("http://{}", &conf.node.rpc_bind);

    btc_regtest_controller.bootstrap_chain(201);

    eprintln!("Chain bootstrapped...");

    let mut run_loop = neon::RunLoop::new(conf);
    let blocks_processed = run_loop.get_blocks_processed_arc();

    let channel = run_loop.get_coordinator_channel().unwrap();

    thread::spawn(move || run_loop.start(None, 0));

    // give the run loop some time to start up!
    wait_for_runloop(&blocks_processed);

    // first block wakes up the run loop
    next_block_and_wait(&mut btc_regtest_controller, &blocks_processed);

    // first block will hold our VRF registration
    next_block_and_wait(&mut btc_regtest_controller, &blocks_processed);

    // second block will be the first mined Stacks block
    next_block_and_wait(&mut btc_regtest_controller, &blocks_processed);

    // let's query the miner's account nonce:

    eprintln!("Miner account: {}", miner_account);

    let account = get_account(&http_origin, &miner_account);
    assert_eq!(account.balance, 0);
    assert_eq!(account.nonce, 1);

    // query for prometheus metrics
    #[cfg(feature = "monitoring_prom")]
    {
        let prom_http_origin = format!("http://{}", prom_bind);
        let client = reqwest::blocking::Client::new();
        let res = client
            .get(&prom_http_origin)
            .send()
            .unwrap()
            .text()
            .unwrap();
        assert!(res.contains("stacks_node_computed_miner_commitment_high 0"));
        assert!(res.contains("stacks_node_computed_miner_commitment_low 1"));
        assert!(res.contains("stacks_node_computed_relative_miner_score 100"));
        assert!(res.contains("stacks_node_miner_current_median_commitment_high 0"));
        assert!(res.contains("stacks_node_miner_current_median_commitment_low 1"));
        assert!(res.contains("stacks_node_active_miners_total 1"));
    }

    channel.stop_chains_coordinator();
}

#[test]
#[ignore]
fn most_recent_utxo_integration_test() {
    if env::var("BITCOIND_TEST") != Ok("1".into()) {
        return;
    }

    let (conf, _) = neon_integration_test_conf();

    let mut btcd_controller = BitcoinCoreController::new(conf.clone());
    btcd_controller
        .start_bitcoind()
        .map_err(|_e| ())
        .expect("Failed starting bitcoind");

    let mut btc_regtest_controller = BitcoinRegtestController::new(conf.clone(), None);

    btc_regtest_controller.bootstrap_chain(201);

    eprintln!("Chain bootstrapped...");

    let mut run_loop = neon::RunLoop::new(conf.clone());
    let blocks_processed = run_loop.get_blocks_processed_arc();

    let channel = run_loop.get_coordinator_channel().unwrap();

    thread::spawn(move || run_loop.start(None, 0));

    // give the run loop some time to start up!
    wait_for_runloop(&blocks_processed);

    // first block wakes up the run loop
    next_block_and_wait(&mut btc_regtest_controller, &blocks_processed);

    // first block will hold our VRF registration
    next_block_and_wait(&mut btc_regtest_controller, &blocks_processed);

    // second block will be the first mined Stacks block
    next_block_and_wait(&mut btc_regtest_controller, &blocks_processed);

    let mut miner_signer = Keychain::default(conf.node.seed.clone()).generate_op_signer();
    let pubkey = miner_signer.get_public_key();
    let utxos_before = btc_regtest_controller.get_all_utxos(&pubkey);

    let mut last_utxo: Option<UTXO> = None;
    let mut smallest_utxo: Option<UTXO> = None; // smallest non-dust UTXO
    let mut biggest_utxo: Option<UTXO> = None;
    for utxo in utxos_before.iter() {
        if let Some(last) = last_utxo {
            if utxo.confirmations < last.confirmations {
                last_utxo = Some(utxo.clone());
            } else {
                last_utxo = Some(last);
            }
        } else {
            last_utxo = Some(utxo.clone());
        }

        if let Some(smallest) = smallest_utxo {
            if utxo.amount > 5500 && utxo.amount < smallest.amount {
                smallest_utxo = Some(utxo.clone());
            } else {
                smallest_utxo = Some(smallest);
            }
        } else {
            smallest_utxo = Some(utxo.clone());
        }

        if let Some(biggest) = biggest_utxo {
            if utxo.amount > biggest.amount {
                biggest_utxo = Some(utxo.clone());
            } else {
                biggest_utxo = Some(biggest);
            }
        } else {
            biggest_utxo = Some(utxo.clone());
        }
    }

    let last_utxo = last_utxo.unwrap();
    let smallest_utxo = smallest_utxo.unwrap();
    let mut biggest_utxo = biggest_utxo.unwrap();

    eprintln!("Last-spent UTXO is {:?}", &last_utxo);
    eprintln!("Smallest UTXO is {:?}", &smallest_utxo);
    eprintln!("Biggest UTXO is {:?}", &biggest_utxo);

    assert_eq!(last_utxo, smallest_utxo);
    assert_ne!(biggest_utxo, last_utxo);
    assert_ne!(biggest_utxo, smallest_utxo);

    // third block will be the second mined Stacks block, and mining it should *not* spend the
    // biggest UTXO, but should spend the *smallest non-dust* UTXO
    next_block_and_wait(&mut btc_regtest_controller, &blocks_processed);

    let utxos_after = btc_regtest_controller.get_all_utxos(&pubkey);

    // last UTXO was spent, which would also have been the smallest.
    let mut has_biggest = false;
    for utxo in utxos_after.into_iter() {
        assert_ne!(utxo, last_utxo);
        assert_ne!(utxo, smallest_utxo);

        // don't care about confirmations here
        biggest_utxo.confirmations = utxo.confirmations;
        if utxo == biggest_utxo {
            has_biggest = true;
        }
    }

    // biggest UTXO is *not* spent
    assert!(has_biggest);

    channel.stop_chains_coordinator();
}

fn get_balance<F: std::fmt::Display>(http_origin: &str, account: &F) -> u128 {
    get_account(http_origin, account).balance
}

#[derive(Debug)]
pub struct Account {
    pub balance: u128,
    pub nonce: u64,
}

pub fn get_account<F: std::fmt::Display>(http_origin: &str, account: &F) -> Account {
    let client = reqwest::blocking::Client::new();
    let path = format!("{}/v2/accounts/{}?proof=0", http_origin, account);
    let res = client
        .get(&path)
        .send()
        .unwrap()
        .json::<AccountEntryResponse>()
        .unwrap();
    info!("Account response: {:#?}", res);
    Account {
        balance: u128::from_str_radix(&res.balance[2..], 16).unwrap(),
        nonce: res.nonce,
    }
}

fn get_pox_info(http_origin: &str) -> RPCPoxInfoData {
    let client = reqwest::blocking::Client::new();
    let path = format!("{}/v2/pox", http_origin);
    client
        .get(&path)
        .send()
        .unwrap()
        .json::<RPCPoxInfoData>()
        .unwrap()
}

fn get_chain_tip(http_origin: &str) -> (ConsensusHash, BlockHeaderHash) {
    let client = reqwest::blocking::Client::new();
    let path = format!("{}/v2/info", http_origin);
    let res = client
        .get(&path)
        .send()
        .unwrap()
        .json::<serde_json::Value>()
        .unwrap();
    (
        ConsensusHash::from_hex(
            res.get("stacks_tip_consensus_hash")
                .unwrap()
                .as_str()
                .unwrap(),
        )
        .unwrap(),
        BlockHeaderHash::from_hex(res.get("stacks_tip").unwrap().as_str().unwrap()).unwrap(),
    )
}

fn get_chain_tip_height(http_origin: &str) -> u64 {
    let client = reqwest::blocking::Client::new();
    let path = format!("{}/v2/info", http_origin);
    let res = client
        .get(&path)
        .send()
        .unwrap()
        .json::<RPCPeerInfoData>()
        .unwrap();

    res.stacks_tip_height
}

fn get_contract_src(
    http_origin: &str,
    contract_addr: StacksAddress,
    contract_name: String,
    use_latest_tip: bool,
) -> Result<String, String> {
    let client = reqwest::blocking::Client::new();
    let query_string = if use_latest_tip {
        "?tip=latest".to_string()
    } else {
        "".to_string()
    };
    let path = format!(
        "{}/v2/contracts/source/{}/{}{}",
        http_origin, contract_addr, contract_name, query_string
    );
    let res = client.get(&path).send().unwrap();

    if res.status().is_success() {
        let contract_src_res = res.json::<ContractSrcResponse>().unwrap();
        Ok(contract_src_res.source)
    } else {
        let err_str = res.text().unwrap();
        Err(err_str)
    }
}

#[test]
#[ignore]
fn liquid_ustx_integration() {
    if env::var("BITCOIND_TEST") != Ok("1".into()) {
        return;
    }

    // the contract that we'll test the costs of
    let caller_src = "
    (define-public (execute)
       (ok stx-liquid-supply))
    ";

    let spender_sk = StacksPrivateKey::new();
    let spender_addr = to_addr(&spender_sk);
    let spender_princ: PrincipalData = spender_addr.into();

    let (mut conf, _miner_account) = neon_integration_test_conf();

    test_observer::spawn();

    conf.events_observers.push(EventObserverConfig {
        endpoint: format!("localhost:{}", test_observer::EVENT_OBSERVER_PORT),
        events_keys: vec![EventKeyType::AnyEvent],
    });

    let spender_bal = 10_000_000_000 * (core::MICROSTACKS_PER_STACKS as u64);

    conf.initial_balances.push(InitialBalance {
        address: spender_princ.clone(),
        amount: spender_bal,
    });

    let mut btcd_controller = BitcoinCoreController::new(conf.clone());
    btcd_controller
        .start_bitcoind()
        .map_err(|_e| ())
        .expect("Failed starting bitcoind");

    let burnchain_config = Burnchain::regtest(&conf.get_burn_db_path());

    let mut btc_regtest_controller = BitcoinRegtestController::with_burnchain(
        conf.clone(),
        None,
        Some(burnchain_config.clone()),
        None,
    );
    let http_origin = format!("http://{}", &conf.node.rpc_bind);

    btc_regtest_controller.bootstrap_chain(201);

    eprintln!("Chain bootstrapped...");

    let mut run_loop = neon::RunLoop::new(conf.clone());
    let blocks_processed = run_loop.get_blocks_processed_arc();
    let _client = reqwest::blocking::Client::new();
    let channel = run_loop.get_coordinator_channel().unwrap();

    thread::spawn(move || run_loop.start(Some(burnchain_config), 0));

    // give the run loop some time to start up!
    wait_for_runloop(&blocks_processed);

    // first block wakes up the run loop
    next_block_and_wait(&mut btc_regtest_controller, &blocks_processed);

    // first block will hold our VRF registration
    next_block_and_wait(&mut btc_regtest_controller, &blocks_processed);

    // second block will be the first mined Stacks block
    next_block_and_wait(&mut btc_regtest_controller, &blocks_processed);

    let _sort_height = channel.get_sortitions_processed();

    let publish = make_contract_publish(&spender_sk, 0, 1000, "caller", caller_src);

    let replaced_txid = submit_tx(&http_origin, &publish);

    let publish = make_contract_publish(&spender_sk, 0, 1100, "caller", caller_src);
    submit_tx(&http_origin, &publish);

    let dropped_txs = test_observer::get_memtx_drops();
    assert_eq!(dropped_txs.len(), 1);
    assert_eq!(&dropped_txs[0].1, "ReplaceByFee");
    assert_eq!(&dropped_txs[0].0, &format!("0x{}", replaced_txid));

    // mine 1 burn block for the miner to issue the next block
    next_block_and_wait(&mut btc_regtest_controller, &blocks_processed);
    // mine next burn block for the miner to win
    next_block_and_wait(&mut btc_regtest_controller, &blocks_processed);

    let call_tx = make_contract_call(
        &spender_sk,
        1,
        1000,
        &spender_addr,
        "caller",
        "execute",
        &[],
    );

    submit_tx(&http_origin, &call_tx);

    next_block_and_wait(&mut btc_regtest_controller, &blocks_processed);

    // clear and mine another burnchain block, so that the new winner is seen by the observer
    //   (the observer is logically "one block behind" the miner
    test_observer::clear();
    next_block_and_wait(&mut btc_regtest_controller, &blocks_processed);

    let mut blocks = test_observer::get_blocks();
    // should have produced 1 new block
    assert_eq!(blocks.len(), 1);
    let block = blocks.pop().unwrap();
    let transactions = block.get("transactions").unwrap().as_array().unwrap();
    eprintln!("{}", transactions.len());
    let mut tested = false;
    for tx in transactions.iter() {
        let raw_tx = tx.get("raw_tx").unwrap().as_str().unwrap();
        if raw_tx == "0x00" {
            continue;
        }
        let tx_bytes = hex_bytes(&raw_tx[2..]).unwrap();
        let parsed = StacksTransaction::consensus_deserialize(&mut &tx_bytes[..]).unwrap();
        if let TransactionPayload::ContractCall(contract_call) = parsed.payload {
            eprintln!("{}", contract_call.function_name.as_str());
            if contract_call.function_name.as_str() == "execute" {
                let raw_result = tx.get("raw_result").unwrap().as_str().unwrap();
                let parsed = <Value as ClarityDeserializable<Value>>::deserialize(&raw_result[2..]);
                let liquid_ustx = parsed.expect_result_ok().expect_u128();
                assert!(liquid_ustx > 0, "Should be more liquid ustx than 0");
                tested = true;
            }
        }
    }
    assert!(tested, "Should have found a contract call tx");
}

#[test]
#[ignore]
fn lockup_integration() {
    if env::var("BITCOIND_TEST") != Ok("1".into()) {
        return;
    }

    let (mut conf, _miner_account) = neon_integration_test_conf();

    test_observer::spawn();

    conf.events_observers.push(EventObserverConfig {
        endpoint: format!("localhost:{}", test_observer::EVENT_OBSERVER_PORT),
        events_keys: vec![EventKeyType::AnyEvent],
    });

    let mut btcd_controller = BitcoinCoreController::new(conf.clone());
    btcd_controller
        .start_bitcoind()
        .map_err(|_e| ())
        .expect("Failed starting bitcoind");

    let burnchain_config = Burnchain::regtest(&conf.get_burn_db_path());

    let mut btc_regtest_controller = BitcoinRegtestController::with_burnchain(
        conf.clone(),
        None,
        Some(burnchain_config.clone()),
        None,
    );
    let http_origin = format!("http://{}", &conf.node.rpc_bind);

    btc_regtest_controller.bootstrap_chain(201);

    eprintln!("Chain bootstrapped...");

    let mut run_loop = neon::RunLoop::new(conf.clone());
    let blocks_processed = run_loop.get_blocks_processed_arc();
    let _client = reqwest::blocking::Client::new();

    thread::spawn(move || run_loop.start(Some(burnchain_config), 0));

    // give the run loop some time to start up!
    wait_for_runloop(&blocks_processed);

    // first block wakes up the run loop
    next_block_and_wait(&mut btc_regtest_controller, &blocks_processed);

    // let's query an account that unlocked STX
    // Looking at chainstate-test.txt,
    // 3QsabRcGFfw3B9rNpEcW9rN6twjZGwNz5s,13888888889,1
    // 3QsabRcGFfw3B9rNpEcW9rN6twjZGwNz5s,13888888889,3
    // 3QsabRcGFfw3B9rNpEcW9rN6twjZGwNz5s,13888888889,3
    // 3QsabRcGFfw3B9rNpEcW9rN6twjZGwNz5s -> SN3Z4MMRJ29FVZB38FGYPE94N1D8ZGF55R7YWH00A
    let recipient_addr_str = "SN3Z4MMRJ29FVZB38FGYPE94N1D8ZGF55R7YWH00A";
    let recipient = StacksAddress::from_string(recipient_addr_str).unwrap();

    // first block will hold our VRF registration
    next_block_and_wait(&mut btc_regtest_controller, &blocks_processed);

    // block #1 should be unlocking STX
    next_block_and_wait(&mut btc_regtest_controller, &blocks_processed);
    assert_eq!(get_balance(&http_origin, &recipient), 13888888889);
    let blocks = test_observer::get_blocks();
    let chain_tip = blocks.last().unwrap();

    let events = chain_tip.get("events").unwrap().as_array().unwrap();
    let mut found = false;
    for event in events.iter() {
        if event.get("type").unwrap().as_str().unwrap() == "stx_mint_event" {
            let payload = event.get("stx_mint_event").unwrap().as_object().unwrap();
            let address = payload.get("recipient").unwrap().as_str().unwrap();
            let amount = payload.get("amount").unwrap().as_str().unwrap();
            if address == recipient_addr_str && amount == "13888888889" {
                found = true;
            }
        }
    }
    assert_eq!(found, true);

    // block #2 won't unlock STX
    next_block_and_wait(&mut btc_regtest_controller, &blocks_processed);

    // block #3 should be unlocking STX
    next_block_and_wait(&mut btc_regtest_controller, &blocks_processed);
    assert_eq!(get_balance(&http_origin, &recipient), 13888888889 * 3);

    // now let's ensure that the last block received by the event observer contains the lockup receipt
    let blocks = test_observer::get_blocks();
    let chain_tip = blocks.last().unwrap();

    let events = chain_tip.get("events").unwrap().as_array().unwrap();
    assert_eq!(events.len(), 2);
    for event in events {
        assert_eq!(
            event.get("type").unwrap().as_str().unwrap(),
            "stx_mint_event"
        );
    }

    test_observer::clear();
}

#[test]
#[ignore]
fn stx_transfer_btc_integration_test() {
    if env::var("BITCOIND_TEST") != Ok("1".into()) {
        return;
    }

    let spender_sk = StacksPrivateKey::from_hex(SK_1).unwrap();
    let spender_stx_addr: StacksAddress = to_addr(&spender_sk);
    let spender_addr: PrincipalData = spender_stx_addr.clone().into();
    let _spender_btc_addr = BitcoinAddress::from_bytes(
        BitcoinNetworkType::Regtest,
        BitcoinAddressType::PublicKeyHash,
        &spender_stx_addr.bytes.0,
    )
    .unwrap();

    let spender_2_sk = StacksPrivateKey::from_hex(SK_2).unwrap();
    let spender_2_stx_addr: StacksAddress = to_addr(&spender_2_sk);
    let spender_2_addr: PrincipalData = spender_2_stx_addr.clone().into();

    let (mut conf, _miner_account) = neon_integration_test_conf();

    conf.initial_balances.push(InitialBalance {
        address: spender_addr.clone(),
        amount: 100300,
    });

    conf.initial_balances.push(InitialBalance {
        address: spender_2_addr.clone(),
        amount: 100300,
    });

    let mut btcd_controller = BitcoinCoreController::new(conf.clone());
    btcd_controller
        .start_bitcoind()
        .map_err(|_e| ())
        .expect("Failed starting bitcoind");

    let mut btc_regtest_controller = BitcoinRegtestController::new(conf.clone(), None);
    let http_origin = format!("http://{}", &conf.node.rpc_bind);

    btc_regtest_controller.bootstrap_chain(201);

    eprintln!("Chain bootstrapped...");

    let mut run_loop = neon::RunLoop::new(conf.clone());
    let blocks_processed = run_loop.get_blocks_processed_arc();

    let channel = run_loop.get_coordinator_channel().unwrap();

    thread::spawn(move || run_loop.start(None, 0));

    // give the run loop some time to start up!
    wait_for_runloop(&blocks_processed);

    // first block wakes up the run loop
    next_block_and_wait(&mut btc_regtest_controller, &blocks_processed);

    // first block will hold our VRF registration
    next_block_and_wait(&mut btc_regtest_controller, &blocks_processed);

    // second block will be the first mined Stacks block
    next_block_and_wait(&mut btc_regtest_controller, &blocks_processed);

    // let's query the spender's account:
    assert_eq!(get_balance(&http_origin, &spender_addr), 100300);

    // okay, let's send a pre-stx op.
    let pre_stx_op = PreStxOp {
        output: spender_stx_addr.clone(),
        // to be filled in
        txid: Txid([0u8; 32]),
        vtxindex: 0,
        block_height: 0,
        burn_header_hash: BurnchainHeaderHash([0u8; 32]),
    };

    let mut miner_signer = Keychain::default(conf.node.seed.clone()).generate_op_signer();

    assert!(
        btc_regtest_controller.submit_operation(
            BlockstackOperationType::PreStx(pre_stx_op),
            &mut miner_signer,
            1
        ),
        "Pre-stx operation should submit successfully"
    );

    next_block_and_wait(&mut btc_regtest_controller, &blocks_processed);
    // let's fire off our transfer op.
    let recipient_sk = StacksPrivateKey::new();
    let recipient_addr = to_addr(&recipient_sk);
    let transfer_stx_op = TransferStxOp {
        sender: spender_stx_addr.clone(),
        recipient: recipient_addr.clone(),
        transfered_ustx: 100_000,
        memo: vec![],
        // to be filled in
        txid: Txid([0u8; 32]),
        vtxindex: 0,
        block_height: 0,
        burn_header_hash: BurnchainHeaderHash([0u8; 32]),
    };

    let mut spender_signer = BurnchainOpSigner::new(spender_sk.clone(), false);

    assert!(
        btc_regtest_controller.submit_operation(
            BlockstackOperationType::TransferStx(transfer_stx_op),
            &mut spender_signer,
            1
        ),
        "Transfer operation should submit successfully"
    );
    // should be elected in the same block as the transfer, so balances should be unchanged.
    next_block_and_wait(&mut btc_regtest_controller, &blocks_processed);
    assert_eq!(get_balance(&http_origin, &spender_addr), 100300);
    assert_eq!(get_balance(&http_origin, &recipient_addr), 0);

    // this block should process the transfer
    next_block_and_wait(&mut btc_regtest_controller, &blocks_processed);

    assert_eq!(get_balance(&http_origin, &spender_addr), 300);
    assert_eq!(get_balance(&http_origin, &recipient_addr), 100_000);
    assert_eq!(get_balance(&http_origin, &spender_2_addr), 100_300);

    // now let's do a pre-stx-op and a transfer op in the same burnchain block...
    // NOTE: bitcoind really doesn't want to return the utxo from the first op for some reason,
    //    so we have to get a little creative...

    // okay, let's send a pre-stx op.
    let pre_stx_op = PreStxOp {
        output: spender_2_stx_addr.clone(),
        // to be filled in
        txid: Txid([0u8; 32]),
        vtxindex: 0,
        block_height: 0,
        burn_header_hash: BurnchainHeaderHash([0u8; 32]),
    };

    let mut miner_signer = Keychain::default(conf.node.seed.clone()).generate_op_signer();

    let pre_stx_tx = btc_regtest_controller
        .submit_manual(
            BlockstackOperationType::PreStx(pre_stx_op),
            &mut miner_signer,
            None,
        )
        .expect("Pre-stx operation should submit successfully");

    let transfer_stx_utxo = UTXO {
        txid: pre_stx_tx.txid(),
        vout: 1,
        script_pub_key: pre_stx_tx.output[1].script_pubkey.clone(),
        amount: pre_stx_tx.output[1].value,
        confirmations: 0,
    };

    // let's fire off our transfer op.
    let transfer_stx_op = TransferStxOp {
        sender: spender_2_stx_addr.clone(),
        recipient: recipient_addr.clone(),
        transfered_ustx: 100_000,
        memo: vec![],
        // to be filled in
        txid: Txid([0u8; 32]),
        vtxindex: 0,
        block_height: 0,
        burn_header_hash: BurnchainHeaderHash([0u8; 32]),
    };

    let mut spender_signer = BurnchainOpSigner::new(spender_2_sk.clone(), false);

    btc_regtest_controller
        .submit_manual(
            BlockstackOperationType::TransferStx(transfer_stx_op),
            &mut spender_signer,
            Some(transfer_stx_utxo),
        )
        .expect("Transfer operation should submit successfully");

    // should be elected in the same block as the transfer, so balances should be unchanged.
    next_block_and_wait(&mut btc_regtest_controller, &blocks_processed);

    assert_eq!(get_balance(&http_origin, &spender_addr), 300);
    assert_eq!(get_balance(&http_origin, &recipient_addr), 100_000);
    assert_eq!(get_balance(&http_origin, &spender_2_addr), 100_300);

    // should process the transfer
    next_block_and_wait(&mut btc_regtest_controller, &blocks_processed);

    assert_eq!(get_balance(&http_origin, &spender_addr), 300);
    assert_eq!(get_balance(&http_origin, &recipient_addr), 200_000);
    assert_eq!(get_balance(&http_origin, &spender_2_addr), 300);

    channel.stop_chains_coordinator();
}

#[test]
#[ignore]
fn bitcoind_resubmission_test() {
    if env::var("BITCOIND_TEST") != Ok("1".into()) {
        return;
    }

    let (mut conf, _miner_account) = neon_integration_test_conf();

    let spender_sk = StacksPrivateKey::from_hex(SK_1).unwrap();
    let spender_addr: PrincipalData = to_addr(&spender_sk).into();

    conf.initial_balances.push(InitialBalance {
        address: spender_addr.clone(),
        amount: 100300,
    });

    let mut btcd_controller = BitcoinCoreController::new(conf.clone());
    btcd_controller
        .start_bitcoind()
        .map_err(|_e| ())
        .expect("Failed starting bitcoind");

    let mut btc_regtest_controller = BitcoinRegtestController::new(conf.clone(), None);
    let http_origin = format!("http://{}", &conf.node.rpc_bind);

    btc_regtest_controller.bootstrap_chain(201);

    eprintln!("Chain bootstrapped...");

    let mut run_loop = neon::RunLoop::new(conf.clone());
    let blocks_processed = run_loop.get_blocks_processed_arc();

    let channel = run_loop.get_coordinator_channel().unwrap();

    thread::spawn(move || run_loop.start(None, 0));

    // give the run loop some time to start up!
    wait_for_runloop(&blocks_processed);

    // first block wakes up the run loop
    next_block_and_wait(&mut btc_regtest_controller, &blocks_processed);

    // first block will hold our VRF registration
    next_block_and_wait(&mut btc_regtest_controller, &blocks_processed);

    // next block, issue a commit
    next_block_and_wait(&mut btc_regtest_controller, &blocks_processed);

    next_block_and_wait(&mut btc_regtest_controller, &blocks_processed);

    next_block_and_wait(&mut btc_regtest_controller, &blocks_processed);

    // let's figure out the current chain tip
    let chain_tip = get_chain_tip(&http_origin);

    // HACK: this test relies on manually inserting a bad microblock into the chain state.
    //  this behavior is not guaranteed to continue to work like this, so at some point this
    //  test will need to be updated to handle that.
    {
        let (mut chainstate, _) = StacksChainState::open(
            false,
            conf.burnchain.chain_id,
            &conf.get_chainstate_path_str(),
        )
        .unwrap();
        let mut tx = chainstate.db_tx_begin().unwrap();

        let (consensus_hash, stacks_block) = get_tip_anchored_block(&conf);

        //        let tip_hash = StacksBlockId::new(&consensus_hash, &stacks_block.header.block_hash());

        let ublock_privk =
            find_microblock_privkey(&conf, &stacks_block.header.microblock_pubkey_hash, 1024)
                .unwrap();

        let garbage_tx = make_stacks_transfer_mblock_only(
            &spender_sk,
            0,
            100,
            &PrincipalData::from(StacksAddress::burn_address(false)),
            1000,
        );
        let mut garbage_block = StacksMicroblock::first_unsigned(
            &chain_tip.1,
            vec![StacksTransaction::consensus_deserialize(&mut garbage_tx.as_slice()).unwrap()],
        );
        garbage_block.header.prev_block = BlockHeaderHash([3; 32]);
        garbage_block.header.sequence = 1;
        garbage_block.sign(&ublock_privk).unwrap();

        eprintln!("Minting microblock at {}/{}", &chain_tip.0, &chain_tip.1);
        StacksChainState::store_staging_microblock(
            &mut tx,
            &consensus_hash,
            &stacks_block.header.block_hash(),
            &garbage_block,
        )
        .unwrap();
        tx.commit().unwrap();
    }

    thread::sleep(Duration::from_secs(30));

    next_block_and_wait(&mut btc_regtest_controller, &blocks_processed);

    let burnchain_db = BurnchainDB::open(
        &btc_regtest_controller
            .get_burnchain()
            .get_burnchaindb_path(),
        false,
    )
    .unwrap();

    let burn_tip = burnchain_db.get_canonical_chain_tip().unwrap();
    let last_burn_block = burnchain_db
        .get_burnchain_block(&burn_tip.block_hash)
        .unwrap();

    assert_eq!(
        last_burn_block.ops.len(),
        1,
        "Should only have ONE operation in the last burn block"
    );

    channel.stop_chains_coordinator();
}

#[test]
#[ignore]
fn bitcoind_forking_test() {
    if env::var("BITCOIND_TEST") != Ok("1".into()) {
        return;
    }

    let (conf, miner_account) = neon_integration_test_conf();

    let mut btcd_controller = BitcoinCoreController::new(conf.clone());
    btcd_controller
        .start_bitcoind()
        .map_err(|_e| ())
        .expect("Failed starting bitcoind");

    let mut btc_regtest_controller = BitcoinRegtestController::new(conf.clone(), None);
    let http_origin = format!("http://{}", &conf.node.rpc_bind);

    btc_regtest_controller.bootstrap_chain(201);

    eprintln!("Chain bootstrapped...");

    let mut run_loop = neon::RunLoop::new(conf);
    let blocks_processed = run_loop.get_blocks_processed_arc();

    let channel = run_loop.get_coordinator_channel().unwrap();

    thread::spawn(move || run_loop.start(None, 0));

    // give the run loop some time to start up!
    wait_for_runloop(&blocks_processed);

    // first block wakes up the run loop
    next_block_and_wait(&mut btc_regtest_controller, &blocks_processed);

    // first block will hold our VRF registration
    next_block_and_wait(&mut btc_regtest_controller, &blocks_processed);

    let mut sort_height = channel.get_sortitions_processed();
    eprintln!("Sort height: {}", sort_height);

    while sort_height < 210 {
        next_block_and_wait(&mut btc_regtest_controller, &blocks_processed);
        sort_height = channel.get_sortitions_processed();
        eprintln!("Sort height: {}", sort_height);
    }
    // let's query the miner's account nonce:

    eprintln!("Miner account: {}", miner_account);

    let account = get_account(&http_origin, &miner_account);
    assert_eq!(account.balance, 0);
    assert_eq!(account.nonce, 7);

    // okay, let's figure out the burn block we want to fork away.
    let burn_header_hash_to_fork = btc_regtest_controller.get_block_hash(206);
    btc_regtest_controller.invalidate_block(&burn_header_hash_to_fork);
    btc_regtest_controller.build_next_block(5);

    thread::sleep(Duration::from_secs(50));
    eprintln!("Wait for block off of shallow fork");
    next_block_and_wait(&mut btc_regtest_controller, &blocks_processed);

    let account = get_account(&http_origin, &miner_account);
    assert_eq!(account.balance, 0);
    assert_eq!(account.nonce, 2);

    next_block_and_wait(&mut btc_regtest_controller, &blocks_processed);

    let account = get_account(&http_origin, &miner_account);
    assert_eq!(account.balance, 0);
    // but we're able to keep on mining
    assert_eq!(account.nonce, 3);

    // Let's create another fork, deeper
    let burn_header_hash_to_fork = btc_regtest_controller.get_block_hash(206);
    btc_regtest_controller.invalidate_block(&burn_header_hash_to_fork);
    btc_regtest_controller.build_next_block(10);

    thread::sleep(Duration::from_secs(50));
    eprintln!("Wait for block off of deep fork");
    next_block_and_wait(&mut btc_regtest_controller, &blocks_processed);

    let account = get_account(&http_origin, &miner_account);
    assert_eq!(account.balance, 0);
    assert_eq!(account.nonce, 3);

    next_block_and_wait(&mut btc_regtest_controller, &blocks_processed);

    let account = get_account(&http_origin, &miner_account);
    assert_eq!(account.balance, 0);
    // but we're able to keep on mining
    assert!(account.nonce >= 3);

    eprintln!("End of test");
    channel.stop_chains_coordinator();
}

#[test]
#[ignore]
fn should_fix_2771() {
    if env::var("BITCOIND_TEST") != Ok("1".into()) {
        return;
    }

    let (conf, _miner_account) = neon_integration_test_conf();

    let mut btcd_controller = BitcoinCoreController::new(conf.clone());
    btcd_controller
        .start_bitcoind()
        .map_err(|_e| ())
        .expect("Failed starting bitcoind");

    let mut btc_regtest_controller = BitcoinRegtestController::new(conf.clone(), None);

    btc_regtest_controller.bootstrap_chain(201);

    eprintln!("Chain bootstrapped...");

    let mut run_loop = neon::RunLoop::new(conf);
    let blocks_processed = run_loop.get_blocks_processed_arc();

    let channel = run_loop.get_coordinator_channel().unwrap();

    thread::spawn(move || run_loop.start(None, 0));

    // give the run loop some time to start up!
    wait_for_runloop(&blocks_processed);

    // first block wakes up the run loop
    next_block_and_wait(&mut btc_regtest_controller, &blocks_processed);

    // first block will hold our VRF registration
    next_block_and_wait(&mut btc_regtest_controller, &blocks_processed);

    let mut sort_height = channel.get_sortitions_processed();
    eprintln!("Sort height: {}", sort_height);

    while sort_height < 210 {
        next_block_and_wait(&mut btc_regtest_controller, &blocks_processed);
        sort_height = channel.get_sortitions_processed();
        eprintln!("Sort height: {}", sort_height);
    }

    // okay, let's figure out the burn block we want to fork away.
    let reorg_height = 208;
    warn!("Will trigger re-org at block {}", reorg_height);
    let burn_header_hash_to_fork = btc_regtest_controller.get_block_hash(reorg_height);
    btc_regtest_controller.invalidate_block(&burn_header_hash_to_fork);
    btc_regtest_controller.build_next_block(1);
    thread::sleep(Duration::from_secs(5));

    // The test here consists in producing a canonical chain with 210 blocks.
    // Once done, we invalidate the block 208, and instead of rebuilding directly
    // a longer fork with N blocks (as done in the bitcoind_forking_test)
    // we slowly add some more blocks.
    // Without the patch, this behavior ends up crashing the node with errors like:
    // WARN [1626791307.078061] [src/chainstate/coordinator/mod.rs:535] [chains-coordinator] ChainsCoordinator: could not retrieve  block burnhash=40bdbf0dda349642bdf4dd30dd31af4f0c9979ce12a7c17485245d0a6ddd970b
    // WARN [1626791307.078098] [src/chainstate/coordinator/mod.rs:308] [chains-coordinator] Error processing new burn block: NonContiguousBurnchainBlock(UnknownBlock(40bdbf0dda349642bdf4dd30dd31af4f0c9979ce12a7c17485245d0a6ddd970b))
    // And the burnchain db ends up in the same state we ended up while investigating 2771.
    // With this patch, the node is able to entirely register this new canonical fork, and then able to make progress and finish successfully.
    for _i in 0..3 {
        btc_regtest_controller.build_next_block(1);
        thread::sleep(Duration::from_secs(30));
    }

    channel.stop_chains_coordinator();
}

/// Returns a StacksMicroblock with the given transactions, sequence, and parent block that is
/// signed with the given private key.
fn make_signed_microblock(
    block_privk: &StacksPrivateKey,
    txs: Vec<StacksTransaction>,
    parent_block: BlockHeaderHash,
    seq: u16,
) -> StacksMicroblock {
    let mut rng = rand::thread_rng();

    let txid_vecs = txs.iter().map(|tx| tx.txid().as_bytes().to_vec()).collect();
    let merkle_tree = MerkleTree::<Sha512Trunc256Sum>::new(&txid_vecs);
    let tx_merkle_root = merkle_tree.root();

    let mut mblock = StacksMicroblock {
        header: StacksMicroblockHeader {
            version: rng.gen(),
            sequence: seq,
            prev_block: parent_block,
            tx_merkle_root: tx_merkle_root,
            signature: MessageSignature([0u8; 65]),
        },
        txs: txs,
    };
    mblock.sign(block_privk).unwrap();
    mblock
}

#[test]
#[ignore]
fn microblock_integration_test() {
    if env::var("BITCOIND_TEST") != Ok("1".into()) {
        return;
    }

    let spender_sk = StacksPrivateKey::from_hex(SK_1).unwrap();
    let spender_addr: PrincipalData = to_addr(&spender_sk).into();
    let second_spender_sk = StacksPrivateKey::from_hex(SK_2).unwrap();
    let second_spender_addr: PrincipalData = to_addr(&second_spender_sk).into();

    let (mut conf, miner_account) = neon_integration_test_conf();

    conf.initial_balances.push(InitialBalance {
        address: spender_addr.clone(),
        amount: 100300,
    });
    conf.initial_balances.push(InitialBalance {
        address: second_spender_addr.clone(),
        amount: 10000,
    });

    conf.node.mine_microblocks = true;
    conf.node.microblock_frequency = 1_000;
    conf.miner.microblock_attempt_time_ms = 1_000;
    conf.node.wait_time_for_microblocks = 0;

    test_observer::spawn();

    conf.events_observers.push(EventObserverConfig {
        endpoint: format!("localhost:{}", test_observer::EVENT_OBSERVER_PORT),
        events_keys: vec![EventKeyType::AnyEvent],
    });

    let mut btcd_controller = BitcoinCoreController::new(conf.clone());
    btcd_controller
        .start_bitcoind()
        .map_err(|_e| ())
        .expect("Failed starting bitcoind");

    let mut btc_regtest_controller = BitcoinRegtestController::new(conf.clone(), None);
    let http_origin = format!("http://{}", &conf.node.rpc_bind);

    btc_regtest_controller.bootstrap_chain(201);

    eprintln!("Chain bootstrapped...");

    let mut run_loop = neon::RunLoop::new(conf.clone());
    let blocks_processed = run_loop.get_blocks_processed_arc();
    let client = reqwest::blocking::Client::new();

    let channel = run_loop.get_coordinator_channel().unwrap();

    thread::spawn(move || run_loop.start(None, 0));

    // give the run loop some time to start up!
    wait_for_runloop(&blocks_processed);

    // first block wakes up the run loop
    next_block_and_wait(&mut btc_regtest_controller, &blocks_processed);

    // first block will hold our VRF registration
    next_block_and_wait(&mut btc_regtest_controller, &blocks_processed);

    // second block will be the first mined Stacks block
    next_block_and_wait(&mut btc_regtest_controller, &blocks_processed);

    // let's query the miner's account nonce:
    info!("Miner account: {}", miner_account);
    let account = get_account(&http_origin, &miner_account);
    assert_eq!(account.balance, 0);
    assert_eq!(account.nonce, 1);

    // and our first spender
    let account = get_account(&http_origin, &spender_addr);
    assert_eq!(account.balance, 100300);
    assert_eq!(account.nonce, 0);

    // and our second spender
    let account = get_account(&http_origin, &second_spender_addr);
    assert_eq!(account.balance, 10000);
    assert_eq!(account.nonce, 0);

    // okay, let's push a transaction that is marked microblock only!
    let recipient = StacksAddress::from_string(ADDR_4).unwrap();
    let tx = make_stacks_transfer_mblock_only(&spender_sk, 0, 1000, &recipient.into(), 1000);
    submit_tx(&http_origin, &tx);

    info!("Try to mine a microblock-only tx");

    // now let's mine a couple blocks, and then check the sender's nonce.
    // this one wakes up our node, so that it'll mine a microblock _and_ an anchor block.
    next_block_and_wait(&mut btc_regtest_controller, &blocks_processed);
    sleep_ms(10_000);

    // this one will contain the sortition from above anchor block,
    //    which *should* have also confirmed the microblock.
    info!("Wait for second block");
    next_block_and_wait(&mut btc_regtest_controller, &blocks_processed);
    sleep_ms(10_000);

    // I guess let's push another block for good measure?
    info!("Wait for third block");
    next_block_and_wait(&mut btc_regtest_controller, &blocks_processed);
    sleep_ms(10_000);

    info!("Test microblock");

    // microblock must have bumped our nonce
    // and our spender
    let account = get_account(&http_origin, &spender_addr);
    assert_eq!(account.nonce, 1);

    // push another two transactions that are marked microblock only
    let recipient = StacksAddress::from_string(ADDR_4).unwrap();
    let unconfirmed_tx_bytes =
        make_stacks_transfer_mblock_only(&spender_sk, 1, 1000, &recipient.into(), 1000);
    let unconfirmed_tx =
        StacksTransaction::consensus_deserialize(&mut &unconfirmed_tx_bytes[..]).unwrap();
    let second_unconfirmed_tx_bytes =
        make_stacks_transfer_mblock_only(&second_spender_sk, 0, 1000, &recipient.into(), 1500);
    let second_unconfirmed_tx =
        StacksTransaction::consensus_deserialize(&mut &second_unconfirmed_tx_bytes[..]).unwrap();

    // TODO (hack) instantiate the sortdb in the burnchain
    let _ = btc_regtest_controller.sortdb_mut();

    // put each into a microblock
    let (first_microblock, second_microblock) = {
        let tip_info = get_chain_info(&conf);
        let stacks_tip = tip_info.stacks_tip;

        let (consensus_hash, stacks_block) = get_tip_anchored_block(&conf);
        let tip_hash =
            StacksBlockHeader::make_index_block_hash(&consensus_hash, &stacks_block.block_hash());
        let privk =
            find_microblock_privkey(&conf, &stacks_block.header.microblock_pubkey_hash, 1024)
                .unwrap();
        let (mut chainstate, _) =
            StacksChainState::open(false, CHAIN_ID_TESTNET, &conf.get_chainstate_path_str())
                .unwrap();

        chainstate
            .reload_unconfirmed_state(&btc_regtest_controller.sortdb_ref().index_conn(), tip_hash)
            .unwrap();
        let first_microblock = make_microblock(
            &privk,
            &mut chainstate,
            &btc_regtest_controller.sortdb_ref().index_conn(),
            consensus_hash,
            stacks_block.clone(),
            vec![unconfirmed_tx],
        );

        let second_microblock =
            make_signed_microblock(&privk, vec![second_unconfirmed_tx], stacks_tip, 1);

        (first_microblock, second_microblock)
    };

    let mut microblock_bytes = vec![];
    first_microblock
        .consensus_serialize(&mut microblock_bytes)
        .unwrap();

    // post the first microblock
    let path = format!("{}/v2/microblocks", &http_origin);
    let res: String = client
        .post(&path)
        .header("Content-Type", "application/octet-stream")
        .body(microblock_bytes.clone())
        .send()
        .unwrap()
        .json()
        .unwrap();

    assert_eq!(res, format!("{}", &first_microblock.block_hash()));

    eprintln!("\n\nBegin testing\nmicroblock: {:?}\n\n", &first_microblock);

    let account = get_account(&http_origin, &spender_addr);
    assert_eq!(account.nonce, 1);
    assert_eq!(account.balance, 98300);

    let mut second_microblock_bytes = vec![];
    second_microblock
        .consensus_serialize(&mut second_microblock_bytes)
        .unwrap();

    // post the second microblock
    let path = format!("{}/v2/microblocks", &http_origin);
    let res: String = client
        .post(&path)
        .header("Content-Type", "application/octet-stream")
        .body(second_microblock_bytes.clone())
        .send()
        .unwrap()
        .json()
        .unwrap();

    assert_eq!(res, format!("{}", &second_microblock.block_hash()));

    sleep_ms(5_000);

    let mut iter_count = 0;
    let tip_info = loop {
        let tip_info = get_chain_info(&conf);
        eprintln!("{:#?}", tip_info);
        match tip_info.unanchored_tip {
            None => {
                iter_count += 1;
                assert!(
                    iter_count < 10,
                    "Hit retry count while waiting for net module to process pushed microblock"
                );
                sleep_ms(5_000);
                continue;
            }
            Some(_tip) => break tip_info,
        }
    };

    assert!(tip_info.stacks_tip_height >= 3);
    let stacks_tip = tip_info.stacks_tip;
    let stacks_tip_consensus_hash = tip_info.stacks_tip_consensus_hash;
    let stacks_id_tip =
        StacksBlockHeader::make_index_block_hash(&stacks_tip_consensus_hash, &stacks_tip);

    // todo - pipe in the PoxSyncWatchdog to the RunLoop struct to avoid flakiness here
    // wait at least two p2p refreshes so it can produce the microblock
    for i in 0..30 {
        info!(
            "wait {} more seconds for microblock miner to find our transaction...",
            30 - i
        );
        sleep_ms(1000);
    }

    // check event observer for new microblock event (expect at least 2)
    let mut microblock_events = test_observer::get_microblocks();
    assert!(microblock_events.len() >= 2);

    // this microblock should correspond to `second_microblock`
    let microblock = microblock_events.pop().unwrap();
    let transactions = microblock.get("transactions").unwrap().as_array().unwrap();
    assert_eq!(transactions.len(), 1);
    let tx_sequence = transactions[0]
        .get("microblock_sequence")
        .unwrap()
        .as_u64()
        .unwrap();
    assert_eq!(tx_sequence, 1);
    let microblock_hash = transactions[0]
        .get("microblock_hash")
        .unwrap()
        .as_str()
        .unwrap();
    assert_eq!(
        microblock_hash[2..],
        format!("{}", second_microblock.header.block_hash())
    );
    let microblock_associated_hash = microblock
        .get("parent_index_block_hash")
        .unwrap()
        .as_str()
        .unwrap();
    let index_block_hash_bytes = hex_bytes(&microblock_associated_hash[2..]).unwrap();
    assert_eq!(
        StacksBlockId::from_vec(&index_block_hash_bytes),
        Some(stacks_id_tip)
    );
    // make sure we have stats for the burn block
    let _burn_block_hash = microblock.get("burn_block_hash").unwrap().as_str().unwrap();
    let _burn_block_height = microblock
        .get("burn_block_height")
        .unwrap()
        .as_u64()
        .unwrap();
    let _burn_block_timestamp = microblock
        .get("burn_block_timestamp")
        .unwrap()
        .as_u64()
        .unwrap();

    // this microblock should correspond to the first microblock that was posted
    let microblock = microblock_events.pop().unwrap();
    let transactions = microblock.get("transactions").unwrap().as_array().unwrap();
    assert_eq!(transactions.len(), 1);
    let tx_sequence = transactions[0]
        .get("microblock_sequence")
        .unwrap()
        .as_u64()
        .unwrap();
    assert_eq!(tx_sequence, 0);

    // check mempool tx events
    let memtx_events = test_observer::get_memtxs();
    assert_eq!(memtx_events.len(), 1);
    assert_eq!(&memtx_events[0], &format!("0x{}", &bytes_to_hex(&tx)));

    // let's make sure the returned blocks all point at each other.
    let blocks_observed = test_observer::get_blocks();
    // we at least mined 5 blocks
    assert!(
        blocks_observed.len() >= 3,
        "Blocks observed {} should be >= 3",
        blocks_observed.len()
    );
    assert_eq!(blocks_observed.len() as u64, tip_info.stacks_tip_height);

    let burn_blocks_observed = test_observer::get_burn_blocks();
    let burn_blocks_with_burns: Vec<_> = burn_blocks_observed
        .into_iter()
        .filter(|block| block.get("burn_amount").unwrap().as_u64().unwrap() > 0)
        .collect();
    assert!(
        burn_blocks_with_burns.len() >= 3,
        "Burn block sortitions {} should be >= 3",
        burn_blocks_with_burns.len()
    );
    for burn_block in burn_blocks_with_burns {
        eprintln!("{}", burn_block);
    }

    let mut prior = None;
    for block in blocks_observed.iter() {
        let parent_index_hash = block
            .get("parent_index_block_hash")
            .unwrap()
            .as_str()
            .unwrap()
            .to_string();
        let my_index_hash = block
            .get("index_block_hash")
            .unwrap()
            .as_str()
            .unwrap()
            .to_string();
        if let Some(ref previous_index_hash) = prior {
            assert_eq!(&parent_index_hash, previous_index_hash);
        }

        // make sure we have a burn_block_hash, burn_block_height and miner_txid

        let _burn_block_hash = block.get("burn_block_hash").unwrap().as_str().unwrap();

        let _burn_block_height = block.get("burn_block_height").unwrap().as_u64().unwrap();

        let _miner_txid = block.get("miner_txid").unwrap().as_str().unwrap();

        // make sure we have stats for the previous burn block
        let _parent_burn_block_hash = block
            .get("parent_burn_block_hash")
            .unwrap()
            .as_str()
            .unwrap();

        let _parent_burn_block_height = block
            .get("parent_burn_block_height")
            .unwrap()
            .as_u64()
            .unwrap();

        let _parent_burn_block_timestamp = block
            .get("parent_burn_block_timestamp")
            .unwrap()
            .as_u64()
            .unwrap();

        prior = Some(my_index_hash);
    }

    // we can query unconfirmed state from the microblock we announced
    let path = format!(
        "{}/v2/accounts/{}?proof=0&tip={}",
        &http_origin,
        &spender_addr,
        &tip_info.unanchored_tip.unwrap()
    );

    eprintln!("{:?}", &path);

    let mut iter_count = 0;
    let res = loop {
        let http_resp = client.get(&path).send().unwrap();

        info!("{:?}", http_resp);

        match http_resp.json::<AccountEntryResponse>() {
            Ok(x) => break x,
            Err(e) => {
                warn!("Failed to query {}; will try again. Err = {:?}", &path, e);
                iter_count += 1;
                assert!(iter_count < 10, "Retry limit reached querying account");
                sleep_ms(1000);
                continue;
            }
        };
    };

    info!("Account Response = {:#?}", res);
    assert_eq!(res.nonce, 2);
    assert_eq!(u128::from_str_radix(&res.balance[2..], 16).unwrap(), 96300);

    // limited by chaining
    for next_nonce in 2..5 {
        // verify that the microblock miner can automatically pick up transactions
        debug!(
            "Try to send unconfirmed tx from {} to {}",
            &spender_addr, &recipient
        );
        let unconfirmed_tx_bytes = make_stacks_transfer_mblock_only(
            &spender_sk,
            next_nonce,
            1000,
            &recipient.into(),
            1000,
        );

        let path = format!("{}/v2/transactions", &http_origin);
        let res = client
            .post(&path)
            .header("Content-Type", "application/octet-stream")
            .body(unconfirmed_tx_bytes.clone())
            .send()
            .unwrap();
        eprintln!("{:#?}", res);
        if res.status().is_success() {
            let res: String = res.json().unwrap();
            assert_eq!(
                res,
                StacksTransaction::consensus_deserialize(&mut &unconfirmed_tx_bytes[..])
                    .unwrap()
                    .txid()
                    .to_string()
            );
        } else {
            eprintln!("{}", res.text().unwrap());
            panic!("");
        }

        // wait at least two p2p refreshes
        // so it can produce the microblock
        for i in 0..30 {
            debug!(
                "wait {} more seconds for microblock miner to find our transaction...",
                30 - i
            );
            sleep_ms(1000);
        }

        // we can query _new_ unconfirmed state from the microblock we announced
        let path = format!(
            "{}/v2/accounts/{}?proof=0&tip={}",
            &http_origin,
            &spender_addr,
            &tip_info.unanchored_tip.unwrap()
        );

        let res_text = client.get(&path).send().unwrap().text().unwrap();

        eprintln!("text of {}\n{}", &path, &res_text);

        let res = client
            .get(&path)
            .send()
            .unwrap()
            .json::<AccountEntryResponse>()
            .unwrap();
        eprintln!("{:?}", &path);
        eprintln!("{:#?}", res);

        // advanced!
        assert_eq!(res.nonce, next_nonce + 1);
        assert_eq!(
            u128::from_str_radix(&res.balance[2..], 16).unwrap(),
            (96300 - 2000 * (next_nonce - 1)) as u128
        );
    }

    test_observer::clear();
    channel.stop_chains_coordinator();
}

#[test]
#[ignore]
fn filter_low_fee_tx_integration_test() {
    if env::var("BITCOIND_TEST") != Ok("1".into()) {
        return;
    }

    let spender_sks: Vec<_> = (0..10)
        .into_iter()
        .map(|_| StacksPrivateKey::new())
        .collect();
    let spender_addrs: Vec<PrincipalData> = spender_sks.iter().map(|x| to_addr(x).into()).collect();

    let txs: Vec<_> = spender_sks
        .iter()
        .enumerate()
        .map(|(ix, spender_sk)| {
            let recipient = StacksAddress::from_string(ADDR_4).unwrap();

            if ix < 5 {
                // low-fee
                make_stacks_transfer(&spender_sk, 0, 1000 + (ix as u64), &recipient.into(), 1000)
            } else {
                // high-fee
                make_stacks_transfer(&spender_sk, 0, 2000 + (ix as u64), &recipient.into(), 1000)
            }
        })
        .collect();

    let (mut conf, _) = neon_integration_test_conf();
    for spender_addr in spender_addrs.iter() {
        conf.initial_balances.push(InitialBalance {
            address: spender_addr.clone(),
            amount: 1049230,
        });
    }

    // exclude the first 5 transactions from miner consideration
    conf.miner.min_tx_fee = 1500;

    let mut btcd_controller = BitcoinCoreController::new(conf.clone());
    btcd_controller
        .start_bitcoind()
        .map_err(|_e| ())
        .expect("Failed starting bitcoind");

    let mut btc_regtest_controller = BitcoinRegtestController::new(conf.clone(), None);
    let http_origin = format!("http://{}", &conf.node.rpc_bind);

    btc_regtest_controller.bootstrap_chain(201);

    eprintln!("Chain bootstrapped...");

    let mut run_loop = neon::RunLoop::new(conf);
    let blocks_processed = run_loop.get_blocks_processed_arc();

    let channel = run_loop.get_coordinator_channel().unwrap();

    thread::spawn(move || run_loop.start(None, 0));

    // give the run loop some time to start up!
    wait_for_runloop(&blocks_processed);

    // first block wakes up the run loop
    next_block_and_wait(&mut btc_regtest_controller, &blocks_processed);

    // first block will hold our VRF registration
    next_block_and_wait(&mut btc_regtest_controller, &blocks_processed);

    // second block will be the first mined Stacks block
    next_block_and_wait(&mut btc_regtest_controller, &blocks_processed);

    for tx in txs.iter() {
        submit_tx(&http_origin, tx);
    }

    // mine a couple more blocks
    next_block_and_wait(&mut btc_regtest_controller, &blocks_processed);
    next_block_and_wait(&mut btc_regtest_controller, &blocks_processed);
    next_block_and_wait(&mut btc_regtest_controller, &blocks_processed);

    // First five accounts have a transaction. The miner will consider low fee transactions,
    //  but rank by estimated fee rate.
    for i in 0..5 {
        let account = get_account(&http_origin, &spender_addrs[i]);
        assert_eq!(account.nonce, 1);
    }

    // last five accounts have transaction
    for i in 5..10 {
        let account = get_account(&http_origin, &spender_addrs[i]);
        assert_eq!(account.nonce, 1);
    }

    channel.stop_chains_coordinator();
}

#[test]
#[ignore]
fn filter_long_runtime_tx_integration_test() {
    if env::var("BITCOIND_TEST") != Ok("1".into()) {
        return;
    }

    let spender_sks: Vec<_> = (0..10)
        .into_iter()
        .map(|_| StacksPrivateKey::new())
        .collect();
    let spender_addrs: Vec<PrincipalData> = spender_sks.iter().map(|x| to_addr(x).into()).collect();

    let txs: Vec<_> = spender_sks
        .iter()
        .enumerate()
        .map(|(ix, spender_sk)| {
            let recipient = StacksAddress::from_string(ADDR_4).unwrap();
            make_stacks_transfer(&spender_sk, 0, 1000 + (ix as u64), &recipient.into(), 1000)
        })
        .collect();

    let (mut conf, _) = neon_integration_test_conf();
    for spender_addr in spender_addrs.iter() {
        conf.initial_balances.push(InitialBalance {
            address: spender_addr.clone(),
            amount: 1049230,
        });
    }

    // all transactions have high-enough fees...
    conf.miner.min_tx_fee = 1;

    // ...but none of them will be mined since we allot zero ms to do so
    conf.miner.first_attempt_time_ms = 0;
    conf.miner.subsequent_attempt_time_ms = 0;

    let mut btcd_controller = BitcoinCoreController::new(conf.clone());
    btcd_controller
        .start_bitcoind()
        .map_err(|_e| ())
        .expect("Failed starting bitcoind");

    let mut btc_regtest_controller = BitcoinRegtestController::new(conf.clone(), None);
    let http_origin = format!("http://{}", &conf.node.rpc_bind);

    btc_regtest_controller.bootstrap_chain(201);

    eprintln!("Chain bootstrapped...");

    let mut run_loop = neon::RunLoop::new(conf);
    let blocks_processed = run_loop.get_blocks_processed_arc();

    let channel = run_loop.get_coordinator_channel().unwrap();

    thread::spawn(move || run_loop.start(None, 0));

    // give the run loop some time to start up!
    wait_for_runloop(&blocks_processed);

    // first block wakes up the run loop
    next_block_and_wait(&mut btc_regtest_controller, &blocks_processed);

    // first block will hold our VRF registration
    next_block_and_wait(&mut btc_regtest_controller, &blocks_processed);

    // second block will be the first mined Stacks block
    next_block_and_wait(&mut btc_regtest_controller, &blocks_processed);

    for tx in txs.iter() {
        submit_tx(&http_origin, tx);
    }

    // mine a couple more blocks
    next_block_and_wait(&mut btc_regtest_controller, &blocks_processed);
    next_block_and_wait(&mut btc_regtest_controller, &blocks_processed);
    next_block_and_wait(&mut btc_regtest_controller, &blocks_processed);

    // no transactions mined
    for i in 0..10 {
        let account = get_account(&http_origin, &spender_addrs[i]);
        assert_eq!(account.nonce, 0);
    }

    channel.stop_chains_coordinator();
}

#[test]
#[ignore]
fn mining_transactions_is_fair() {
    // test that origin addresses with higher-than-min-fee transactions pending will get considered
    // in a round-robin fashion, even if one origin has waaaaaay more outstanding transactions than
    // the other (and with higher fees).
    if env::var("BITCOIND_TEST") != Ok("1".into()) {
        return;
    }

    let spender_sks: Vec<_> = (0..2)
        .into_iter()
        .map(|_| StacksPrivateKey::new())
        .collect();
    let spender_addrs: Vec<PrincipalData> = spender_sks.iter().map(|x| to_addr(x).into()).collect();

    let mut txs = vec![];
    let recipient = StacksAddress::from_string(ADDR_4).unwrap();

    // spender 0 sends 20 txs, at over 2000 uSTX tx fee
    for i in 0..20 {
        let tx = make_stacks_transfer(&spender_sks[0], i, 2000 * (21 - i), &recipient.into(), 1000);
        txs.push(tx);
    }

    // spender 1 sends 1 tx, that is roughly the middle rate among the spender[0] transactions
    let tx = make_stacks_transfer(&spender_sks[1], 0, 20_000, &recipient.into(), 1000);
    txs.push(tx);

    let (mut conf, _) = neon_integration_test_conf();
    for spender_addr in spender_addrs.iter() {
        conf.initial_balances.push(InitialBalance {
            address: spender_addr.clone(),
            amount: 1049230,
        });
    }

    // all transactions have high-enough fees...
    conf.miner.min_tx_fee = 1;
    conf.miner.first_attempt_time_ms = u64::max_value();
    conf.miner.subsequent_attempt_time_ms = u64::max_value();

    test_observer::spawn();
    conf.events_observers.push(EventObserverConfig {
        endpoint: format!("localhost:{}", test_observer::EVENT_OBSERVER_PORT),
        events_keys: vec![EventKeyType::AnyEvent],
    });

    let mut btcd_controller = BitcoinCoreController::new(conf.clone());
    btcd_controller
        .start_bitcoind()
        .map_err(|_e| ())
        .expect("Failed starting bitcoind");

    let mut btc_regtest_controller = BitcoinRegtestController::new(conf.clone(), None);
    let http_origin = format!("http://{}", &conf.node.rpc_bind);

    btc_regtest_controller.bootstrap_chain(201);

    eprintln!("Chain bootstrapped...");

    let mut run_loop = neon::RunLoop::new(conf);
    let blocks_processed = run_loop.get_blocks_processed_arc();

    let channel = run_loop.get_coordinator_channel().unwrap();

    thread::spawn(move || run_loop.start(None, 0));

    // give the run loop some time to start up!
    wait_for_runloop(&blocks_processed);

    // first block wakes up the run loop
    next_block_and_wait(&mut btc_regtest_controller, &blocks_processed);

    // first block will hold our VRF registration
    next_block_and_wait(&mut btc_regtest_controller, &blocks_processed);

    // second block will be the first mined Stacks block
    next_block_and_wait(&mut btc_regtest_controller, &blocks_processed);

    for tx in txs.iter() {
        submit_tx(&http_origin, tx);
    }

    // mine a couple more blocks -- all 21 transactions should get mined; the same origin should be
    // considered more than once per block, but all origins should be considered
    next_block_and_wait(&mut btc_regtest_controller, &blocks_processed);
    next_block_and_wait(&mut btc_regtest_controller, &blocks_processed);
    next_block_and_wait(&mut btc_regtest_controller, &blocks_processed);

    let blocks = test_observer::get_blocks();

    let mut found_sender_1 = false;
    let mut sender_1_is_last = true;

    for block in blocks.iter() {
        let transactions = block.get("transactions").unwrap().as_array().unwrap();
        for tx in transactions.iter() {
            let raw_tx = tx.get("raw_tx").unwrap().as_str().unwrap();
            if raw_tx == "0x00" {
                continue;
            }
            let tx_bytes = hex_bytes(&raw_tx[2..]).unwrap();
            let parsed = StacksTransaction::consensus_deserialize(&mut &tx_bytes[..]).unwrap();
            if let TransactionPayload::TokenTransfer(..) = parsed.payload {
                if parsed.auth().origin().address_testnet() == to_addr(&spender_sks[1]) {
                    found_sender_1 = true;
                } else if found_sender_1 {
                    // some tx from sender 0 got mined after the one from sender 1, which is what
                    // we want -- sender 1 shouldn't monopolize mempool consideration
                    sender_1_is_last = false;
                }
            }
        }
    }

    assert!(found_sender_1);
    assert!(!sender_1_is_last);

    // all transactions mined
    let account_0 = get_account(&http_origin, &spender_addrs[0]);
    assert_eq!(account_0.nonce, 20);

    let account_1 = get_account(&http_origin, &spender_addrs[1]);
    assert_eq!(account_1.nonce, 1);

    channel.stop_chains_coordinator();
}

#[test]
#[ignore]
fn size_check_integration_test() {
    if env::var("BITCOIND_TEST") != Ok("1".into()) {
        return;
    }

    let mut giant_contract = "(define-public (f) (ok 1))".to_string();
    for _i in 0..(1024 * 1024 + 500) {
        giant_contract.push_str(" ");
    }

    let spender_sks: Vec<_> = (0..10)
        .into_iter()
        .map(|_| StacksPrivateKey::new())
        .collect();
    let spender_addrs: Vec<PrincipalData> = spender_sks.iter().map(|x| to_addr(x).into()).collect();

    // make a bunch of txs that will only fit one per block.
    let txs: Vec<_> = spender_sks
        .iter()
        .enumerate()
        .map(|(ix, spender_sk)| {
            if ix % 2 == 0 {
                make_contract_publish(spender_sk, 0, 1049230, "large-0", &giant_contract)
            } else {
                let tx = make_contract_publish_microblock_only(
                    spender_sk,
                    0,
                    1049230,
                    "large-0",
                    &giant_contract,
                );
                let parsed_tx = StacksTransaction::consensus_deserialize(&mut &tx[..]).unwrap();
                debug!("Mine transaction {} in a microblock", &parsed_tx.txid());
                tx
            }
        })
        .collect();

    let (mut conf, miner_account) = neon_integration_test_conf();

    for spender_addr in spender_addrs.iter() {
        conf.initial_balances.push(InitialBalance {
            address: spender_addr.clone(),
            amount: 1049230,
        });
    }

    conf.node.mine_microblocks = true;
    conf.node.wait_time_for_microblocks = 5000;
    conf.node.microblock_frequency = 5000;
    conf.miner.microblock_attempt_time_ms = 120_000;

    conf.miner.min_tx_fee = 1;
    conf.miner.first_attempt_time_ms = i64::max_value() as u64;
    conf.miner.subsequent_attempt_time_ms = i64::max_value() as u64;

    let mut btcd_controller = BitcoinCoreController::new(conf.clone());
    btcd_controller
        .start_bitcoind()
        .map_err(|_e| ())
        .expect("Failed starting bitcoind");

    let mut btc_regtest_controller = BitcoinRegtestController::new(conf.clone(), None);
    let http_origin = format!("http://{}", &conf.node.rpc_bind);

    btc_regtest_controller.bootstrap_chain(201);

    eprintln!("Chain bootstrapped...");

    let mut run_loop = neon::RunLoop::new(conf);
    let blocks_processed = run_loop.get_blocks_processed_arc();

    let channel = run_loop.get_coordinator_channel().unwrap();

    thread::spawn(move || run_loop.start(None, 0));

    // give the run loop some time to start up!
    wait_for_runloop(&blocks_processed);

    // first block wakes up the run loop
    next_block_and_wait(&mut btc_regtest_controller, &blocks_processed);

    // first block will hold our VRF registration
    next_block_and_wait(&mut btc_regtest_controller, &blocks_processed);

    // second block will be the first mined Stacks block
    next_block_and_wait(&mut btc_regtest_controller, &blocks_processed);

    // let's query the miner's account nonce:
    let account = get_account(&http_origin, &miner_account);
    assert_eq!(account.nonce, 1);
    assert_eq!(account.balance, 0);
    // and our potential spenders:

    for spender_addr in spender_addrs.iter() {
        let account = get_account(&http_origin, &spender_addr);
        assert_eq!(account.nonce, 0);
        assert_eq!(account.balance, 1049230);
    }

    for tx in txs.iter() {
        // okay, let's push a bunch of transactions that can only fit one per block!
        submit_tx(&http_origin, tx);
    }

    let mut micro_block_txs = 0;
    let mut anchor_block_txs = 0;

    for i in 0..100 {
        // now let's mine a couple blocks, and then check the sender's nonce.
        //  at the end of mining three blocks, there should be _at least one_ transaction from the microblock
        //  only set that got mined (since the block before this one was empty, a microblock can
        //  be added),
        //  and a number of transactions from equal to the number anchor blocks will get mined.
        //
        // this one wakes up our node, so that it'll mine a microblock _and_ an anchor block.
        next_block_and_wait(&mut btc_regtest_controller, &blocks_processed);
        // this one will contain the sortition from above anchor block,
        //    which *should* have also confirmed the microblock.
        sleep_ms(10_000 * i);

        micro_block_txs = 0;
        anchor_block_txs = 0;

        // let's figure out how many micro-only and anchor-only txs got accepted
        //   by examining our account nonces:
        for (ix, spender_addr) in spender_addrs.iter().enumerate() {
            let res = get_account(&http_origin, &spender_addr);
            if res.nonce == 1 {
                if ix % 2 == 0 {
                    anchor_block_txs += 1;
                } else {
                    micro_block_txs += 1;
                }
            } else if res.nonce != 0 {
                panic!("Spender address nonce incremented past 1");
            }

            debug!("Spender {},{}: {:?}", ix, &spender_addr, &res);
        }

        eprintln!(
            "anchor_block_txs: {}, micro_block_txs: {}",
            anchor_block_txs, micro_block_txs
        );

        if anchor_block_txs >= 2 && micro_block_txs >= 2 {
            break;
        }
    }

    assert!(anchor_block_txs >= 2);
    assert!(micro_block_txs >= 2);

    test_observer::clear();
    channel.stop_chains_coordinator();
}

// if a microblock consumes the majority of the block budget, then _only_ a microblock will be
// mined for an epoch.
#[test]
#[ignore]
fn size_overflow_unconfirmed_microblocks_integration_test() {
    if env::var("BITCOIND_TEST") != Ok("1".into()) {
        return;
    }

    // stuff a gigantic contract into the anchored block
    let mut giant_contract = "(define-public (f) (ok 1))".to_string();
    for _i in 0..(1024 * 1024 + 500) {
        giant_contract.push_str(" ");
    }

    // small-sized contracts for microblocks
    let mut small_contract = "(define-public (f) (ok 1))".to_string();
    for _i in 0..(1024 * 1024 + 500) {
        small_contract.push_str(" ");
    }

    let spender_sks: Vec<_> = (0..5)
        .into_iter()
        .map(|_| StacksPrivateKey::new())
        .collect();
    let spender_addrs: Vec<PrincipalData> = spender_sks.iter().map(|x| to_addr(x).into()).collect();

    let txs: Vec<Vec<_>> = spender_sks
        .iter()
        .enumerate()
        .map(|(ix, spender_sk)| {
            if ix % 2 == 0 {
                // almost fills a whole block
                vec![make_contract_publish(
                    spender_sk,
                    0,
                    1100000,
                    "large-0",
                    &giant_contract,
                )]
            } else {
                let mut ret = vec![];
                for i in 0..25 {
                    let tx = make_contract_publish_microblock_only(
                        spender_sk,
                        i as u64,
                        1100000,
                        &format!("small-{}", i),
                        &small_contract,
                    );
                    ret.push(tx);
                }
                ret
            }
        })
        .collect();

    let (mut conf, miner_account) = neon_integration_test_conf();

    for spender_addr in spender_addrs.iter() {
        conf.initial_balances.push(InitialBalance {
            address: spender_addr.clone(),
            amount: 10492300000,
        });
    }

    conf.node.mine_microblocks = true;
    conf.node.wait_time_for_microblocks = 5_000;
    conf.node.microblock_frequency = 5_000;
    conf.miner.microblock_attempt_time_ms = 120_000;

    conf.miner.min_tx_fee = 1;
    conf.miner.first_attempt_time_ms = i64::max_value() as u64;
    conf.miner.subsequent_attempt_time_ms = i64::max_value() as u64;

    test_observer::spawn();
    conf.events_observers.push(EventObserverConfig {
        endpoint: format!("localhost:{}", test_observer::EVENT_OBSERVER_PORT),
        events_keys: vec![EventKeyType::AnyEvent],
    });

    let mut btcd_controller = BitcoinCoreController::new(conf.clone());
    btcd_controller
        .start_bitcoind()
        .map_err(|_e| ())
        .expect("Failed starting bitcoind");

    let mut btc_regtest_controller = BitcoinRegtestController::new(conf.clone(), None);
    let http_origin = format!("http://{}", &conf.node.rpc_bind);

    btc_regtest_controller.bootstrap_chain(201);

    eprintln!("Chain bootstrapped...");

    let mut run_loop = neon::RunLoop::new(conf);
    let blocks_processed = run_loop.get_blocks_processed_arc();
    let microblocks_processed = run_loop.get_microblocks_processed_arc();

    let channel = run_loop.get_coordinator_channel().unwrap();

    thread::spawn(move || run_loop.start(None, 0));

    // give the run loop some time to start up!
    wait_for_runloop(&blocks_processed);

    // first block wakes up the run loop
    next_block_and_wait(&mut btc_regtest_controller, &blocks_processed);

    // first block will hold our VRF registration
    next_block_and_wait(&mut btc_regtest_controller, &blocks_processed);

    // second block will be the first mined Stacks block
    next_block_and_wait(&mut btc_regtest_controller, &blocks_processed);

    // let's query the miner's account nonce:
    let account = get_account(&http_origin, &miner_account);
    assert_eq!(account.nonce, 1);
    assert_eq!(account.balance, 0);
    // and our potential spenders:

    for spender_addr in spender_addrs.iter() {
        let account = get_account(&http_origin, &spender_addr);
        assert_eq!(account.nonce, 0);
        assert_eq!(account.balance, 10492300000);
    }

    for tx_batch in txs.iter() {
        for tx in tx_batch.iter() {
            // okay, let's push a bunch of transactions that can only fit one per block!
            submit_tx(&http_origin, tx);
        }
    }

    while wait_for_microblocks(&microblocks_processed, 120) {
        info!("Waiting for microblocks to no longer be processed");
    }

    // now let's mine a couple blocks, and then check the sender's nonce.
    //  at the end of mining three blocks, there should be _two_ transactions from the microblock
    //  only set that got mined (since the block before this one was empty, a microblock can
    //  be added),
    //  and _two_ transactions from the two anchor blocks that got mined (and processed)
    //
    // this one wakes up our node, so that it'll mine a microblock _and_ an anchor block.
    next_block_and_wait(&mut btc_regtest_controller, &blocks_processed);
    // this one will contain the sortition from above anchor block,
    //    which *should* have also confirmed the microblock.

    while wait_for_microblocks(&microblocks_processed, 120) {
        info!("Waiting for microblocks to no longer be processed");
    }

    next_block_and_wait(&mut btc_regtest_controller, &blocks_processed);

    sleep_ms(30_000);

    let blocks = test_observer::get_blocks();
    assert_eq!(blocks.len(), 3);

    let mut max_big_txs_per_block = 0;
    let mut max_big_txs_per_microblock = 0;
    let mut total_big_txs_per_block = 0;
    let mut total_big_txs_per_microblock = 0;

    for block in blocks {
        let transactions = block.get("transactions").unwrap().as_array().unwrap();
        eprintln!("{}", transactions.len());

        let mut num_big_anchored_txs = 0;
        let mut num_big_microblock_txs = 0;

        for tx in transactions.iter() {
            let raw_tx = tx.get("raw_tx").unwrap().as_str().unwrap();
            if raw_tx == "0x00" {
                continue;
            }
            let tx_bytes = hex_bytes(&raw_tx[2..]).unwrap();
            let parsed = StacksTransaction::consensus_deserialize(&mut &tx_bytes[..]).unwrap();
            if let TransactionPayload::SmartContract(tsc) = parsed.payload {
                if tsc.name.to_string().find("large-").is_some() {
                    num_big_anchored_txs += 1;
                    total_big_txs_per_block += 1;
                } else if tsc.name.to_string().find("small").is_some() {
                    num_big_microblock_txs += 1;
                    total_big_txs_per_microblock += 1;
                }
            }
        }

        if num_big_anchored_txs > max_big_txs_per_block {
            max_big_txs_per_block = num_big_anchored_txs;
        }
        if num_big_microblock_txs > max_big_txs_per_microblock {
            max_big_txs_per_microblock = num_big_microblock_txs;
        }
    }

    eprintln!(
        "max_big_txs_per_microblock: {}, max_big_txs_per_block: {}, total_big_txs_per_block: {}, total_big_txs_per_microblock: {}",
        max_big_txs_per_microblock, max_big_txs_per_block, total_big_txs_per_block, total_big_txs_per_microblock
    );

    assert!(max_big_txs_per_block > 0);
    assert!(max_big_txs_per_microblock > 0);
    assert!(total_big_txs_per_block > 0);
    assert!(total_big_txs_per_microblock > 0);

    // can't have too many
    assert!(max_big_txs_per_microblock <= 3);
    assert!(max_big_txs_per_block <= 1);

    // NOTE: last-mined blocks aren't counted by the observer
    assert!(total_big_txs_per_block <= 2);
    assert!(total_big_txs_per_microblock <= 3);

    test_observer::clear();
    channel.stop_chains_coordinator();
}

// mine a stream of microblocks, and verify that the miner won't let us overflow the size
#[test]
#[ignore]
fn size_overflow_unconfirmed_stream_microblocks_integration_test() {
    if env::var("BITCOIND_TEST") != Ok("1".into()) {
        return;
    }

    let mut small_contract = "(define-public (f) (ok 1))".to_string();
    for _i in 0..((1024 * 1024 + 500) / 3) {
        small_contract.push_str(" ");
    }

    let spender_sks: Vec<_> = (0..20)
        .into_iter()
        .map(|_| StacksPrivateKey::new())
        .collect();
    let spender_addrs: Vec<PrincipalData> = spender_sks.iter().map(|x| to_addr(x).into()).collect();

    let txs: Vec<_> = spender_sks
        .iter()
        .map(|spender_sk| {
            let tx = make_contract_publish_microblock_only(
                spender_sk,
                0,
                600000,
                "small",
                &small_contract,
            );
            tx
        })
        .collect();

    let (mut conf, miner_account) = neon_integration_test_conf();

    for spender_addr in spender_addrs.iter() {
        conf.initial_balances.push(InitialBalance {
            address: spender_addr.clone(),
            amount: 10492300000,
        });
    }

    conf.node.mine_microblocks = true;
    conf.node.wait_time_for_microblocks = 1000;
    conf.node.microblock_frequency = 1000;
    conf.miner.microblock_attempt_time_ms = 120_000;
    conf.node.max_microblocks = 65536;
    conf.burnchain.max_rbf = 1000000;

    conf.miner.min_tx_fee = 1;
    conf.miner.first_attempt_time_ms = i64::max_value() as u64;
    conf.miner.subsequent_attempt_time_ms = i64::max_value() as u64;

    test_observer::spawn();
    conf.events_observers.push(EventObserverConfig {
        endpoint: format!("localhost:{}", test_observer::EVENT_OBSERVER_PORT),
        events_keys: vec![EventKeyType::AnyEvent],
    });

    let mut btcd_controller = BitcoinCoreController::new(conf.clone());
    btcd_controller
        .start_bitcoind()
        .map_err(|_e| ())
        .expect("Failed starting bitcoind");

    let mut btc_regtest_controller = BitcoinRegtestController::new(conf.clone(), None);
    let http_origin = format!("http://{}", &conf.node.rpc_bind);

    btc_regtest_controller.bootstrap_chain(201);

    eprintln!("Chain bootstrapped...");

    let mut run_loop = neon::RunLoop::new(conf);
    let blocks_processed = run_loop.get_blocks_processed_arc();
    let microblocks_processed = run_loop.get_microblocks_processed_arc();

    let channel = run_loop.get_coordinator_channel().unwrap();

    thread::spawn(move || run_loop.start(None, 0));

    // give the run loop some time to start up!
    wait_for_runloop(&blocks_processed);

    // first block wakes up the run loop
    next_block_and_wait(&mut btc_regtest_controller, &blocks_processed);

    // first block will hold our VRF registration
    next_block_and_wait(&mut btc_regtest_controller, &blocks_processed);

    // second block will be the first mined Stacks block
    next_block_and_wait(&mut btc_regtest_controller, &blocks_processed);

    // let's query the miner's account nonce:
    let account = get_account(&http_origin, &miner_account);
    assert_eq!(account.nonce, 1);
    assert_eq!(account.balance, 0);

    for spender_addr in spender_addrs.iter() {
        let account = get_account(&http_origin, &spender_addr);
        assert_eq!(account.nonce, 0);
        assert_eq!(account.balance, 10492300000);
    }

    let mut ctr = 0;
    while ctr < txs.len() {
        submit_tx(&http_origin, &txs[ctr]);
        if !wait_for_microblocks(&microblocks_processed, 60) {
            // we time out if we *can't* mine any more microblocks
            break;
        }
        ctr += 1;
    }

    // should be able to fit 5 transactions in, in 5 microblocks
    assert_eq!(ctr, 5);
    sleep_ms(5_000);

    next_block_and_wait(&mut btc_regtest_controller, &blocks_processed);

    eprintln!("First confirmed microblock stream!");

    microblocks_processed.store(0, Ordering::SeqCst);

    while ctr < txs.len() {
        submit_tx(&http_origin, &txs[ctr]);
        ctr += 1;
    }
    wait_for_microblocks(&microblocks_processed, 60);

    next_block_and_wait(&mut btc_regtest_controller, &blocks_processed);

    eprintln!("Second confirmed microblock stream!");

    wait_for_microblocks(&microblocks_processed, 60);

    // confirm it
    next_block_and_wait(&mut btc_regtest_controller, &blocks_processed);
    next_block_and_wait(&mut btc_regtest_controller, &blocks_processed);

    // this test can sometimes miss a mine block event.
    next_block_and_wait(&mut btc_regtest_controller, &blocks_processed);

    let blocks = test_observer::get_blocks();
    assert!(blocks.len() >= 5, "Should have produced at least 5 blocks");

    let mut max_big_txs_per_microblock = 0;
    let mut total_big_txs_per_microblock = 0;

    // NOTE: this only counts the number of txs per stream, not in each microblock
    for block in blocks {
        let transactions = block.get("transactions").unwrap().as_array().unwrap();
        eprintln!("{}", transactions.len());

        let mut num_big_microblock_txs = 0;

        for tx in transactions.iter() {
            let raw_tx = tx.get("raw_tx").unwrap().as_str().unwrap();
            if raw_tx == "0x00" {
                continue;
            }
            let tx_bytes = hex_bytes(&raw_tx[2..]).unwrap();
            let parsed = StacksTransaction::consensus_deserialize(&mut &tx_bytes[..]).unwrap();
            if let TransactionPayload::SmartContract(tsc) = parsed.payload {
                if tsc.name.to_string().find("small").is_some() {
                    num_big_microblock_txs += 1;
                    total_big_txs_per_microblock += 1;
                }
            }
        }
        if num_big_microblock_txs > max_big_txs_per_microblock {
            max_big_txs_per_microblock = num_big_microblock_txs;
        }
    }

    eprintln!(
        "max_big_txs_per_microblock: {}, total_big_txs_per_microblock: {}",
        max_big_txs_per_microblock, total_big_txs_per_microblock
    );

    assert_eq!(max_big_txs_per_microblock, 5);
    assert!(total_big_txs_per_microblock >= 10);

    test_observer::clear();
    channel.stop_chains_coordinator();
}

// Mine a too-long microblock stream, and verify that the anchored block miner truncates it down to
// the longest prefix of the stream that can be mined.
#[test]
#[ignore]
fn size_overflow_unconfirmed_invalid_stream_microblocks_integration_test() {
    if env::var("BITCOIND_TEST") != Ok("1".into()) {
        return;
    }

    // create microblock streams that are too big
    env::set_var(core::FAULT_DISABLE_MICROBLOCKS_BYTES_CHECK, "1");
    env::set_var(core::FAULT_DISABLE_MICROBLOCKS_COST_CHECK, "1");

    let mut small_contract = "(define-public (f) (ok 1))".to_string();
    for _i in 0..((1024 * 1024 + 500) / 8) {
        small_contract.push_str(" ");
    }

    let spender_sks: Vec<_> = (0..25)
        .into_iter()
        .map(|_| StacksPrivateKey::new())
        .collect();
    let spender_addrs: Vec<PrincipalData> = spender_sks.iter().map(|x| to_addr(x).into()).collect();

    let txs: Vec<Vec<_>> = spender_sks
        .iter()
        .map(|spender_sk| {
            let tx = make_contract_publish_microblock_only(
                spender_sk,
                0,
                1149230,
                "small",
                &small_contract,
            );
            tx
        })
        .collect();

    let (mut conf, miner_account) = neon_integration_test_conf();

    for spender_addr in spender_addrs.iter() {
        conf.initial_balances.push(InitialBalance {
            address: spender_addr.clone(),
            amount: 10492300000,
        });
    }

    conf.node.mine_microblocks = true;
    conf.node.wait_time_for_microblocks = 5_000;
    conf.node.microblock_frequency = 1_000;
    conf.miner.microblock_attempt_time_ms = 120_000;
    conf.node.max_microblocks = 65536;
    conf.burnchain.max_rbf = 1000000;

    let mut epochs = core::STACKS_EPOCHS_REGTEST.to_vec();
    epochs[1].block_limit = core::BLOCK_LIMIT_MAINNET_20;
    conf.burnchain.epochs = Some(epochs);

    conf.miner.min_tx_fee = 1;
    conf.miner.first_attempt_time_ms = i64::max_value() as u64;
    conf.miner.subsequent_attempt_time_ms = i64::max_value() as u64;

    test_observer::spawn();
    conf.events_observers.push(EventObserverConfig {
        endpoint: format!("localhost:{}", test_observer::EVENT_OBSERVER_PORT),
        events_keys: vec![EventKeyType::AnyEvent],
    });

    let mut btcd_controller = BitcoinCoreController::new(conf.clone());
    btcd_controller
        .start_bitcoind()
        .map_err(|_e| ())
        .expect("Failed starting bitcoind");

    let mut btc_regtest_controller = BitcoinRegtestController::new(conf.clone(), None);
    let http_origin = format!("http://{}", &conf.node.rpc_bind);

    btc_regtest_controller.bootstrap_chain(201);

    eprintln!("Chain bootstrapped...");

    let mut run_loop = neon::RunLoop::new(conf);
    let blocks_processed = run_loop.get_blocks_processed_arc();
    let microblocks_processed = run_loop.get_microblocks_processed_arc();

    let channel = run_loop.get_coordinator_channel().unwrap();

    thread::spawn(move || run_loop.start(None, 0));

    // give the run loop some time to start up!
    wait_for_runloop(&blocks_processed);

    // first block wakes up the run loop
    next_block_and_wait(&mut btc_regtest_controller, &blocks_processed);

    // first block will hold our VRF registration
    next_block_and_wait(&mut btc_regtest_controller, &blocks_processed);

    // second block will be the first mined Stacks block
    next_block_and_wait(&mut btc_regtest_controller, &blocks_processed);

    // let's query the miner's account nonce:
    let account = get_account(&http_origin, &miner_account);
    assert_eq!(account.nonce, 1);
    assert_eq!(account.balance, 0);

    for spender_addr in spender_addrs.iter() {
        let account = get_account(&http_origin, &spender_addr);
        assert_eq!(account.nonce, 0);
        assert_eq!(account.balance, 10492300000);
    }

    let mut ctr = 0;
    for _i in 0..6 {
        submit_tx(&http_origin, &txs[ctr]);
        if !wait_for_microblocks(&microblocks_processed, 60) {
            break;
        }
        ctr += 1;
    }

    // confirm that we were able to use the fault-injection to *mine* 6 microblocks
    assert_eq!(ctr, 6);
    sleep_ms(5_000);

    next_block_and_wait(&mut btc_regtest_controller, &blocks_processed);

    eprintln!("First confirmed microblock stream!");

    // confirm it
    next_block_and_wait(&mut btc_regtest_controller, &blocks_processed);

    let blocks = test_observer::get_blocks();
    assert_eq!(blocks.len(), 3);

    let mut max_big_txs_per_microblock = 0;
    let mut total_big_txs_per_microblock = 0;

    // NOTE: this only counts the number of txs per stream, not in each microblock
    for block in blocks {
        let transactions = block.get("transactions").unwrap().as_array().unwrap();
        eprintln!("{}", transactions.len());

        let mut num_big_microblock_txs = 0;

        for tx in transactions.iter() {
            let raw_tx = tx.get("raw_tx").unwrap().as_str().unwrap();
            if raw_tx == "0x00" {
                continue;
            }
            let tx_bytes = hex_bytes(&raw_tx[2..]).unwrap();
            let parsed = StacksTransaction::consensus_deserialize(&mut &tx_bytes[..]).unwrap();
            if let TransactionPayload::SmartContract(tsc) = parsed.payload {
                if tsc.name.to_string().find("small").is_some() {
                    num_big_microblock_txs += 1;
                    total_big_txs_per_microblock += 1;
                }
            }
        }
        if num_big_microblock_txs > max_big_txs_per_microblock {
            max_big_txs_per_microblock = num_big_microblock_txs;
        }
    }

    eprintln!(
        "max_big_txs_per_microblock: {}, total_big_txs_per_microblock: {}",
        max_big_txs_per_microblock, total_big_txs_per_microblock
    );

    assert_eq!(max_big_txs_per_microblock, 3);
    assert!(total_big_txs_per_microblock <= 6);

    test_observer::clear();
    channel.stop_chains_coordinator();
}

#[test]
#[ignore]
fn runtime_overflow_unconfirmed_microblocks_integration_test() {
    if env::var("BITCOIND_TEST") != Ok("1".into()) {
        return;
    }

    let spender_sks: Vec<_> = (0..4)
        .into_iter()
        .map(|_| StacksPrivateKey::new())
        .collect();
    let spender_addrs: Vec<PrincipalData> = spender_sks.iter().map(|x| to_addr(x).into()).collect();
    let spender_addrs_c32: Vec<StacksAddress> =
        spender_sks.iter().map(|x| to_addr(x).into()).collect();

    let txs: Vec<Vec<_>> = spender_sks
        .iter()
        .enumerate()
        .map(|(ix, spender_sk)| {
            if ix % 2 == 0 {
                // almost fills a whole block
                vec![make_contract_publish(
                    spender_sk,
                    0,
                    1049230,
                    &format!("large-{}", ix),
                    &format!("
                        ;; a single one of these transactions consumes over half the runtime budget
                        (define-constant BUFF_TO_BYTE (list 
                           0x00 0x01 0x02 0x03 0x04 0x05 0x06 0x07 0x08 0x09 0x0a 0x0b 0x0c 0x0d 0x0e 0x0f
                           0x10 0x11 0x12 0x13 0x14 0x15 0x16 0x17 0x18 0x19 0x1a 0x1b 0x1c 0x1d 0x1e 0x1f
                           0x20 0x21 0x22 0x23 0x24 0x25 0x26 0x27 0x28 0x29 0x2a 0x2b 0x2c 0x2d 0x2e 0x2f
                           0x30 0x31 0x32 0x33 0x34 0x35 0x36 0x37 0x38 0x39 0x3a 0x3b 0x3c 0x3d 0x3e 0x3f
                           0x40 0x41 0x42 0x43 0x44 0x45 0x46 0x47 0x48 0x49 0x4a 0x4b 0x4c 0x4d 0x4e 0x4f
                           0x50 0x51 0x52 0x53 0x54 0x55 0x56 0x57 0x58 0x59 0x5a 0x5b 0x5c 0x5d 0x5e 0x5f
                           0x60 0x61 0x62 0x63 0x64 0x65 0x66 0x67 0x68 0x69 0x6a 0x6b 0x6c 0x6d 0x6e 0x6f
                           0x70 0x71 0x72 0x73 0x74 0x75 0x76 0x77 0x78 0x79 0x7a 0x7b 0x7c 0x7d 0x7e 0x7f
                           0x80 0x81 0x82 0x83 0x84 0x85 0x86 0x87 0x88 0x89 0x8a 0x8b 0x8c 0x8d 0x8e 0x8f
                           0x90 0x91 0x92 0x93 0x94 0x95 0x96 0x97 0x98 0x99 0x9a 0x9b 0x9c 0x9d 0x9e 0x9f
                           0xa0 0xa1 0xa2 0xa3 0xa4 0xa5 0xa6 0xa7 0xa8 0xa9 0xaa 0xab 0xac 0xad 0xae 0xaf
                           0xb0 0xb1 0xb2 0xb3 0xb4 0xb5 0xb6 0xb7 0xb8 0xb9 0xba 0xbb 0xbc 0xbd 0xbe 0xbf
                           0xc0 0xc1 0xc2 0xc3 0xc4 0xc5 0xc6 0xc7 0xc8 0xc9 0xca 0xcb 0xcc 0xcd 0xce 0xcf
                           0xd0 0xd1 0xd2 0xd3 0xd4 0xd5 0xd6 0xd7 0xd8 0xd9 0xda 0xdb 0xdc 0xdd 0xde 0xdf
                           0xe0 0xe1 0xe2 0xe3 0xe4 0xe5 0xe6 0xe7 0xe8 0xe9 0xea 0xeb 0xec 0xed 0xee 0xef
                           0xf0 0xf1 0xf2 0xf3 0xf4 0xf5 0xf6 0xf7 0xf8 0xf9 0xfa 0xfb 0xfc 0xfd 0xfe 0xff
                        ))
                        (define-private (crash-me-folder (input (buff 1)) (ctr uint))
                            (begin
                                (unwrap-panic (index-of BUFF_TO_BYTE input))
                                (unwrap-panic (index-of BUFF_TO_BYTE input))
                                (unwrap-panic (index-of BUFF_TO_BYTE input))
                                (unwrap-panic (index-of BUFF_TO_BYTE input))
                                (unwrap-panic (index-of BUFF_TO_BYTE input))
                                (unwrap-panic (index-of BUFF_TO_BYTE input))
                                (unwrap-panic (index-of BUFF_TO_BYTE input))
                                (unwrap-panic (index-of BUFF_TO_BYTE input))
                                (+ u1 ctr)
                            )
                        )
                        (define-public (crash-me (name (string-ascii 128)))
                            (begin
                                (fold crash-me-folder BUFF_TO_BYTE u0)
                                (print name)
                                (ok u0)
                            )
                        )
                        (begin
                            (crash-me \"{}\"))
                        ",
                        &format!("large-contract-{}-{}", &spender_addrs_c32[ix], &ix)
                    )
                )]
            } else {
                let mut ret = vec![];
                for i in 0..1 {
                    let tx = make_contract_publish_microblock_only(
                        spender_sk,
                        i as u64,
                        210000,
                        &format!("small-{}-{}", ix, i),
                        &format!("
                            ;; a single one of these transactions consumes over half the runtime budget
                            (define-constant BUFF_TO_BYTE (list 
                               0x00 0x01 0x02 0x03 0x04 0x05 0x06 0x07 0x08 0x09 0x0a 0x0b 0x0c 0x0d 0x0e 0x0f
                               0x10 0x11 0x12 0x13 0x14 0x15 0x16 0x17 0x18 0x19 0x1a 0x1b 0x1c 0x1d 0x1e 0x1f
                               0x20 0x21 0x22 0x23 0x24 0x25 0x26 0x27 0x28 0x29 0x2a 0x2b 0x2c 0x2d 0x2e 0x2f
                               0x30 0x31 0x32 0x33 0x34 0x35 0x36 0x37 0x38 0x39 0x3a 0x3b 0x3c 0x3d 0x3e 0x3f
                               0x40 0x41 0x42 0x43 0x44 0x45 0x46 0x47 0x48 0x49 0x4a 0x4b 0x4c 0x4d 0x4e 0x4f
                               0x50 0x51 0x52 0x53 0x54 0x55 0x56 0x57 0x58 0x59 0x5a 0x5b 0x5c 0x5d 0x5e 0x5f
                               0x60 0x61 0x62 0x63 0x64 0x65 0x66 0x67 0x68 0x69 0x6a 0x6b 0x6c 0x6d 0x6e 0x6f
                               0x70 0x71 0x72 0x73 0x74 0x75 0x76 0x77 0x78 0x79 0x7a 0x7b 0x7c 0x7d 0x7e 0x7f
                               0x80 0x81 0x82 0x83 0x84 0x85 0x86 0x87 0x88 0x89 0x8a 0x8b 0x8c 0x8d 0x8e 0x8f
                               0x90 0x91 0x92 0x93 0x94 0x95 0x96 0x97 0x98 0x99 0x9a 0x9b 0x9c 0x9d 0x9e 0x9f
                               0xa0 0xa1 0xa2 0xa3 0xa4 0xa5 0xa6 0xa7 0xa8 0xa9 0xaa 0xab 0xac 0xad 0xae 0xaf
                               0xb0 0xb1 0xb2 0xb3 0xb4 0xb5 0xb6 0xb7 0xb8 0xb9 0xba 0xbb 0xbc 0xbd 0xbe 0xbf
                               0xc0 0xc1 0xc2 0xc3 0xc4 0xc5 0xc6 0xc7 0xc8 0xc9 0xca 0xcb 0xcc 0xcd 0xce 0xcf
                               0xd0 0xd1 0xd2 0xd3 0xd4 0xd5 0xd6 0xd7 0xd8 0xd9 0xda 0xdb 0xdc 0xdd 0xde 0xdf
                               0xe0 0xe1 0xe2 0xe3 0xe4 0xe5 0xe6 0xe7 0xe8 0xe9 0xea 0xeb 0xec 0xed 0xee 0xef
                               0xf0 0xf1 0xf2 0xf3 0xf4 0xf5 0xf6 0xf7 0xf8 0xf9 0xfa 0xfb 0xfc 0xfd 0xfe 0xff
                            ))
                            (define-private (crash-me-folder (input (buff 1)) (ctr uint))
                                (begin
                                    (unwrap-panic (index-of BUFF_TO_BYTE input))
                                    (unwrap-panic (index-of BUFF_TO_BYTE input))
                                    (unwrap-panic (index-of BUFF_TO_BYTE input))
                                    (unwrap-panic (index-of BUFF_TO_BYTE input))
                                    (unwrap-panic (index-of BUFF_TO_BYTE input))
                                    (unwrap-panic (index-of BUFF_TO_BYTE input))
                                    (unwrap-panic (index-of BUFF_TO_BYTE input))
                                    (unwrap-panic (index-of BUFF_TO_BYTE input))
                                    (+ u1 ctr)
                                )
                            )
                            (define-public (crash-me (name (string-ascii 128)))
                                (begin
                                    (fold crash-me-folder BUFF_TO_BYTE u0)
                                    (print name)
                                    (ok u0)
                                )
                            )
                            (begin
                                (crash-me \"{}\"))
                            ", &format!("small-contract-{}-{}-{}", &spender_addrs_c32[ix], &ix, i))
                    );
                    ret.push(tx);
                }
                ret
            }
        })
        .collect();

    let (mut conf, miner_account) = neon_integration_test_conf();

    for spender_addr in spender_addrs.iter() {
        conf.initial_balances.push(InitialBalance {
            address: spender_addr.clone(),
            amount: 1049230,
        });
    }

    conf.node.mine_microblocks = true;
    conf.node.wait_time_for_microblocks = 0;
    conf.node.microblock_frequency = 15000;
    conf.miner.microblock_attempt_time_ms = 120_000;

    conf.miner.min_tx_fee = 1;
    conf.miner.first_attempt_time_ms = i64::max_value() as u64;
    conf.miner.subsequent_attempt_time_ms = i64::max_value() as u64;

    let mut epochs = core::STACKS_EPOCHS_REGTEST.to_vec();
    epochs[1].block_limit = core::BLOCK_LIMIT_MAINNET_20;
    conf.burnchain.epochs = Some(epochs);

    test_observer::spawn();
    conf.events_observers.push(EventObserverConfig {
        endpoint: format!("localhost:{}", test_observer::EVENT_OBSERVER_PORT),
        events_keys: vec![EventKeyType::AnyEvent],
    });

    let mut btcd_controller = BitcoinCoreController::new(conf.clone());
    btcd_controller
        .start_bitcoind()
        .map_err(|_e| ())
        .expect("Failed starting bitcoind");

    let mut btc_regtest_controller = BitcoinRegtestController::new(conf.clone(), None);
    let http_origin = format!("http://{}", &conf.node.rpc_bind);

    btc_regtest_controller.bootstrap_chain(201);

    eprintln!("Chain bootstrapped...");

    let mut run_loop = neon::RunLoop::new(conf);
    let blocks_processed = run_loop.get_blocks_processed_arc();

    let channel = run_loop.get_coordinator_channel().unwrap();

    thread::spawn(move || run_loop.start(None, 0));

    // give the run loop some time to start up!
    wait_for_runloop(&blocks_processed);

    // first block wakes up the run loop
    next_block_and_wait(&mut btc_regtest_controller, &blocks_processed);

    // first block will hold our VRF registration
    next_block_and_wait(&mut btc_regtest_controller, &blocks_processed);

    // second block will be the first mined Stacks block
    next_block_and_wait(&mut btc_regtest_controller, &blocks_processed);

    // let's query the miner's account nonce:
    let account = get_account(&http_origin, &miner_account);
    assert_eq!(account.nonce, 1);
    assert_eq!(account.balance, 0);
    // and our potential spenders:

    for spender_addr in spender_addrs.iter() {
        let account = get_account(&http_origin, &spender_addr);
        assert_eq!(account.nonce, 0);
        assert_eq!(account.balance, 1049230);
    }

    for tx_batch in txs.iter() {
        for tx in tx_batch.iter() {
            // okay, let's push a bunch of transactions that can only fit one per block!
            submit_tx(&http_origin, tx);
        }
    }

    debug!("Wait for 1st microblock to be mined");
    sleep_ms(150_000);

    // now let's mine a couple blocks, and then check the sender's nonce.
    //  at the end of mining three blocks, there should be _two_ transactions from the microblock
    //  only set that got mined (since the block before this one was empty, a microblock can
    //  be added),
    //  and _two_ transactions from the two anchor blocks that got mined (and processed)
    //
    // this one wakes up our node, so that it'll mine a microblock _and_ an anchor block.
    next_block_and_wait(&mut btc_regtest_controller, &blocks_processed);
    // this one will contain the sortition from above anchor block,
    //    which *should* have also confirmed the microblock.

    debug!("Wait for 2nd microblock to be mined");
    sleep_ms(150_000);

    next_block_and_wait(&mut btc_regtest_controller, &blocks_processed);

    debug!("Wait for 3nd microblock to be mined");
    sleep_ms(150_000);

    next_block_and_wait(&mut btc_regtest_controller, &blocks_processed);

    let blocks = test_observer::get_blocks();
    assert_eq!(blocks.len(), 4);

    let mut max_big_txs_per_block = 0;
    let mut max_big_txs_per_microblock = 0;
    let mut total_big_txs_in_blocks = 0;
    let mut total_big_txs_in_microblocks = 0;

    for block in blocks {
        eprintln!("block {:?}", &block);
        let transactions = block.get("transactions").unwrap().as_array().unwrap();

        let mut num_big_anchored_txs = 0;
        let mut num_big_microblock_txs = 0;

        for tx in transactions.iter() {
            let raw_tx = tx.get("raw_tx").unwrap().as_str().unwrap();
            if raw_tx == "0x00" {
                continue;
            }
            let tx_bytes = hex_bytes(&raw_tx[2..]).unwrap();
            let parsed = StacksTransaction::consensus_deserialize(&mut &tx_bytes[..]).unwrap();
            eprintln!("tx: {:?}", &parsed);
            if let TransactionPayload::SmartContract(tsc) = parsed.payload {
                if tsc.name.to_string().find("large-").is_some() {
                    num_big_anchored_txs += 1;
                    total_big_txs_in_blocks += 1;
                } else if tsc.name.to_string().find("small").is_some() {
                    num_big_microblock_txs += 1;
                    total_big_txs_in_microblocks += 1;
                }
            }
        }

        if num_big_anchored_txs > max_big_txs_per_block {
            max_big_txs_per_block = num_big_anchored_txs;
        }
        if num_big_microblock_txs > max_big_txs_per_microblock {
            max_big_txs_per_microblock = num_big_microblock_txs;
        }
    }

    info!(
        "max_big_txs_per_microblock: {}, max_big_txs_per_block: {}",
        max_big_txs_per_microblock, max_big_txs_per_block
    );
    info!(
        "total_big_txs_in_microblocks: {}, total_big_txs_in_blocks: {}",
        total_big_txs_in_microblocks, total_big_txs_in_blocks
    );

    // at most one big tx per block and at most one big tx per stream, always.
    assert_eq!(max_big_txs_per_microblock, 1);
    assert_eq!(max_big_txs_per_block, 1);

    // if the mblock stream has a big tx, the anchored block won't (and vice versa)
    // the changes for miner cost tracking (reset tracker between microblock and block, #2913)
    // altered this test so that one more big tx ends up in an anchored block and one fewer
    // ends up in a microblock
    assert_eq!(total_big_txs_in_blocks, 2);
    assert_eq!(total_big_txs_in_microblocks, 1);

    test_observer::clear();
    channel.stop_chains_coordinator();
}

#[test]
#[ignore]
fn block_replay_integration_test() {
    if env::var("BITCOIND_TEST") != Ok("1".into()) {
        return;
    }

    let spender_sk = StacksPrivateKey::from_hex(SK_1).unwrap();
    let spender_addr: PrincipalData = to_addr(&spender_sk).into();

    let (mut conf, miner_account) = neon_integration_test_conf();

    conf.initial_balances.push(InitialBalance {
        address: spender_addr.clone(),
        amount: 100300,
    });

    conf.node.mine_microblocks = true;
    conf.node.wait_time_for_microblocks = 30000;
    conf.node.microblock_frequency = 5_000;

    conf.miner.min_tx_fee = 1;
    conf.miner.first_attempt_time_ms = i64::max_value() as u64;
    conf.miner.subsequent_attempt_time_ms = i64::max_value() as u64;

    test_observer::spawn();

    conf.events_observers.push(EventObserverConfig {
        endpoint: format!("localhost:{}", test_observer::EVENT_OBSERVER_PORT),
        events_keys: vec![EventKeyType::AnyEvent],
    });

    let mut btcd_controller = BitcoinCoreController::new(conf.clone());
    btcd_controller
        .start_bitcoind()
        .map_err(|_e| ())
        .expect("Failed starting bitcoind");

    let mut btc_regtest_controller = BitcoinRegtestController::new(conf.clone(), None);
    let http_origin = format!("http://{}", &conf.node.rpc_bind);

    btc_regtest_controller.bootstrap_chain(201);

    eprintln!("Chain bootstrapped...");

    let mut run_loop = neon::RunLoop::new(conf.clone());
    let blocks_processed = run_loop.get_blocks_processed_arc();
    let client = reqwest::blocking::Client::new();

    let channel = run_loop.get_coordinator_channel().unwrap();

    thread::spawn(move || run_loop.start(None, 0));

    // give the run loop some time to start up!
    wait_for_runloop(&blocks_processed);

    // first block wakes up the run loop
    next_block_and_wait(&mut btc_regtest_controller, &blocks_processed);

    // first block will hold our VRF registration
    next_block_and_wait(&mut btc_regtest_controller, &blocks_processed);

    // second block will be the first mined Stacks block
    next_block_and_wait(&mut btc_regtest_controller, &blocks_processed);

    // let's query the miner's account nonce:

    info!("Miner account: {}", miner_account);
    let account = get_account(&http_origin, &miner_account);
    assert_eq!(account.balance, 0);
    assert_eq!(account.nonce, 1);

    // and our spender
    let account = get_account(&http_origin, &spender_addr);
    assert_eq!(account.balance, 100300);
    assert_eq!(account.nonce, 0);

    let recipient = StacksAddress::from_string(ADDR_4).unwrap();
    let tx = make_stacks_transfer(&spender_sk, 0, 1000, &recipient.into(), 1000);
    submit_tx(&http_origin, &tx);

    next_block_and_wait(&mut btc_regtest_controller, &blocks_processed);

    next_block_and_wait(&mut btc_regtest_controller, &blocks_processed);

    next_block_and_wait(&mut btc_regtest_controller, &blocks_processed);

    // try and push the mined block back at the node lots of times
    let (tip_consensus_hash, tip_block) = get_tip_anchored_block(&conf);
    let mut tip_block_bytes = vec![];
    tip_block.consensus_serialize(&mut tip_block_bytes).unwrap();

    for i in 0..1024 {
        let path = format!("{}/v2/blocks/upload/{}", &http_origin, &tip_consensus_hash);
        let res_text = client
            .post(&path)
            .header("Content-Type", "application/octet-stream")
            .body(tip_block_bytes.clone())
            .send()
            .unwrap()
            .text()
            .unwrap();

        eprintln!("{}: text of {}\n{}", i, &path, &res_text);
    }

    test_observer::clear();
    channel.stop_chains_coordinator();
}

#[test]
#[ignore]
fn cost_voting_integration() {
    if env::var("BITCOIND_TEST") != Ok("1".into()) {
        return;
    }

    // let's make `<` free...
    let cost_definer_src = "
    (define-read-only (cost-definition-le (size uint))
       {
         runtime: u0, write_length: u0, write_count: u0, read_count: u0, read_length: u0
       })
    ";

    // the contract that we'll test the costs of
    let caller_src = "
    (define-public (execute-2 (a uint))
       (ok (< a a)))
    ";

    let power_vote_src = "
    (define-public (propose-vote-confirm)
      (let
        ((proposal-id (unwrap-panic (contract-call? 'ST000000000000000000002AMW42H.cost-voting submit-proposal
                            'ST000000000000000000002AMW42H.costs \"cost_le\"
                            .cost-definer \"cost-definition-le\")))
         (vote-amount (* u9000000000 u1000000)))
        (try! (contract-call? 'ST000000000000000000002AMW42H.cost-voting vote-proposal proposal-id vote-amount))
        (try! (contract-call? 'ST000000000000000000002AMW42H.cost-voting confirm-votes proposal-id))
        (ok proposal-id)))
    ";

    let spender_sk = StacksPrivateKey::new();
    let spender_addr = to_addr(&spender_sk);
    let spender_princ: PrincipalData = spender_addr.into();

    let (mut conf, miner_account) = neon_integration_test_conf();

    test_observer::spawn();

    conf.events_observers.push(EventObserverConfig {
        endpoint: format!("localhost:{}", test_observer::EVENT_OBSERVER_PORT),
        events_keys: vec![EventKeyType::AnyEvent],
    });

    let spender_bal = 10_000_000_000 * (core::MICROSTACKS_PER_STACKS as u64);

    conf.initial_balances.push(InitialBalance {
        address: spender_princ.clone(),
        amount: spender_bal,
    });

    let mut btcd_controller = BitcoinCoreController::new(conf.clone());
    btcd_controller
        .start_bitcoind()
        .map_err(|_e| ())
        .expect("Failed starting bitcoind");

    let burnchain_config = Burnchain::regtest(&conf.get_burn_db_path());

    let mut btc_regtest_controller = BitcoinRegtestController::with_burnchain(
        conf.clone(),
        None,
        Some(burnchain_config.clone()),
        None,
    );
    let http_origin = format!("http://{}", &conf.node.rpc_bind);

    btc_regtest_controller.bootstrap_chain(201);

    eprintln!("Chain bootstrapped...");

    let mut run_loop = neon::RunLoop::new(conf.clone());
    let blocks_processed = run_loop.get_blocks_processed_arc();
    let channel = run_loop.get_coordinator_channel().unwrap();

    thread::spawn(move || run_loop.start(Some(burnchain_config), 0));

    // give the run loop some time to start up!
    wait_for_runloop(&blocks_processed);

    // first block wakes up the run loop
    next_block_and_wait(&mut btc_regtest_controller, &blocks_processed);

    // first block will hold our VRF registration
    next_block_and_wait(&mut btc_regtest_controller, &blocks_processed);

    // second block will be the first mined Stacks block
    next_block_and_wait(&mut btc_regtest_controller, &blocks_processed);

    // let's query the miner's account nonce:
    let res = get_account(&http_origin, &miner_account);
    assert_eq!(res.balance, 0);
    assert_eq!(res.nonce, 1);

    // and our spender:
    let res = get_account(&http_origin, &spender_princ);
    assert_eq!(res.balance, spender_bal as u128);
    assert_eq!(res.nonce, 0);

    let transactions = vec![
        make_contract_publish(&spender_sk, 0, 1000, "cost-definer", cost_definer_src),
        make_contract_publish(&spender_sk, 1, 1000, "caller", caller_src),
        make_contract_publish(&spender_sk, 2, 1000, "voter", power_vote_src),
    ];

    for tx in transactions.into_iter() {
        submit_tx(&http_origin, &tx);
    }

    next_block_and_wait(&mut btc_regtest_controller, &blocks_processed);
    next_block_and_wait(&mut btc_regtest_controller, &blocks_processed);

    let vote_tx = make_contract_call(
        &spender_sk,
        3,
        1000,
        &spender_addr,
        "voter",
        "propose-vote-confirm",
        &[],
    );

    let call_le_tx = make_contract_call(
        &spender_sk,
        4,
        1000,
        &spender_addr,
        "caller",
        "execute-2",
        &[Value::UInt(1)],
    );

    submit_tx(&http_origin, &vote_tx);
    submit_tx(&http_origin, &call_le_tx);

    next_block_and_wait(&mut btc_regtest_controller, &blocks_processed);

    // clear and mine another burnchain block, so that the new winner is seen by the observer
    //   (the observer is logically "one block behind" the miner
    test_observer::clear();
    next_block_and_wait(&mut btc_regtest_controller, &blocks_processed);

    let mut blocks = test_observer::get_blocks();
    // should have produced 1 new block
    assert_eq!(blocks.len(), 1);
    let block = blocks.pop().unwrap();
    let transactions = block.get("transactions").unwrap().as_array().unwrap();
    eprintln!("{}", transactions.len());
    let mut tested = false;
    let mut exec_cost = ExecutionCost::zero();
    for tx in transactions.iter() {
        let raw_tx = tx.get("raw_tx").unwrap().as_str().unwrap();
        if raw_tx == "0x00" {
            continue;
        }
        let tx_bytes = hex_bytes(&raw_tx[2..]).unwrap();
        let parsed = StacksTransaction::consensus_deserialize(&mut &tx_bytes[..]).unwrap();
        if let TransactionPayload::ContractCall(contract_call) = parsed.payload {
            eprintln!("{}", contract_call.function_name.as_str());
            if contract_call.function_name.as_str() == "execute-2" {
                exec_cost =
                    serde_json::from_value(tx.get("execution_cost").cloned().unwrap()).unwrap();
            } else if contract_call.function_name.as_str() == "propose-vote-confirm" {
                let raw_result = tx.get("raw_result").unwrap().as_str().unwrap();
                let parsed = <Value as ClarityDeserializable<Value>>::deserialize(&raw_result[2..]);
                assert_eq!(parsed.to_string(), "(ok u0)");
                tested = true;
            }
        }
    }
    assert!(tested, "Should have found a contract call tx");

    // try to confirm the passed vote (this will fail)
    let confirm_proposal = make_contract_call(
        &spender_sk,
        5,
        1000,
        &StacksAddress::from_string("ST000000000000000000002AMW42H").unwrap(),
        "cost-voting",
        "confirm-miners",
        &[Value::UInt(0)],
    );

    submit_tx(&http_origin, &confirm_proposal);

    next_block_and_wait(&mut btc_regtest_controller, &blocks_processed);

    // clear and mine another burnchain block, so that the new winner is seen by the observer
    //   (the observer is logically "one block behind" the miner
    test_observer::clear();
    next_block_and_wait(&mut btc_regtest_controller, &blocks_processed);

    let mut blocks = test_observer::get_blocks();
    // should have produced 1 new block
    assert_eq!(blocks.len(), 1);
    let block = blocks.pop().unwrap();
    let transactions = block.get("transactions").unwrap().as_array().unwrap();
    eprintln!("{}", transactions.len());
    let mut tested = false;
    for tx in transactions.iter() {
        let raw_tx = tx.get("raw_tx").unwrap().as_str().unwrap();
        if raw_tx == "0x00" {
            continue;
        }
        let tx_bytes = hex_bytes(&raw_tx[2..]).unwrap();
        let parsed = StacksTransaction::consensus_deserialize(&mut &tx_bytes[..]).unwrap();
        if let TransactionPayload::ContractCall(contract_call) = parsed.payload {
            eprintln!("{}", contract_call.function_name.as_str());
            if contract_call.function_name.as_str() == "confirm-miners" {
                let raw_result = tx.get("raw_result").unwrap().as_str().unwrap();
                let parsed = <Value as ClarityDeserializable<Value>>::deserialize(&raw_result[2..]);
                assert_eq!(parsed.to_string(), "(err 13)");
                tested = true;
            }
        }
    }
    assert!(tested, "Should have found a contract call tx");

    for _i in 0..58 {
        next_block_and_wait(&mut btc_regtest_controller, &blocks_processed);
    }

    // confirm the passed vote
    let confirm_proposal = make_contract_call(
        &spender_sk,
        6,
        1000,
        &StacksAddress::from_string("ST000000000000000000002AMW42H").unwrap(),
        "cost-voting",
        "confirm-miners",
        &[Value::UInt(0)],
    );

    submit_tx(&http_origin, &confirm_proposal);

    next_block_and_wait(&mut btc_regtest_controller, &blocks_processed);
    // clear and mine another burnchain block, so that the new winner is seen by the observer
    //   (the observer is logically "one block behind" the miner
    test_observer::clear();
    next_block_and_wait(&mut btc_regtest_controller, &blocks_processed);

    let mut blocks = test_observer::get_blocks();
    // should have produced 1 new block
    assert_eq!(blocks.len(), 1);
    let block = blocks.pop().unwrap();
    let transactions = block.get("transactions").unwrap().as_array().unwrap();
    eprintln!("{}", transactions.len());
    let mut tested = false;
    for tx in transactions.iter() {
        let raw_tx = tx.get("raw_tx").unwrap().as_str().unwrap();
        if raw_tx == "0x00" {
            continue;
        }
        let tx_bytes = hex_bytes(&raw_tx[2..]).unwrap();
        let parsed = StacksTransaction::consensus_deserialize(&mut &tx_bytes[..]).unwrap();
        if let TransactionPayload::ContractCall(contract_call) = parsed.payload {
            eprintln!("{}", contract_call.function_name.as_str());
            if contract_call.function_name.as_str() == "confirm-miners" {
                let raw_result = tx.get("raw_result").unwrap().as_str().unwrap();
                let parsed = <Value as ClarityDeserializable<Value>>::deserialize(&raw_result[2..]);
                assert_eq!(parsed.to_string(), "(ok true)");
                tested = true;
            }
        }
    }
    assert!(tested, "Should have found a contract call tx");

    let call_le_tx = make_contract_call(
        &spender_sk,
        7,
        1000,
        &spender_addr,
        "caller",
        "execute-2",
        &[Value::UInt(1)],
    );

    submit_tx(&http_origin, &call_le_tx);

    next_block_and_wait(&mut btc_regtest_controller, &blocks_processed);
    // clear and mine another burnchain block, so that the new winner is seen by the observer
    //   (the observer is logically "one block behind" the miner
    test_observer::clear();
    next_block_and_wait(&mut btc_regtest_controller, &blocks_processed);

    let mut blocks = test_observer::get_blocks();
    // should have produced 1 new block
    assert_eq!(blocks.len(), 1);
    let block = blocks.pop().unwrap();
    let transactions = block.get("transactions").unwrap().as_array().unwrap();

    let mut tested = false;
    let mut new_exec_cost = ExecutionCost::max_value();
    for tx in transactions.iter() {
        let raw_tx = tx.get("raw_tx").unwrap().as_str().unwrap();
        if raw_tx == "0x00" {
            continue;
        }
        let tx_bytes = hex_bytes(&raw_tx[2..]).unwrap();
        let parsed = StacksTransaction::consensus_deserialize(&mut &tx_bytes[..]).unwrap();
        if let TransactionPayload::ContractCall(contract_call) = parsed.payload {
            eprintln!("{}", contract_call.function_name.as_str());
            if contract_call.function_name.as_str() == "execute-2" {
                new_exec_cost =
                    serde_json::from_value(tx.get("execution_cost").cloned().unwrap()).unwrap();
                tested = true;
            }
        }
    }
    assert!(tested, "Should have found a contract call tx");

    assert!(exec_cost.exceeds(&new_exec_cost));

    test_observer::clear();
    channel.stop_chains_coordinator();
}

#[test]
#[ignore]
fn mining_events_integration_test() {
    if env::var("BITCOIND_TEST") != Ok("1".into()) {
        return;
    }

    let small_contract = "(define-public (f) (ok 1))".to_string();

    let spender_sk = StacksPrivateKey::from_hex(SK_1).unwrap();
    let addr = to_addr(&spender_sk);

    let spender_sk_2 = StacksPrivateKey::from_hex(SK_2).unwrap();
    let addr_2 = to_addr(&spender_sk_2);

    let tx = make_contract_publish(&spender_sk, 0, 600000, "small", &small_contract);
    let tx_2 = make_contract_publish(&spender_sk, 1, 610000, "small", &small_contract);
    let mb_tx =
        make_contract_publish_microblock_only(&spender_sk_2, 0, 620000, "small", &small_contract);

    let (mut conf, _) = neon_integration_test_conf();

    conf.initial_balances.push(InitialBalance {
        address: addr.clone().into(),
        amount: 10000000,
    });
    conf.initial_balances.push(InitialBalance {
        address: addr_2.clone().into(),
        amount: 10000000,
    });

    conf.node.mine_microblocks = true;
    conf.node.wait_time_for_microblocks = 30000;
    conf.node.microblock_frequency = 1000;

    conf.miner.min_tx_fee = 1;
    conf.miner.first_attempt_time_ms = i64::max_value() as u64;
    conf.miner.subsequent_attempt_time_ms = i64::max_value() as u64;

    test_observer::spawn();

    conf.events_observers.push(EventObserverConfig {
        endpoint: format!("localhost:{}", test_observer::EVENT_OBSERVER_PORT),
        events_keys: vec![
            EventKeyType::AnyEvent,
            EventKeyType::MinedBlocks,
            EventKeyType::MinedMicroblocks,
        ],
    });

    let mut btcd_controller = BitcoinCoreController::new(conf.clone());
    btcd_controller
        .start_bitcoind()
        .map_err(|_e| ())
        .expect("Failed starting bitcoind");

    let mut btc_regtest_controller = BitcoinRegtestController::new(conf.clone(), None);
    let http_origin = format!("http://{}", &conf.node.rpc_bind);

    btc_regtest_controller.bootstrap_chain(201);

    eprintln!("Chain bootstrapped...");

    let mut run_loop = neon::RunLoop::new(conf);
    let blocks_processed = run_loop.get_blocks_processed_arc();

    let channel = run_loop.get_coordinator_channel().unwrap();

    thread::spawn(move || run_loop.start(None, 0));

    // give the run loop some time to start up!
    wait_for_runloop(&blocks_processed);

    // first block wakes up the run loop
    next_block_and_wait(&mut btc_regtest_controller, &blocks_processed);

    // first block will hold our VRF registration
    next_block_and_wait(&mut btc_regtest_controller, &blocks_processed);

    // second block will be the first mined Stacks block
    next_block_and_wait(&mut btc_regtest_controller, &blocks_processed);

    submit_tx(&http_origin, &tx); // should succeed
    submit_tx(&http_origin, &tx_2); // should fail since it tries to publish contract with same name
    submit_tx(&http_origin, &mb_tx); // should be in microblock bc it is microblock only

    next_block_and_wait(&mut btc_regtest_controller, &blocks_processed);

    next_block_and_wait(&mut btc_regtest_controller, &blocks_processed);

    // check that the nonces have gone up
    let res = get_account(&http_origin, &addr);
    assert_eq!(res.nonce, 1);

    let res = get_account(&http_origin, &addr_2);
    assert_eq!(res.nonce, 1);

    // check mined microblock events
    let mined_microblock_events = test_observer::get_mined_microblocks();
    assert!(mined_microblock_events.len() >= 1);

    // check tx events in the first microblock
    // 1 success: 1 contract publish, 2 error (on chain transactions)
    let microblock_tx_events = &mined_microblock_events[0].tx_events;
    assert_eq!(microblock_tx_events.len(), 3);

    // contract publish
    match &microblock_tx_events[0] {
        TransactionEvent::Success(TransactionSuccessEvent {
            result,
            fee,
            execution_cost,
            ..
        }) => {
            assert_eq!(result.clone().expect_result_ok().expect_bool(), true);
            assert_eq!(fee, &620000);
            assert_eq!(
                execution_cost,
                &ExecutionCost {
                    write_length: 35,
                    write_count: 2,
                    read_length: 1,
                    read_count: 1,
                    runtime: 311000
                }
            )
        }
        _ => panic!("unexpected event type"),
    }
    for i in 1..3 {
        // on chain only transactions will be skipped in a microblock
        match &microblock_tx_events[i] {
            TransactionEvent::Skipped(TransactionSkippedEvent { error, .. }) => {
                assert_eq!(error, "Invalid transaction anchor mode for streamed data");
            }
            _ => panic!("unexpected event type"),
        }
    }

    // check mined block events
    let mined_block_events = test_observer::get_mined_blocks();
    assert!(mined_block_events.len() >= 3);

    // check the tx events in the third mined block
    // 2 success: 1 coinbase tx event + 1 contract publish, 1 error (duplicate contract)
    let third_block_tx_events = &mined_block_events[2].tx_events;
    assert_eq!(third_block_tx_events.len(), 3);

    // coinbase event
    match &third_block_tx_events[0] {
        TransactionEvent::Success(TransactionSuccessEvent { txid, result, .. }) => {
            assert_eq!(
                txid.to_string(),
                "3e04ada5426332bfef446ba0a06d124aace4ade5c11840f541bf88e2e919faf6"
            );
            assert_eq!(result.clone().expect_result_ok().expect_bool(), true);
        }
        _ => panic!("unexpected event type"),
    }

    // contract publish event
    match &third_block_tx_events[1] {
        TransactionEvent::Success(TransactionSuccessEvent {
            result,
            fee,
            execution_cost,
            ..
        }) => {
            assert_eq!(result.clone().expect_result_ok().expect_bool(), true);
            assert_eq!(fee, &600000);
            assert_eq!(
                execution_cost,
                &ExecutionCost {
                    write_length: 35,
                    write_count: 2,
                    read_length: 1,
                    read_count: 1,
                    runtime: 311000
                }
            )
        }
        _ => panic!("unexpected event type"),
    }

    // dupe contract error event
    match &third_block_tx_events[2] {
        TransactionEvent::ProcessingError(TransactionErrorEvent { txid: _, error }) => {
            assert_eq!(
                error,
                "Duplicate contract 'ST3WM51TCWMJYGZS1QFMC28DH5YP86782YGR113C1.small'"
            );
        }
        _ => panic!("unexpected event type"),
    }

    test_observer::clear();
    channel.stop_chains_coordinator();
}

#[test]
#[ignore]
fn near_full_block_integration_test() {
    if env::var("BITCOIND_TEST") != Ok("1".into()) {
        return;
    }

    // cost = {
    //   "write_length":350981,
    //   "write_count":932,
    //   "read_length":3711941,
    //   "read_count":3721,
    //   "runtime":4960871000
    // }
    let max_contract_src = format!(
        "(define-public (f) (begin {} (ok 1))) (begin (f))",
        (0..310)
            .map(|_| format!(
                "(unwrap! (contract-call? '{} submit-proposal '{} \"cost-old\" '{} \"cost-new\") (err 1))",
                boot_code_id("cost-voting", false),
                boot_code_id("costs", false),
                boot_code_id("costs", false),
            ))
            .collect::<Vec<String>>()
            .join(" ")
    );

    let spender_sk = StacksPrivateKey::new();
    let spender_addr = to_addr(&spender_sk);

    let tx = make_contract_publish(&spender_sk, 0, 59070, "max", &max_contract_src);

    let (mut conf, miner_account) = neon_integration_test_conf();

    conf.initial_balances.push(InitialBalance {
        address: spender_addr.clone().into(),
        amount: 10000000,
    });

    conf.node.mine_microblocks = true;
    conf.node.wait_time_for_microblocks = 30000;
    conf.node.microblock_frequency = 1000;

    conf.miner.min_tx_fee = 1;
    conf.miner.first_attempt_time_ms = i64::max_value() as u64;
    conf.miner.subsequent_attempt_time_ms = i64::max_value() as u64;

    let mut btcd_controller = BitcoinCoreController::new(conf.clone());
    btcd_controller
        .start_bitcoind()
        .map_err(|_e| ())
        .expect("Failed starting bitcoind");

    let mut btc_regtest_controller = BitcoinRegtestController::new(conf.clone(), None);
    let http_origin = format!("http://{}", &conf.node.rpc_bind);

    btc_regtest_controller.bootstrap_chain(201);

    eprintln!("Chain bootstrapped...");

    let mut run_loop = neon::RunLoop::new(conf);
    let blocks_processed = run_loop.get_blocks_processed_arc();

    let channel = run_loop.get_coordinator_channel().unwrap();

    thread::spawn(move || run_loop.start(None, 0));

    // give the run loop some time to start up!
    wait_for_runloop(&blocks_processed);

    // first block wakes up the run loop
    next_block_and_wait(&mut btc_regtest_controller, &blocks_processed);

    // first block will hold our VRF registration
    next_block_and_wait(&mut btc_regtest_controller, &blocks_processed);

    // second block will be the first mined Stacks block
    next_block_and_wait(&mut btc_regtest_controller, &blocks_processed);

    let account = get_account(&http_origin, &miner_account);
    assert_eq!(account.nonce, 1);
    assert_eq!(account.balance, 0);

    let account = get_account(&http_origin, &spender_addr);
    assert_eq!(account.nonce, 0);
    assert_eq!(account.balance, 10000000);

    submit_tx(&http_origin, &tx);
    sleep_ms(60_000);

    next_block_and_wait(&mut btc_regtest_controller, &blocks_processed);
    sleep_ms(60_000);

    next_block_and_wait(&mut btc_regtest_controller, &blocks_processed);

    let res = get_account(&http_origin, &spender_addr);
    assert_eq!(res.nonce, 1);

    test_observer::clear();
    channel.stop_chains_coordinator();
}

#[test]
#[ignore]
fn pox_integration_test() {
    if env::var("BITCOIND_TEST") != Ok("1".into()) {
        return;
    }

    let spender_sk = StacksPrivateKey::new();
    let spender_addr: PrincipalData = to_addr(&spender_sk).into();

    let spender_2_sk = StacksPrivateKey::new();
    let spender_2_addr: PrincipalData = to_addr(&spender_2_sk).into();

    let spender_3_sk = StacksPrivateKey::new();
    let spender_3_addr: PrincipalData = to_addr(&spender_3_sk).into();

    let pox_pubkey = Secp256k1PublicKey::from_hex(
        "02f006a09b59979e2cb8449f58076152af6b124aa29b948a3714b8d5f15aa94ede",
    )
    .unwrap();
    let pox_pubkey_hash = bytes_to_hex(
        &Hash160::from_node_public_key(&pox_pubkey)
            .to_bytes()
            .to_vec(),
    );

    let pox_2_pubkey = Secp256k1PublicKey::from_private(&StacksPrivateKey::new());
    let pox_2_pubkey_hash = bytes_to_hex(
        &Hash160::from_node_public_key(&pox_2_pubkey)
            .to_bytes()
            .to_vec(),
    );

    let pox_2_address = BitcoinAddress::from_bytes(
        BitcoinNetworkType::Testnet,
        BitcoinAddressType::PublicKeyHash,
        &Hash160::from_node_public_key(&pox_2_pubkey).to_bytes(),
    )
    .unwrap();

    let (mut conf, miner_account) = neon_integration_test_conf();

    test_observer::spawn();

    conf.events_observers.push(EventObserverConfig {
        endpoint: format!("localhost:{}", test_observer::EVENT_OBSERVER_PORT),
        events_keys: vec![EventKeyType::AnyEvent],
    });

    let first_bal = 6_000_000_000 * (core::MICROSTACKS_PER_STACKS as u64);
    let second_bal = 2_000_000_000 * (core::MICROSTACKS_PER_STACKS as u64);
    let third_bal = 2_000_000_000 * (core::MICROSTACKS_PER_STACKS as u64);
    let stacked_bal = 1_000_000_000 * (core::MICROSTACKS_PER_STACKS as u128);

    conf.initial_balances.push(InitialBalance {
        address: spender_addr.clone(),
        amount: first_bal,
    });

    conf.initial_balances.push(InitialBalance {
        address: spender_2_addr.clone(),
        amount: second_bal,
    });

    conf.initial_balances.push(InitialBalance {
        address: spender_3_addr.clone(),
        amount: third_bal,
    });

    let mut btcd_controller = BitcoinCoreController::new(conf.clone());
    btcd_controller
        .start_bitcoind()
        .map_err(|_e| ())
        .expect("Failed starting bitcoind");

    let mut burnchain_config = Burnchain::regtest(&conf.get_burn_db_path());

    // reward cycle length = 15, so 10 reward cycle slots + 5 prepare-phase burns
    let reward_cycle_len = 15;
    let prepare_phase_len = 5;
    let pox_constants = PoxConstants::new(
        reward_cycle_len,
        prepare_phase_len,
        4 * prepare_phase_len / 5,
        5,
        15,
        (16 * reward_cycle_len - 1).into(),
        (17 * reward_cycle_len).into(),
    );
    burnchain_config.pox_constants = pox_constants.clone();

    let mut btc_regtest_controller = BitcoinRegtestController::with_burnchain(
        conf.clone(),
        None,
        Some(burnchain_config.clone()),
        None,
    );
    let http_origin = format!("http://{}", &conf.node.rpc_bind);

    btc_regtest_controller.bootstrap_chain(201);

    eprintln!("Chain bootstrapped...");

    let mut run_loop = neon::RunLoop::new(conf.clone());
    let blocks_processed = run_loop.get_blocks_processed_arc();
    let channel = run_loop.get_coordinator_channel().unwrap();

    thread::spawn(move || run_loop.start(Some(burnchain_config), 0));

    // give the run loop some time to start up!
    wait_for_runloop(&blocks_processed);

    // first block wakes up the run loop
    next_block_and_wait(&mut btc_regtest_controller, &blocks_processed);

    // first block will hold our VRF registration
    next_block_and_wait(&mut btc_regtest_controller, &blocks_processed);

    // second block will be the first mined Stacks block
    next_block_and_wait(&mut btc_regtest_controller, &blocks_processed);

    let sort_height = channel.get_sortitions_processed();

    // let's query the miner's account nonce:
    let account = get_account(&http_origin, &miner_account);
    assert_eq!(account.balance, 0);
    assert_eq!(account.nonce, 1);

    // and our potential spenders:
    let account = get_account(&http_origin, &spender_addr);
    assert_eq!(account.balance, first_bal as u128);
    assert_eq!(account.nonce, 0);

    let pox_info = get_pox_info(&http_origin);

    assert_eq!(
        &pox_info.contract_id,
        &format!("ST000000000000000000002AMW42H.pox")
    );
    assert_eq!(pox_info.first_burnchain_block_height, 0);
    assert_eq!(pox_info.next_cycle.min_threshold_ustx, 125080000000000);
    assert_eq!(pox_info.current_cycle.min_threshold_ustx, 125080000000000);
    assert_eq!(pox_info.current_cycle.stacked_ustx, 0);
    assert_eq!(pox_info.current_cycle.is_pox_active, false);
    assert_eq!(pox_info.next_cycle.stacked_ustx, 0);
    assert_eq!(pox_info.reward_slots as u32, pox_constants.reward_slots());
    assert_eq!(pox_info.next_cycle.reward_phase_start_block_height, 210);
    assert_eq!(pox_info.next_cycle.prepare_phase_start_block_height, 205);
    assert_eq!(pox_info.next_cycle.min_increment_ustx, 1250710410920);
    assert_eq!(
        pox_info.prepare_cycle_length as u32,
        pox_constants.prepare_length
    );
    assert_eq!(
        pox_info.rejection_fraction,
        pox_constants.pox_rejection_fraction
    );
    assert_eq!(pox_info.reward_cycle_id, 0);
    assert_eq!(pox_info.current_cycle.id, 0);
    assert_eq!(pox_info.next_cycle.id, 1);
    assert_eq!(
        pox_info.reward_cycle_length as u32,
        pox_constants.reward_cycle_length
    );
    assert_eq!(pox_info.total_liquid_supply_ustx, 10005683287360023);
    assert_eq!(pox_info.next_reward_cycle_in, 6);

    let tx = make_contract_call(
        &spender_sk,
        0,
        260,
        &StacksAddress::from_string("ST000000000000000000002AMW42H").unwrap(),
        "pox",
        "stack-stx",
        &[
            Value::UInt(stacked_bal),
            execute(&format!(
                "{{ hashbytes: 0x{}, version: 0x00 }}",
                pox_pubkey_hash
            ))
            .unwrap()
            .unwrap(),
            Value::UInt(sort_height as u128),
            Value::UInt(6),
        ],
    );

    // okay, let's push that stacking transaction!
    submit_tx(&http_origin, &tx);

    let mut sort_height = channel.get_sortitions_processed();
    eprintln!("Sort height: {}", sort_height);
    test_observer::clear();

    // now let's mine until the next reward cycle starts ...
    while sort_height < ((14 * pox_constants.reward_cycle_length) + 1).into() {
        next_block_and_wait(&mut btc_regtest_controller, &blocks_processed);
        sort_height = channel.get_sortitions_processed();
        eprintln!("Sort height: {}", sort_height);
    }

    let pox_info = get_pox_info(&http_origin);

    assert_eq!(
        &pox_info.contract_id,
        &format!("ST000000000000000000002AMW42H.pox")
    );
    assert_eq!(pox_info.first_burnchain_block_height, 0);
    assert_eq!(pox_info.next_cycle.min_threshold_ustx, 125080000000000);
    assert_eq!(pox_info.current_cycle.min_threshold_ustx, 125080000000000);
    assert_eq!(pox_info.current_cycle.stacked_ustx, 1000000000000000);
    assert!(pox_info.pox_activation_threshold_ustx > 1500000000000000);
    assert_eq!(pox_info.current_cycle.is_pox_active, false);
    assert_eq!(pox_info.next_cycle.stacked_ustx, 1000000000000000);
    assert_eq!(pox_info.reward_slots as u32, pox_constants.reward_slots());
    assert_eq!(pox_info.next_cycle.reward_phase_start_block_height, 225);
    assert_eq!(pox_info.next_cycle.prepare_phase_start_block_height, 220);
    assert_eq!(
        pox_info.prepare_cycle_length as u32,
        pox_constants.prepare_length
    );
    assert_eq!(
        pox_info.rejection_fraction,
        pox_constants.pox_rejection_fraction
    );
    assert_eq!(pox_info.reward_cycle_id, 14);
    assert_eq!(pox_info.current_cycle.id, 14);
    assert_eq!(pox_info.next_cycle.id, 15);
    assert_eq!(
        pox_info.reward_cycle_length as u32,
        pox_constants.reward_cycle_length
    );
    assert_eq!(pox_info.next_reward_cycle_in, 14);

    let blocks_observed = test_observer::get_blocks();
    assert!(
        blocks_observed.len() >= 2,
        "Blocks observed {} should be >= 2",
        blocks_observed.len()
    );

    // look up the return value of our stacking operation...
    let mut tested = false;
    for block in blocks_observed.iter() {
        if tested {
            break;
        }
        let transactions = block.get("transactions").unwrap().as_array().unwrap();
        for tx in transactions.iter() {
            let raw_tx = tx.get("raw_tx").unwrap().as_str().unwrap();
            if raw_tx == "0x00" {
                continue;
            }
            let tx_bytes = hex_bytes(&raw_tx[2..]).unwrap();
            let parsed = StacksTransaction::consensus_deserialize(&mut &tx_bytes[..]).unwrap();
            if let TransactionPayload::ContractCall(contract_call) = parsed.payload {
                eprintln!("{}", contract_call.function_name.as_str());
                if contract_call.function_name.as_str() == "stack-stx" {
                    let raw_result = tx.get("raw_result").unwrap().as_str().unwrap();
                    let parsed =
                        <Value as ClarityDeserializable<Value>>::deserialize(&raw_result[2..]);
                    // should unlock at height 300 (we're in reward cycle 13, lockup starts in reward cycle
                    // 14, and goes for 6 blocks, so we unlock in reward cycle 20, which with a reward
                    // cycle length of 15 blocks, is a burnchain height of 300)
                    assert_eq!(parsed.to_string(),
                               format!("(ok (tuple (lock-amount u1000000000000000) (stacker {}) (unlock-burn-height u300)))",
                                       &spender_addr));
                    tested = true;
                }
            }
        }
    }

    assert!(tested, "Should have observed stack-stx transaction");

    // let's stack with spender 2 and spender 3...

    // now let's have sender_2 and sender_3 stack to pox spender_addr 2 in
    //  two different txs, and make sure that they sum together in the reward set.

    let tx = make_contract_call(
        &spender_2_sk,
        0,
        260,
        &StacksAddress::from_string("ST000000000000000000002AMW42H").unwrap(),
        "pox",
        "stack-stx",
        &[
            Value::UInt(stacked_bal / 2),
            execute(&format!(
                "{{ hashbytes: 0x{}, version: 0x00 }}",
                pox_2_pubkey_hash
            ))
            .unwrap()
            .unwrap(),
            Value::UInt(sort_height as u128),
            Value::UInt(6),
        ],
    );

    // okay, let's push that stacking transaction!
    submit_tx(&http_origin, &tx);

    let tx = make_contract_call(
        &spender_3_sk,
        0,
        260,
        &StacksAddress::from_string("ST000000000000000000002AMW42H").unwrap(),
        "pox",
        "stack-stx",
        &[
            Value::UInt(stacked_bal / 2),
            execute(&format!(
                "{{ hashbytes: 0x{}, version: 0x00 }}",
                pox_2_pubkey_hash
            ))
            .unwrap()
            .unwrap(),
            Value::UInt(sort_height as u128),
            Value::UInt(6),
        ],
    );

    submit_tx(&http_origin, &tx);

    // mine until the end of the current reward cycle.
    sort_height = channel.get_sortitions_processed();
    while sort_height < ((15 * pox_constants.reward_cycle_length) - 1).into() {
        next_block_and_wait(&mut btc_regtest_controller, &blocks_processed);
        sort_height = channel.get_sortitions_processed();
        eprintln!("Sort height: {}", sort_height);
    }

    let pox_info = get_pox_info(&http_origin);

    assert_eq!(
        &pox_info.contract_id,
        &format!("ST000000000000000000002AMW42H.pox")
    );
    assert_eq!(pox_info.first_burnchain_block_height, 0);
    assert_eq!(pox_info.next_cycle.min_threshold_ustx, 125080000000000);
    assert_eq!(pox_info.current_cycle.min_threshold_ustx, 125080000000000);
    assert_eq!(pox_info.current_cycle.stacked_ustx, 1000000000000000);
    assert_eq!(pox_info.current_cycle.is_pox_active, false);
    assert_eq!(pox_info.next_cycle.stacked_ustx, 2000000000000000);
    assert_eq!(pox_info.reward_slots as u32, pox_constants.reward_slots());
    assert_eq!(pox_info.next_cycle.reward_phase_start_block_height, 225);
    assert_eq!(pox_info.next_cycle.prepare_phase_start_block_height, 220);
    assert_eq!(pox_info.next_cycle.blocks_until_prepare_phase, -4);
    assert_eq!(
        pox_info.prepare_cycle_length as u32,
        pox_constants.prepare_length
    );
    assert_eq!(
        pox_info.rejection_fraction,
        pox_constants.pox_rejection_fraction
    );
    assert_eq!(pox_info.reward_cycle_id, 14);
    assert_eq!(pox_info.current_cycle.id, 14);
    assert_eq!(pox_info.next_cycle.id, 15);
    assert_eq!(
        pox_info.reward_cycle_length as u32,
        pox_constants.reward_cycle_length
    );
    assert_eq!(pox_info.next_reward_cycle_in, 1);

    // we should have received _no_ Bitcoin commitments, because the pox participation threshold
    //   was not met!
    let utxos = btc_regtest_controller.get_all_utxos(&pox_pubkey);
    eprintln!("Got UTXOs: {}", utxos.len());
    assert_eq!(
        utxos.len(),
        0,
        "Should have received no outputs during PoX reward cycle"
    );

    // let's test the reward information in the observer
    test_observer::clear();

    // before sunset
    // mine until the end of the next reward cycle,
    //   the participation threshold now should be met.
    while sort_height < ((16 * pox_constants.reward_cycle_length) - 1).into() {
        next_block_and_wait(&mut btc_regtest_controller, &blocks_processed);
        sort_height = channel.get_sortitions_processed();
        eprintln!("Sort height: {}", sort_height);
    }

    let pox_info = get_pox_info(&http_origin);

    assert_eq!(
        &pox_info.contract_id,
        &format!("ST000000000000000000002AMW42H.pox")
    );
    assert_eq!(pox_info.first_burnchain_block_height, 0);
    assert_eq!(pox_info.current_cycle.min_threshold_ustx, 125080000000000);
    assert_eq!(pox_info.current_cycle.stacked_ustx, 2000000000000000);
    assert_eq!(pox_info.current_cycle.is_pox_active, true);
    assert_eq!(pox_info.next_cycle.reward_phase_start_block_height, 240);
    assert_eq!(pox_info.next_cycle.prepare_phase_start_block_height, 235);
    assert_eq!(pox_info.next_cycle.blocks_until_prepare_phase, -4);
    assert_eq!(pox_info.next_reward_cycle_in, 1);

    // we should have received _seven_ Bitcoin commitments, because our commitment was 7 * threshold
    let utxos = btc_regtest_controller.get_all_utxos(&pox_pubkey);

    eprintln!("Got UTXOs: {}", utxos.len());
    assert_eq!(
        utxos.len(),
        7,
        "Should have received outputs during PoX reward cycle"
    );

    // we should have received _seven_ Bitcoin commitments to pox_2_pubkey, because our commitment was 7 * threshold
    //   note: that if the reward set "summing" isn't implemented, this recipient would only have received _6_ slots,
    //         because each `stack-stx` call only received enough to get 3 slot individually.
    let utxos = btc_regtest_controller.get_all_utxos(&pox_2_pubkey);

    eprintln!("Got UTXOs: {}", utxos.len());
    assert_eq!(
        utxos.len(),
        7,
        "Should have received outputs during PoX reward cycle"
    );

    let burn_blocks = test_observer::get_burn_blocks();
    let mut recipient_slots: HashMap<String, u64> = HashMap::new();

    for block in burn_blocks.iter() {
        let reward_slot_holders = block
            .get("reward_slot_holders")
            .unwrap()
            .as_array()
            .unwrap()
            .iter()
            .map(|x| x.as_str().unwrap().to_string());
        for holder in reward_slot_holders {
            if let Some(current) = recipient_slots.get_mut(&holder) {
                *current += 1;
            } else {
                recipient_slots.insert(holder, 1);
            }
        }
    }

    let pox_1_address = BitcoinAddress::from_bytes(
        BitcoinNetworkType::Testnet,
        BitcoinAddressType::PublicKeyHash,
        &Hash160::from_node_public_key(&pox_pubkey).to_bytes(),
    )
    .unwrap();

    assert_eq!(recipient_slots.len(), 2);
    assert_eq!(
        recipient_slots.get(&pox_2_address.to_b58()).cloned(),
        Some(7u64)
    );
    assert_eq!(
        recipient_slots.get(&pox_1_address.to_b58()).cloned(),
        Some(7u64)
    );

    // get the canonical chain tip
    let tip_info = get_chain_info(&conf);

    eprintln!("Stacks tip is now {}", tip_info.stacks_tip_height);
    assert_eq!(tip_info.stacks_tip_height, 36);

    // now let's mine into the sunset
    while sort_height < ((17 * pox_constants.reward_cycle_length) - 1).into() {
        next_block_and_wait(&mut btc_regtest_controller, &blocks_processed);
        sort_height = channel.get_sortitions_processed();
        eprintln!("Sort height: {}", sort_height);
    }

    // get the canonical chain tip
    let tip_info = get_chain_info(&conf);

    eprintln!("Stacks tip is now {}", tip_info.stacks_tip_height);
    assert_eq!(tip_info.stacks_tip_height, 51);

    let utxos = btc_regtest_controller.get_all_utxos(&pox_2_pubkey);

    // should receive more rewards during this cycle...
    eprintln!("Got UTXOs: {}", utxos.len());
    assert_eq!(
        utxos.len(),
        14,
        "Should have received more outputs during the sunsetting PoX reward cycle"
    );

    // and after sunset
    while sort_height < ((18 * pox_constants.reward_cycle_length) - 1).into() {
        next_block_and_wait(&mut btc_regtest_controller, &blocks_processed);
        sort_height = channel.get_sortitions_processed();
        eprintln!("Sort height: {}", sort_height);
    }

    let utxos = btc_regtest_controller.get_all_utxos(&pox_2_pubkey);

    // should *not* receive more rewards during the after sunset cycle...
    eprintln!("Got UTXOs: {}", utxos.len());
    assert_eq!(
        utxos.len(),
        14,
        "Should have received no more outputs after sunset PoX reward cycle"
    );

    // should have progressed the chain, though!
    // get the canonical chain tip
    let tip_info = get_chain_info(&conf);

    eprintln!("Stacks tip is now {}", tip_info.stacks_tip_height);
    assert_eq!(tip_info.stacks_tip_height, 66);

    test_observer::clear();
    channel.stop_chains_coordinator();
}

#[derive(Debug)]
enum Signal {
    BootstrapNodeReady,
    FollowerNodeReady,
    ReplicatingAttachmentsStartTest1,
    ReplicatingAttachmentsCheckTest1(u64),
    ReplicatingAttachmentsStartTest2,
    ReplicatingAttachmentsCheckTest2(u64),
}

#[test]
#[ignore]
fn atlas_integration_test() {
    if env::var("BITCOIND_TEST") != Ok("1".into()) {
        return;
    }

    let user_1 = StacksPrivateKey::new();
    let initial_balance_user_1 = InitialBalance {
        address: to_addr(&user_1).into(),
        amount: 1_000_000_000 * (core::MICROSTACKS_PER_STACKS as u64),
    };

    // Prepare the config of the bootstrap node
    let (mut conf_bootstrap_node, _) = neon_integration_test_conf();
    let bootstrap_node_public_key = {
        let keychain = Keychain::default(conf_bootstrap_node.node.seed.clone());
        let mut pk = keychain.generate_op_signer().get_public_key();
        pk.set_compressed(true);
        pk.to_hex()
    };
    conf_bootstrap_node
        .initial_balances
        .push(initial_balance_user_1.clone());

    // Prepare the config of the follower node
    let (mut conf_follower_node, _) = neon_integration_test_conf();
    let bootstrap_node_url = format!(
        "{}@{}",
        bootstrap_node_public_key, conf_bootstrap_node.node.p2p_bind
    );
    conf_follower_node.node.set_bootstrap_nodes(
        bootstrap_node_url,
        conf_follower_node.burnchain.chain_id,
        conf_follower_node.burnchain.peer_version,
    );
    conf_follower_node.node.miner = false;
    conf_follower_node
        .initial_balances
        .push(initial_balance_user_1.clone());
    conf_follower_node
        .events_observers
        .push(EventObserverConfig {
            endpoint: format!("localhost:{}", test_observer::EVENT_OBSERVER_PORT),
            events_keys: vec![EventKeyType::AnyEvent],
        });

    // Our 2 nodes will share the bitcoind node
    let mut btcd_controller = BitcoinCoreController::new(conf_bootstrap_node.clone());
    btcd_controller
        .start_bitcoind()
        .map_err(|_e| ())
        .expect("Failed starting bitcoind");

    let (bootstrap_node_tx, bootstrap_node_rx) = mpsc::channel();
    let (follower_node_tx, follower_node_rx) = mpsc::channel();

    let bootstrap_node_thread = thread::spawn(move || {
        let burnchain_config = Burnchain::regtest(&conf_bootstrap_node.get_burn_db_path());

        let mut btc_regtest_controller = BitcoinRegtestController::with_burnchain(
            conf_bootstrap_node.clone(),
            None,
            Some(burnchain_config.clone()),
            None,
        );
        let http_origin = format!("http://{}", &conf_bootstrap_node.node.rpc_bind);

        btc_regtest_controller.bootstrap_chain(201);

        eprintln!("Chain bootstrapped...");

        let mut run_loop = neon::RunLoop::new(conf_bootstrap_node.clone());
        let blocks_processed = run_loop.get_blocks_processed_arc();
        let client = reqwest::blocking::Client::new();
        let channel = run_loop.get_coordinator_channel().unwrap();

        thread::spawn(move || run_loop.start(Some(burnchain_config), 0));

        // give the run loop some time to start up!
        wait_for_runloop(&blocks_processed);

        // first block wakes up the run loop
        next_block_and_wait(&mut btc_regtest_controller, &blocks_processed);

        // first block will hold our VRF registration
        next_block_and_wait(&mut btc_regtest_controller, &blocks_processed);

        // second block will be the first mined Stacks block
        next_block_and_wait(&mut btc_regtest_controller, &blocks_processed);

        // Let's setup the follower now.
        follower_node_tx
            .send(Signal::BootstrapNodeReady)
            .expect("Unable to send signal");

        match bootstrap_node_rx.recv() {
            Ok(Signal::ReplicatingAttachmentsStartTest1) => {
                println!("Follower node is ready...");
            }
            _ => panic!("Bootstrap node could nod boot. Aborting test."),
        };

        // Let's publish a (1) namespace-preorder, (2) namespace-reveal and (3) name-import in this mempool

        // (define-public (namespace-preorder (hashed-salted-namespace (buff 20))
        //                            (stx-to-burn uint))
        let namespace = "passport";
        let salt = "some-salt";
        let salted_namespace = format!("{}{}", namespace, salt);
        let hashed_namespace = Hash160::from_data(salted_namespace.as_bytes());
        let tx_1 = make_contract_call(
            &user_1,
            0,
            260,
            &StacksAddress::from_string("ST000000000000000000002AMW42H").unwrap(),
            "bns",
            "namespace-preorder",
            &[
                Value::buff_from(hashed_namespace.to_bytes().to_vec()).unwrap(),
                Value::UInt(1000000000),
            ],
        );

        let path = format!("{}/v2/transactions", &http_origin);
        let res = client
            .post(&path)
            .header("Content-Type", "application/octet-stream")
            .body(tx_1.clone())
            .send()
            .unwrap();
        eprintln!("{:#?}", res);
        if res.status().is_success() {
            let res: String = res.json().unwrap();
            assert_eq!(
                res,
                StacksTransaction::consensus_deserialize(&mut &tx_1[..])
                    .unwrap()
                    .txid()
                    .to_string()
            );
        } else {
            eprintln!("{}", res.text().unwrap());
            panic!("");
        }

        // (define-public (namespace-reveal (namespace (buff 20))
        //                                  (namespace-salt (buff 20))
        //                                  (p-func-base uint)
        //                                  (p-func-coeff uint)
        //                                  (p-func-b1 uint)
        //                                  (p-func-b2 uint)
        //                                  (p-func-b3 uint)
        //                                  (p-func-b4 uint)
        //                                  (p-func-b5 uint)
        //                                  (p-func-b6 uint)
        //                                  (p-func-b7 uint)
        //                                  (p-func-b8 uint)
        //                                  (p-func-b9 uint)
        //                                  (p-func-b10 uint)
        //                                  (p-func-b11 uint)
        //                                  (p-func-b12 uint)
        //                                  (p-func-b13 uint)
        //                                  (p-func-b14 uint)
        //                                  (p-func-b15 uint)
        //                                  (p-func-b16 uint)
        //                                  (p-func-non-alpha-discount uint)
        //                                  (p-func-no-vowel-discount uint)
        //                                  (lifetime uint)
        //                                  (namespace-import principal))
        let tx_2 = make_contract_call(
            &user_1,
            1,
            1000,
            &StacksAddress::from_string("ST000000000000000000002AMW42H").unwrap(),
            "bns",
            "namespace-reveal",
            &[
                Value::buff_from(namespace.as_bytes().to_vec()).unwrap(),
                Value::buff_from(salt.as_bytes().to_vec()).unwrap(),
                Value::UInt(1),
                Value::UInt(1),
                Value::UInt(1),
                Value::UInt(1),
                Value::UInt(1),
                Value::UInt(1),
                Value::UInt(1),
                Value::UInt(1),
                Value::UInt(1),
                Value::UInt(1),
                Value::UInt(1),
                Value::UInt(1),
                Value::UInt(1),
                Value::UInt(1),
                Value::UInt(1),
                Value::UInt(1),
                Value::UInt(1),
                Value::UInt(1),
                Value::UInt(1),
                Value::UInt(1),
                Value::UInt(1000),
                Value::Principal(initial_balance_user_1.address.clone()),
            ],
        );

        let path = format!("{}/v2/transactions", &http_origin);
        let res = client
            .post(&path)
            .header("Content-Type", "application/octet-stream")
            .body(tx_2.clone())
            .send()
            .unwrap();
        eprintln!("{:#?}", res);
        if res.status().is_success() {
            let res: String = res.json().unwrap();
            assert_eq!(
                res,
                StacksTransaction::consensus_deserialize(&mut &tx_2[..])
                    .unwrap()
                    .txid()
                    .to_string()
            );
        } else {
            eprintln!("{}", res.text().unwrap());
            panic!("");
        }

        // (define-public (name-import (namespace (buff 20))
        //                             (name (buff 48))
        //                             (zonefile-hash (buff 20)))
        let zonefile_hex = "facade00";
        let hashed_zonefile = Hash160::from_data(&hex_bytes(zonefile_hex).unwrap());
        let tx_3 = make_contract_call(
            &user_1,
            2,
            500,
            &StacksAddress::from_string("ST000000000000000000002AMW42H").unwrap(),
            "bns",
            "name-import",
            &[
                Value::buff_from(namespace.as_bytes().to_vec()).unwrap(),
                Value::buff_from("johndoe".as_bytes().to_vec()).unwrap(),
                Value::Principal(to_addr(&user_1).into()),
                Value::buff_from(hashed_zonefile.as_bytes().to_vec()).unwrap(),
            ],
        );

        let body = {
            let content = PostTransactionRequestBody {
                tx: bytes_to_hex(&tx_3),
                attachment: Some(zonefile_hex.to_string()),
            };
            serde_json::to_vec(&json!(content)).unwrap()
        };

        let path = format!("{}/v2/transactions", &http_origin);
        let res = client
            .post(&path)
            .header("Content-Type", "application/json")
            .body(body)
            .send()
            .unwrap();
        eprintln!("{:#?}", res);
        if !res.status().is_success() {
            eprintln!("{}", res.text().unwrap());
            panic!("");
        }

        // From there, let's mine these transaction, and build more blocks.
        let mut sort_height = channel.get_sortitions_processed();
        let few_blocks = sort_height + 5;

        while sort_height < few_blocks {
            next_block_and_wait(&mut btc_regtest_controller, &blocks_processed);
            sort_height = channel.get_sortitions_processed();
            eprintln!("Sort height: {}", sort_height);
        }

        // Then check that the follower is correctly replicating the attachment
        follower_node_tx
            .send(Signal::ReplicatingAttachmentsCheckTest1(sort_height))
            .expect("Unable to send signal");

        match bootstrap_node_rx.recv() {
            Ok(Signal::ReplicatingAttachmentsStartTest2) => {
                println!("Follower node is ready...");
            }
            _ => panic!("Bootstrap node could nod boot. Aborting test."),
        };

        // From there, let's mine these transaction, and build more blocks.
        let mut sort_height = channel.get_sortitions_processed();
        let few_blocks = sort_height + 5;

        while sort_height < few_blocks {
            next_block_and_wait(&mut btc_regtest_controller, &blocks_processed);
            sort_height = channel.get_sortitions_processed();
            eprintln!("Sort height: {}", sort_height);
        }

        // Poll GET v2/attachments/<attachment-hash>
        for i in 1..10 {
            let mut attachments_did_sync = false;
            let mut timeout = 120;
            while attachments_did_sync != true {
                let zonefile_hex = hex_bytes(&format!("facade0{}", i)).unwrap();
                let hashed_zonefile = Hash160::from_data(&zonefile_hex);
                let path = format!(
                    "{}/v2/attachments/{}",
                    &http_origin,
                    hashed_zonefile.to_hex()
                );
                let res = client
                    .get(&path)
                    .header("Content-Type", "application/json")
                    .send()
                    .unwrap();
                eprintln!("{:#?}", res);
                if res.status().is_success() {
                    let attachment_response: GetAttachmentResponse = res.json().unwrap();
                    assert_eq!(attachment_response.attachment.content, zonefile_hex);
                    attachments_did_sync = true;
                } else {
                    timeout -= 1;
                    if timeout == 0 {
                        panic!("Failed syncing 9 attachments between 2 neon runloops within 60s - Something is wrong");
                    }
                    eprintln!("Attachment {} not sync'd yet", bytes_to_hex(&zonefile_hex));
                    thread::sleep(Duration::from_millis(1000));
                }
            }
        }

        // Then check that the follower is correctly replicating the attachment
        follower_node_tx
            .send(Signal::ReplicatingAttachmentsCheckTest2(sort_height))
            .expect("Unable to send signal");

        channel.stop_chains_coordinator();
    });

    // Start the attached observer
    test_observer::spawn();

    // The bootstrap node mined a few blocks and is ready, let's setup this node.
    match follower_node_rx.recv() {
        Ok(Signal::BootstrapNodeReady) => {
            println!("Booting follower node...");
        }
        _ => panic!("Bootstrap node could nod boot. Aborting test."),
    };

    let burnchain_config = Burnchain::regtest(&conf_follower_node.get_burn_db_path());
    let http_origin = format!("http://{}", &conf_follower_node.node.rpc_bind);

    eprintln!("Chain bootstrapped...");

    let mut run_loop = neon::RunLoop::new(conf_follower_node.clone());
    let blocks_processed = run_loop.get_blocks_processed_arc();
    let client = reqwest::blocking::Client::new();
    let channel = run_loop.get_coordinator_channel().unwrap();

    thread::spawn(move || run_loop.start(Some(burnchain_config), 0));

    // give the run loop some time to start up!
    wait_for_runloop(&blocks_processed);

    // Follower node is ready, the bootstrap node will now handover
    bootstrap_node_tx
        .send(Signal::ReplicatingAttachmentsStartTest1)
        .expect("Unable to send signal");

    // The bootstrap node published and mined a transaction that includes an attachment.
    // Lets observe the attachments replication kicking in.
    let target_height = match follower_node_rx.recv() {
        Ok(Signal::ReplicatingAttachmentsCheckTest1(target_height)) => target_height,
        _ => panic!("Bootstrap node could nod boot. Aborting test."),
    };

    let mut sort_height = channel.get_sortitions_processed();
    while sort_height < target_height {
        wait_for_runloop(&blocks_processed);
        sort_height = channel.get_sortitions_processed();
    }

    // Now wait for the node to sync the attachment
    let mut attachments_did_sync = false;
    let mut timeout = 60;
    while attachments_did_sync != true {
        let zonefile_hex = "facade00";
        let hashed_zonefile = Hash160::from_data(&hex_bytes(zonefile_hex).unwrap());
        let path = format!(
            "{}/v2/attachments/{}",
            &http_origin,
            hashed_zonefile.to_hex()
        );
        let res = client
            .get(&path)
            .header("Content-Type", "application/json")
            .send()
            .unwrap();
        eprintln!("{:#?}", res);
        if res.status().is_success() {
            eprintln!("Success syncing attachment - {}", res.text().unwrap());
            attachments_did_sync = true;
        } else {
            timeout -= 1;
            if timeout == 0 {
                panic!("Failed syncing 1 attachments between 2 neon runloops within 60s - Something is wrong");
            }
            eprintln!("Attachment {} not sync'd yet", zonefile_hex);
            thread::sleep(Duration::from_millis(1000));
        }
    }

    // Test 2: 9 transactions are posted to the follower.
    // We want to make sure that the miner is able to
    // 1) mine these transactions
    // 2) retrieve the attachments staged on the follower node.
    // 3) ensure that the follower is also instanciating the attachments after
    // executing the transactions, once mined.
    let namespace = "passport";
    for i in 1..10 {
        let user = StacksPrivateKey::new();
        let zonefile_hex = format!("facade0{}", i);
        let hashed_zonefile = Hash160::from_data(&hex_bytes(&zonefile_hex).unwrap());
        let name = format!("johndoe{}", i);
        let tx = make_contract_call(
            &user_1,
            2 + i,
            500,
            &StacksAddress::from_string("ST000000000000000000002AMW42H").unwrap(),
            "bns",
            "name-import",
            &[
                Value::buff_from(namespace.as_bytes().to_vec()).unwrap(),
                Value::buff_from(name.as_bytes().to_vec()).unwrap(),
                Value::Principal(to_addr(&user).into()),
                Value::buff_from(hashed_zonefile.as_bytes().to_vec()).unwrap(),
            ],
        );

        let body = {
            let content = PostTransactionRequestBody {
                tx: bytes_to_hex(&tx),
                attachment: Some(zonefile_hex.to_string()),
            };
            serde_json::to_vec(&json!(content)).unwrap()
        };

        let path = format!("{}/v2/transactions", &http_origin);
        let res = client
            .post(&path)
            .header("Content-Type", "application/json")
            .body(body)
            .send()
            .unwrap();
        eprintln!("{:#?}", res);
        if !res.status().is_success() {
            eprintln!("{}", res.text().unwrap());
            panic!("");
        }
    }

    bootstrap_node_tx
        .send(Signal::ReplicatingAttachmentsStartTest2)
        .expect("Unable to send signal");

    let target_height = match follower_node_rx.recv() {
        Ok(Signal::ReplicatingAttachmentsCheckTest2(target_height)) => target_height,
        _ => panic!("Bootstrap node could not boot. Aborting test."),
    };

    let mut sort_height = channel.get_sortitions_processed();
    while sort_height < target_height {
        wait_for_runloop(&blocks_processed);
        sort_height = channel.get_sortitions_processed();
    }

    // Poll GET v2/attachments/<attachment-hash>
    for i in 1..10 {
        let mut attachments_did_sync = false;
        let mut timeout = 60;
        while attachments_did_sync != true {
            let zonefile_hex = hex_bytes(&format!("facade0{}", i)).unwrap();
            let hashed_zonefile = Hash160::from_data(&zonefile_hex);
            let path = format!(
                "{}/v2/attachments/{}",
                &http_origin,
                hashed_zonefile.to_hex()
            );
            let res = client
                .get(&path)
                .header("Content-Type", "application/json")
                .send()
                .unwrap();
            eprintln!("{:#?}", res);
            if res.status().is_success() {
                let attachment_response: GetAttachmentResponse = res.json().unwrap();
                assert_eq!(attachment_response.attachment.content, zonefile_hex);
                attachments_did_sync = true;
            } else {
                timeout -= 1;
                if timeout == 0 {
                    panic!("Failed syncing 9 attachments between 2 neon runloops within 60s - Something is wrong");
                }
                eprintln!("Attachment {} not sync'd yet", bytes_to_hex(&zonefile_hex));
                thread::sleep(Duration::from_millis(1000));
            }
        }
    }

    // Ensure that we the attached sidecar was able to receive a total of 10 attachments
    // This last assertion is flacky for some reason, it does not worth bullying the CI or disabling this whole test
    // We're using an inequality as a best effort, to make sure that **some** attachments were received.
    assert!(test_observer::get_attachments().len() > 0);
    test_observer::clear();
    channel.stop_chains_coordinator();

    bootstrap_node_thread.join().unwrap();
}

#[test]
#[ignore]
fn antientropy_integration_test() {
    if env::var("BITCOIND_TEST") != Ok("1".into()) {
        return;
    }

    let user_1 = StacksPrivateKey::new();
    let initial_balance_user_1 = InitialBalance {
        address: to_addr(&user_1).into(),
        amount: 1_000_000_000 * (core::MICROSTACKS_PER_STACKS as u64),
    };

    // Prepare the config of the bootstrap node
    let (mut conf_bootstrap_node, _) = neon_integration_test_conf();
    let bootstrap_node_public_key = {
        let keychain = Keychain::default(conf_bootstrap_node.node.seed.clone());
        let mut pk = keychain.generate_op_signer().get_public_key();
        pk.set_compressed(true);
        pk.to_hex()
    };
    conf_bootstrap_node
        .initial_balances
        .push(initial_balance_user_1.clone());
    conf_bootstrap_node.connection_options.antientropy_retry = 10; // move this along -- do anti-entropy protocol once every 10 seconds
    conf_bootstrap_node.connection_options.antientropy_public = true; // always push blocks, even if we're not NAT'ed
    conf_bootstrap_node.connection_options.max_block_push = 1000;
    conf_bootstrap_node.connection_options.max_microblock_push = 1000;

    // Prepare the config of the follower node
    let (mut conf_follower_node, _) = neon_integration_test_conf();
    let bootstrap_node_url = format!(
        "{}@{}",
        bootstrap_node_public_key, conf_bootstrap_node.node.p2p_bind
    );
    conf_follower_node.connection_options.disable_block_download = true;
    conf_follower_node.node.set_bootstrap_nodes(
        bootstrap_node_url,
        conf_follower_node.burnchain.chain_id,
        conf_follower_node.burnchain.peer_version,
    );
    conf_follower_node.node.miner = false;
    conf_follower_node
        .initial_balances
        .push(initial_balance_user_1.clone());
    conf_follower_node
        .events_observers
        .push(EventObserverConfig {
            endpoint: format!("localhost:{}", test_observer::EVENT_OBSERVER_PORT),
            events_keys: vec![EventKeyType::AnyEvent],
        });

    // Our 2 nodes will share the bitcoind node
    let mut btcd_controller = BitcoinCoreController::new(conf_bootstrap_node.clone());
    btcd_controller
        .start_bitcoind()
        .map_err(|_e| ())
        .expect("Failed starting bitcoind");

    let (bootstrap_node_tx, bootstrap_node_rx) = mpsc::channel();
    let (follower_node_tx, follower_node_rx) = mpsc::channel();

    let burnchain_config = Burnchain::regtest(&conf_bootstrap_node.get_burn_db_path());
    let target_height = 3 + (3 * burnchain_config.pox_constants.reward_cycle_length);

    let bootstrap_node_thread = thread::spawn(move || {
        let mut btc_regtest_controller = BitcoinRegtestController::with_burnchain(
            conf_bootstrap_node.clone(),
            None,
            Some(burnchain_config.clone()),
            None,
        );

        btc_regtest_controller.bootstrap_chain(201);

        eprintln!("Chain bootstrapped...");

        let mut run_loop = neon::RunLoop::new(conf_bootstrap_node.clone());
        let blocks_processed = run_loop.get_blocks_processed_arc();
        let channel = run_loop.get_coordinator_channel().unwrap();

        thread::spawn(move || run_loop.start(Some(burnchain_config), 0));

        // give the run loop some time to start up!
        wait_for_runloop(&blocks_processed);

        // first block wakes up the run loop
        next_block_and_wait(&mut btc_regtest_controller, &blocks_processed);

        // first block will hold our VRF registration
        next_block_and_wait(&mut btc_regtest_controller, &blocks_processed);

        for i in 0..(target_height - 3) {
            eprintln!("Mine block {}", i);
            next_block_and_wait(&mut btc_regtest_controller, &blocks_processed);
            let sort_height = channel.get_sortitions_processed();
            eprintln!("Sort height: {}", sort_height);
        }

        // Let's setup the follower now.
        follower_node_tx
            .send(Signal::BootstrapNodeReady)
            .expect("Unable to send signal");

        eprintln!("Bootstrap node informed follower that it's ready; waiting for acknowledgement");

        // wait for bootstrap node to terminate
        match bootstrap_node_rx.recv() {
            Ok(Signal::FollowerNodeReady) => {
                println!("Follower has finished");
            }
            Ok(x) => {
                println!("Follower gave a bad signal: {:?}", &x);
                panic!();
            }
            Err(e) => {
                println!("Failed to recv: {:?}", &e);
                panic!();
            }
        };

        channel.stop_chains_coordinator();
    });

    // Start the attached observer
    test_observer::spawn();

    // The bootstrap node mined a few blocks and is ready, let's setup this node.
    match follower_node_rx.recv() {
        Ok(Signal::BootstrapNodeReady) => {
            println!("Booting follower node...");
        }
        _ => panic!("Bootstrap node could not boot. Aborting test."),
    };

    let burnchain_config = Burnchain::regtest(&conf_follower_node.get_burn_db_path());
    let http_origin = format!("http://{}", &conf_follower_node.node.rpc_bind);

    eprintln!("Chain bootstrapped...");

    let mut run_loop = neon::RunLoop::new(conf_follower_node.clone());
    let blocks_processed = run_loop.get_blocks_processed_arc();
    let channel = run_loop.get_coordinator_channel().unwrap();

    let thread_burnchain_config = burnchain_config.clone();
    thread::spawn(move || run_loop.start(Some(thread_burnchain_config), 0));

    // give the run loop some time to start up!
    wait_for_runloop(&blocks_processed);

    let mut sort_height = channel.get_sortitions_processed();
    while sort_height < (target_height + 200) as u64 {
        eprintln!(
            "Follower sortition is {}, target is {}",
            sort_height,
            target_height + 200
        );
        wait_for_runloop(&blocks_processed);
        sort_height = channel.get_sortitions_processed();
        sleep_ms(1000);
    }

    eprintln!("Follower booted up; waiting for blocks");

    // wait for block height to reach target
    let mut tip_height = get_chain_tip_height(&http_origin);
    eprintln!(
        "Follower Stacks tip height is {}, wait until {} >= {} - 3",
        tip_height, tip_height, target_height
    );

    let btc_regtest_controller = BitcoinRegtestController::with_burnchain(
        conf_follower_node.clone(),
        None,
        Some(burnchain_config.clone()),
        None,
    );

    let mut burnchain_deadline = get_epoch_time_secs() + 60;
    while tip_height < (target_height - 3) as u64 {
        sleep_ms(1000);
        tip_height = get_chain_tip_height(&http_origin);

        eprintln!("Follower Stacks tip height is {}", tip_height);

        if burnchain_deadline < get_epoch_time_secs() {
            burnchain_deadline = get_epoch_time_secs() + 60;
            btc_regtest_controller.build_next_block(1);
        }
    }

    bootstrap_node_tx
        .send(Signal::FollowerNodeReady)
        .expect("Unable to send signal");
    bootstrap_node_thread.join().unwrap();

    eprintln!("Follower node finished");

    test_observer::clear();
    channel.stop_chains_coordinator();
}

fn wait_for_mined(
    btc_regtest_controller: &mut BitcoinRegtestController,
    blocks_processed: &Arc<AtomicU64>,
    http_origin: &str,
    users: &[StacksPrivateKey],
    account_before_nonces: &Vec<u64>,
    batch_size: usize,
    batches: usize,
    index_block_hashes: &mut Vec<StacksBlockId>,
) {
    let mut all_mined_vec = vec![false; batches * batch_size];
    let mut account_after_nonces = vec![0; batches * batch_size];
    let mut all_mined = false;
    for _k in 0..10 {
        next_block_and_wait(btc_regtest_controller, &blocks_processed);
        sleep_ms(10_000);

        let (ch, bhh) = get_chain_tip(http_origin);
        let ibh = StacksBlockHeader::make_index_block_hash(&ch, &bhh);

        if let Some(last_ibh) = index_block_hashes.last() {
            if *last_ibh != ibh {
                index_block_hashes.push(ibh);
                eprintln!("Tip is now {}", &ibh);
            }
        }

        for j in 0..batches * batch_size {
            let account_after = get_account(&http_origin, &to_addr(&users[j]));
            let account_after_nonce = account_after.nonce;
            account_after_nonces[j] = account_after_nonce;

            if account_before_nonces[j] + 1 <= account_after_nonce {
                all_mined_vec[j] = true;
            }
        }

        all_mined = all_mined_vec.iter().fold(true, |acc, elem| acc && *elem);
        if all_mined {
            break;
        }
    }
    if !all_mined {
        eprintln!(
            "Failed to mine all transactions: nonces = {:?}, expected {:?} + {}",
            &account_after_nonces, account_before_nonces, batch_size
        );
        panic!();
    }
}

#[test]
#[ignore]
fn atlas_stress_integration_test() {
    if env::var("BITCOIND_TEST") != Ok("1".into()) {
        return;
    }

    let mut initial_balances = vec![];
    let mut users = vec![];

    let batches = 5;
    let batch_size = 20;

    for _i in 0..(2 * batches * batch_size + 1) {
        let user = StacksPrivateKey::new();
        let initial_balance_user = InitialBalance {
            address: to_addr(&user).into(),
            amount: 1_000_000_000 * (core::MICROSTACKS_PER_STACKS as u64),
        };
        users.push(user);
        initial_balances.push(initial_balance_user);
    }

    // Prepare the config of the bootstrap node
    let (mut conf_bootstrap_node, _) = neon_integration_test_conf();
    conf_bootstrap_node
        .initial_balances
        .append(&mut initial_balances.clone());

    conf_bootstrap_node.miner.first_attempt_time_ms = u64::max_value();
    conf_bootstrap_node.miner.subsequent_attempt_time_ms = u64::max_value();

    let user_1 = users.pop().unwrap();
    let initial_balance_user_1 = initial_balances.pop().unwrap();

    // Start the attached observer
    test_observer::spawn();

    let mut btcd_controller = BitcoinCoreController::new(conf_bootstrap_node.clone());
    btcd_controller
        .start_bitcoind()
        .map_err(|_e| ())
        .expect("Failed starting bitcoind");

    let burnchain_config = Burnchain::regtest(&conf_bootstrap_node.get_burn_db_path());

    let mut btc_regtest_controller = BitcoinRegtestController::with_burnchain(
        conf_bootstrap_node.clone(),
        None,
        Some(burnchain_config.clone()),
        None,
    );
    let http_origin = format!("http://{}", &conf_bootstrap_node.node.rpc_bind);

    btc_regtest_controller.bootstrap_chain(201);

    eprintln!("Chain bootstrapped...");

    let mut run_loop = neon::RunLoop::new(conf_bootstrap_node.clone());
    let blocks_processed = run_loop.get_blocks_processed_arc();
    let client = reqwest::blocking::Client::new();

    thread::spawn(move || run_loop.start(Some(burnchain_config), 0));

    // give the run loop some time to start up!
    wait_for_runloop(&blocks_processed);

    // first block wakes up the run loop
    next_block_and_wait(&mut btc_regtest_controller, &blocks_processed);

    // first block will hold our VRF registration
    next_block_and_wait(&mut btc_regtest_controller, &blocks_processed);

    // second block will be the first mined Stacks block
    next_block_and_wait(&mut btc_regtest_controller, &blocks_processed);

    let mut index_block_hashes = vec![];

    // Let's publish a (1) namespace-preorder, (2) namespace-reveal and (3) name-import in this mempool

    // (define-public (namespace-preorder (hashed-salted-namespace (buff 20))
    //                            (stx-to-burn uint))
    let namespace = "passport";
    let salt = "some-salt";
    let salted_namespace = format!("{}{}", namespace, salt);
    let hashed_namespace = Hash160::from_data(salted_namespace.as_bytes());
    let tx_1 = make_contract_call(
        &user_1,
        0,
        1000,
        &StacksAddress::from_string("ST000000000000000000002AMW42H").unwrap(),
        "bns",
        "namespace-preorder",
        &[
            Value::buff_from(hashed_namespace.to_bytes().to_vec()).unwrap(),
            Value::UInt(1000000000),
        ],
    );

    let path = format!("{}/v2/transactions", &http_origin);
    let res = client
        .post(&path)
        .header("Content-Type", "application/octet-stream")
        .body(tx_1.clone())
        .send()
        .unwrap();
    eprintln!("{:#?}", res);
    if res.status().is_success() {
        let res: String = res.json().unwrap();
        assert_eq!(
            res,
            StacksTransaction::consensus_deserialize(&mut &tx_1[..])
                .unwrap()
                .txid()
                .to_string()
        );
    } else {
        eprintln!("{}", res.text().unwrap());
        panic!("");
    }

    // (define-public (namespace-reveal (namespace (buff 20))
    //                                  (namespace-salt (buff 20))
    //                                  (p-func-base uint)
    //                                  (p-func-coeff uint)
    //                                  (p-func-b1 uint)
    //                                  (p-func-b2 uint)
    //                                  (p-func-b3 uint)
    //                                  (p-func-b4 uint)
    //                                  (p-func-b5 uint)
    //                                  (p-func-b6 uint)
    //                                  (p-func-b7 uint)
    //                                  (p-func-b8 uint)
    //                                  (p-func-b9 uint)
    //                                  (p-func-b10 uint)
    //                                  (p-func-b11 uint)
    //                                  (p-func-b12 uint)
    //                                  (p-func-b13 uint)
    //                                  (p-func-b14 uint)
    //                                  (p-func-b15 uint)
    //                                  (p-func-b16 uint)
    //                                  (p-func-non-alpha-discount uint)
    //                                  (p-func-no-vowel-discount uint)
    //                                  (lifetime uint)
    //                                  (namespace-import principal))
    let tx_2 = make_contract_call(
        &user_1,
        1,
        1000,
        &StacksAddress::from_string("ST000000000000000000002AMW42H").unwrap(),
        "bns",
        "namespace-reveal",
        &[
            Value::buff_from(namespace.as_bytes().to_vec()).unwrap(),
            Value::buff_from(salt.as_bytes().to_vec()).unwrap(),
            Value::UInt(1),
            Value::UInt(1),
            Value::UInt(1),
            Value::UInt(1),
            Value::UInt(1),
            Value::UInt(1),
            Value::UInt(1),
            Value::UInt(1),
            Value::UInt(1),
            Value::UInt(1),
            Value::UInt(1),
            Value::UInt(1),
            Value::UInt(1),
            Value::UInt(1),
            Value::UInt(1),
            Value::UInt(1),
            Value::UInt(1),
            Value::UInt(1),
            Value::UInt(1),
            Value::UInt(1),
            Value::UInt(1000),
            Value::Principal(initial_balance_user_1.address.clone()),
        ],
    );

    let path = format!("{}/v2/transactions", &http_origin);
    let res = client
        .post(&path)
        .header("Content-Type", "application/octet-stream")
        .body(tx_2.clone())
        .send()
        .unwrap();
    eprintln!("{:#?}", res);
    if res.status().is_success() {
        let res: String = res.json().unwrap();
        assert_eq!(
            res,
            StacksTransaction::consensus_deserialize(&mut &tx_2[..])
                .unwrap()
                .txid()
                .to_string()
        );
    } else {
        eprintln!("{}", res.text().unwrap());
        panic!("");
    }

    let mut mined_namespace_reveal = false;
    for _j in 0..10 {
        next_block_and_wait(&mut btc_regtest_controller, &blocks_processed);
        sleep_ms(10_000);

        let account_after = get_account(&http_origin, &to_addr(&user_1));
        if account_after.nonce == 2 {
            mined_namespace_reveal = true;
            break;
        }
    }
    if !mined_namespace_reveal {
        eprintln!("Did not mine namespace preorder or reveal");
        panic!();
    }

    let mut all_zonefiles = vec![];

    // make a _ton_ of name-imports
    for i in 0..batches {
        let account_before = get_account(&http_origin, &to_addr(&user_1));

        for j in 0..batch_size {
            // (define-public (name-import (namespace (buff 20))
            //                             (name (buff 48))
            //                             (zonefile-hash (buff 20)))
            let zonefile_hex = format!("facade00{:04x}{:04x}{:04x}", batch_size * i + j, i, j);
            let hashed_zonefile = Hash160::from_data(&hex_bytes(&zonefile_hex).unwrap());

            all_zonefiles.push(zonefile_hex.clone());

            let tx_3 = make_contract_call(
                &user_1,
                2 + (batch_size * i + j) as u64,
                1000,
                &StacksAddress::from_string("ST000000000000000000002AMW42H").unwrap(),
                "bns",
                "name-import",
                &[
                    Value::buff_from(namespace.as_bytes().to_vec()).unwrap(),
                    Value::buff_from(format!("johndoe{}", i * batch_size + j).as_bytes().to_vec())
                        .unwrap(),
                    Value::Principal(to_addr(&users[i * batch_size + j]).into()),
                    Value::buff_from(hashed_zonefile.as_bytes().to_vec()).unwrap(),
                ],
            );

            let body = {
                let content = PostTransactionRequestBody {
                    tx: bytes_to_hex(&tx_3),
                    attachment: Some(zonefile_hex.to_string()),
                };
                serde_json::to_vec(&json!(content)).unwrap()
            };

            let path = format!("{}/v2/transactions", &http_origin);
            let res = client
                .post(&path)
                .header("Content-Type", "application/json")
                .body(body)
                .send()
                .unwrap();
            eprintln!("{:#?}", res);
            if !res.status().is_success() {
                eprintln!("{}", res.text().unwrap());
                panic!("");
            }
        }

        // wait for them all to be mined
        let mut all_mined = false;
        let account_after_nonce = 0;
        for _j in 0..10 {
            next_block_and_wait(&mut btc_regtest_controller, &blocks_processed);
            sleep_ms(10_000);

            let (ch, bhh) = get_chain_tip(&http_origin);
            let ibh = StacksBlockHeader::make_index_block_hash(&ch, &bhh);
            index_block_hashes.push(ibh);

            let account_after = get_account(&http_origin, &to_addr(&user_1));
            let account_after_nonce = account_after.nonce;
            if account_before.nonce + (batch_size as u64) <= account_after_nonce {
                all_mined = true;
                break;
            }
        }
        if !all_mined {
            eprintln!(
                "Failed to mine all transactions: nonce = {}, expected {}",
                account_after_nonce,
                account_before.nonce + (batch_size as u64)
            );
            panic!();
        }
    }

    // launch namespace
    // (define-public (namespace-ready (namespace (buff 20)))
    let namespace = "passport";
    let tx_4 = make_contract_call(
        &user_1,
        2 + (batch_size as u64) * (batches as u64),
        1000,
        &StacksAddress::from_string("ST000000000000000000002AMW42H").unwrap(),
        "bns",
        "namespace-ready",
        &[Value::buff_from(namespace.as_bytes().to_vec()).unwrap()],
    );

    let path = format!("{}/v2/transactions", &http_origin);
    let res = client
        .post(&path)
        .header("Content-Type", "application/octet-stream")
        .body(tx_4.clone())
        .send()
        .unwrap();
    eprintln!("{:#?}", res);
    if !res.status().is_success() {
        eprintln!("{}", res.text().unwrap());
        panic!("");
    }

    let mut mined_namespace_ready = false;
    for _j in 0..10 {
        next_block_and_wait(&mut btc_regtest_controller, &blocks_processed);
        sleep_ms(10_000);

        let (ch, bhh) = get_chain_tip(&http_origin);
        let ibh = StacksBlockHeader::make_index_block_hash(&ch, &bhh);
        index_block_hashes.push(ibh);

        let account_after = get_account(&http_origin, &to_addr(&user_1));
        if account_after.nonce == 2 + (batch_size as u64) * (batches as u64) {
            mined_namespace_ready = true;
            break;
        }
    }
    if !mined_namespace_ready {
        eprintln!("Did not mine namespace ready");
        panic!();
    }

    // make a _ton_ of preorders
    {
        let mut account_before_nonces = vec![0; batches * batch_size];
        for j in 0..batches * batch_size {
            let account_before =
                get_account(&http_origin, &to_addr(&users[batches * batch_size + j]));
            account_before_nonces[j] = account_before.nonce;

            let fqn = format!("janedoe{}.passport", j);
            let fqn_bytes = fqn.as_bytes().to_vec();
            let salt = format!("{:04x}", j);
            let salt_bytes = salt.as_bytes().to_vec();
            let mut hash_data = fqn_bytes.clone();
            hash_data.append(&mut salt_bytes.clone());

            let salted_hash = Hash160::from_data(&hash_data);

            let tx_5 = make_contract_call(
                &users[batches * batch_size + j],
                0,
                1000,
                &StacksAddress::from_string("ST000000000000000000002AMW42H").unwrap(),
                "bns",
                "name-preorder",
                &[
                    Value::buff_from(salted_hash.0.to_vec()).unwrap(),
                    Value::UInt(500),
                ],
            );

            let path = format!("{}/v2/transactions", &http_origin);
            let res = client
                .post(&path)
                .header("Content-Type", "application/octet-stream")
                .body(tx_5.clone())
                .send()
                .unwrap();

            eprintln!(
                "sent preorder for {}:\n{:#?}",
                &to_addr(&users[batches * batch_size + j]),
                res
            );
            if !res.status().is_success() {
                panic!("");
            }
        }

        wait_for_mined(
            &mut btc_regtest_controller,
            &blocks_processed,
            &http_origin,
            &users[batches * batch_size..],
            &account_before_nonces,
            batch_size,
            batches,
            &mut index_block_hashes,
        );
    }

    // make a _ton_ of registers
    {
        let mut account_before_nonces = vec![0; batches * batch_size];
        for j in 0..batches * batch_size {
            let account_before =
                get_account(&http_origin, &to_addr(&users[batches * batch_size + j]));
            account_before_nonces[j] = account_before.nonce;

            let name = format!("janedoe{}", j);
            let salt = format!("{:04x}", j);

            let zonefile_hex = format!("facade01{:04x}", j);
            let hashed_zonefile = Hash160::from_data(&hex_bytes(&zonefile_hex).unwrap());

            all_zonefiles.push(zonefile_hex.clone());

            let tx_6 = make_contract_call(
                &users[batches * batch_size + j],
                1,
                1000,
                &StacksAddress::from_string("ST000000000000000000002AMW42H").unwrap(),
                "bns",
                "name-register",
                &[
                    Value::buff_from(namespace.as_bytes().to_vec()).unwrap(),
                    Value::buff_from(name.as_bytes().to_vec()).unwrap(),
                    Value::buff_from(salt.as_bytes().to_vec()).unwrap(),
                    Value::buff_from(hashed_zonefile.as_bytes().to_vec()).unwrap(),
                ],
            );

            let body = {
                let content = PostTransactionRequestBody {
                    tx: bytes_to_hex(&tx_6),
                    attachment: Some(zonefile_hex.to_string()),
                };
                serde_json::to_vec(&json!(content)).unwrap()
            };

            let path = format!("{}/v2/transactions", &http_origin);
            let res = client
                .post(&path)
                .header("Content-Type", "application/json")
                .body(body)
                .send()
                .unwrap();
            eprintln!("{:#?}", res);
            if !res.status().is_success() {
                eprintln!("{}", res.text().unwrap());
                panic!("");
            }
        }

        wait_for_mined(
            &mut btc_regtest_controller,
            &blocks_processed,
            &http_origin,
            &users[batches * batch_size..],
            &account_before_nonces,
            batch_size,
            batches,
            &mut index_block_hashes,
        );
    }

    // make a _ton_ of updates
    {
        let mut account_before_nonces = vec![0; batches * batch_size];
        for j in 0..batches * batch_size {
            let account_before =
                get_account(&http_origin, &to_addr(&users[batches * batch_size + j]));
            account_before_nonces[j] = account_before.nonce;

            let name = format!("janedoe{}", j);
            let zonefile_hex = format!("facade02{:04x}", j);
            let hashed_zonefile = Hash160::from_data(&hex_bytes(&zonefile_hex).unwrap());

            all_zonefiles.push(zonefile_hex.clone());

            let tx_7 = make_contract_call(
                &users[batches * batch_size + j],
                2,
                1000,
                &StacksAddress::from_string("ST000000000000000000002AMW42H").unwrap(),
                "bns",
                "name-update",
                &[
                    Value::buff_from(namespace.as_bytes().to_vec()).unwrap(),
                    Value::buff_from(name.as_bytes().to_vec()).unwrap(),
                    Value::buff_from(hashed_zonefile.as_bytes().to_vec()).unwrap(),
                ],
            );

            let body = {
                let content = PostTransactionRequestBody {
                    tx: bytes_to_hex(&tx_7),
                    attachment: Some(zonefile_hex.to_string()),
                };
                serde_json::to_vec(&json!(content)).unwrap()
            };

            let path = format!("{}/v2/transactions", &http_origin);
            let res = client
                .post(&path)
                .header("Content-Type", "application/json")
                .body(body)
                .send()
                .unwrap();
            eprintln!("{:#?}", res);
            if !res.status().is_success() {
                eprintln!("{}", res.text().unwrap());
                panic!("");
            }
        }

        wait_for_mined(
            &mut btc_regtest_controller,
            &blocks_processed,
            &http_origin,
            &users[batches * batch_size..],
            &account_before_nonces,
            batch_size,
            batches,
            &mut index_block_hashes,
        );
    }

    // make a _ton_ of renewals
    {
        let mut account_before_nonces = vec![0; batches * batch_size];
        for j in 0..batches * batch_size {
            let account_before =
                get_account(&http_origin, &to_addr(&users[batches * batch_size + j]));
            account_before_nonces[j] = account_before.nonce;

            let name = format!("janedoe{}", j);
            let zonefile_hex = format!("facade03{:04x}", j);
            let hashed_zonefile = Hash160::from_data(&hex_bytes(&zonefile_hex).unwrap());

            all_zonefiles.push(zonefile_hex.clone());

            let tx_8 = make_contract_call(
                &users[batches * batch_size + j],
                3,
                1000,
                &StacksAddress::from_string("ST000000000000000000002AMW42H").unwrap(),
                "bns",
                "name-renewal",
                &[
                    Value::buff_from(namespace.as_bytes().to_vec()).unwrap(),
                    Value::buff_from(name.as_bytes().to_vec()).unwrap(),
                    Value::UInt(500),
                    Value::none(),
                    Value::some(Value::buff_from(hashed_zonefile.as_bytes().to_vec()).unwrap())
                        .unwrap(),
                ],
            );

            let body = {
                let content = PostTransactionRequestBody {
                    tx: bytes_to_hex(&tx_8),
                    attachment: Some(zonefile_hex.to_string()),
                };
                serde_json::to_vec(&json!(content)).unwrap()
            };

            let path = format!("{}/v2/transactions", &http_origin);
            let res = client
                .post(&path)
                .header("Content-Type", "application/json")
                .body(body)
                .send()
                .unwrap();
            eprintln!("{:#?}", res);
            if !res.status().is_success() {
                eprintln!("{}", res.text().unwrap());
                panic!("");
            }
        }

        wait_for_mined(
            &mut btc_regtest_controller,
            &blocks_processed,
            &http_origin,
            &users[batches * batch_size..],
            &account_before_nonces,
            batch_size,
            batches,
            &mut index_block_hashes,
        );
    }

    // find all attachment indexes and make sure we can get them
    let mut attachment_indexes = HashMap::new();
    let mut attachment_hashes = HashMap::new();
    {
        let atlasdb_path = conf_bootstrap_node.get_atlas_db_file_path();
        let atlasdb = AtlasDB::connect(AtlasConfig::default(false), &atlasdb_path, false).unwrap();
        for ibh in index_block_hashes.iter() {
            let indexes = query_rows::<u64, _>(
                &atlasdb.conn,
                "SELECT attachment_index FROM attachment_instances WHERE index_block_hash = ?1",
                &[ibh],
            )
            .unwrap();
            if indexes.len() > 0 {
                attachment_indexes.insert(ibh.clone(), indexes.clone());
            }

            for index in indexes.iter() {
                let mut hashes = query_row_columns::<Hash160, _>(
                    &atlasdb.conn,
                    "SELECT content_hash FROM attachment_instances WHERE index_block_hash = ?1 AND attachment_index = ?2",
                    &[ibh as &dyn ToSql, &u64_to_sql(*index).unwrap() as &dyn ToSql],
                    "content_hash")
                .unwrap();
                if hashes.len() > 0 {
                    assert_eq!(hashes.len(), 1);
                    attachment_hashes.insert((ibh.clone(), *index), hashes.pop());
                }
            }
        }
    }
    eprintln!("attachment_indexes = {:?}", &attachment_indexes);

    for (ibh, attachments) in attachment_indexes.iter() {
        let l = attachments.len();
        for i in 0..(l / MAX_ATTACHMENT_INV_PAGES_PER_REQUEST + 1) {
            if i * MAX_ATTACHMENT_INV_PAGES_PER_REQUEST >= l {
                break;
            }

            let attachments_batch = attachments[i * MAX_ATTACHMENT_INV_PAGES_PER_REQUEST
                ..cmp::min((i + 1) * MAX_ATTACHMENT_INV_PAGES_PER_REQUEST, l)]
                .to_vec();
            let path = format!(
                "{}/v2/attachments/inv?index_block_hash={}&pages_indexes={}",
                &http_origin,
                ibh,
                attachments_batch
                    .iter()
                    .map(|a| format!("{}", &a))
                    .collect::<Vec<String>>()
                    .join(",")
            );

            let attempts = 10;
            let ts_begin = get_epoch_time_ms();
            for _ in 0..attempts {
                let res = client.get(&path).send().unwrap();

                if res.status().is_success() {
                    let attachment_inv_response: GetAttachmentsInvResponse = res.json().unwrap();
                    eprintln!(
                        "attachment inv response for {}: {:?}",
                        &path, &attachment_inv_response
                    );
                } else {
                    eprintln!("Bad response for `{}`: `{:?}`", &path, res.text().unwrap());
                    panic!();
                }
            }
            let ts_end = get_epoch_time_ms();
            let total_time = ts_end.saturating_sub(ts_begin);
            eprintln!("Requested {} {} times in {}ms", &path, attempts, total_time);

            // requests should take no more than 20ms
            assert!(
                total_time < attempts * 50,
                "Atlas inventory request is too slow: {} >= {} * 50",
                total_time,
                attempts
            );
        }

        for i in 0..l {
            if attachments[i] == 0 {
                continue;
            }
            let content_hash = attachment_hashes
                .get(&(*ibh, attachments[i]))
                .cloned()
                .unwrap()
                .unwrap();

            let path = format!("{}/v2/attachments/{}", &http_origin, &content_hash);

            let attempts = 10;
            let ts_begin = get_epoch_time_ms();
            for _ in 0..attempts {
                let res = client.get(&path).send().unwrap();

                if res.status().is_success() {
                    let attachment_response: GetAttachmentResponse = res.json().unwrap();
                    eprintln!(
                        "attachment response for {}: {:?}",
                        &path, &attachment_response
                    );
                } else {
                    eprintln!("Bad response for `{}`: `{:?}`", &path, res.text().unwrap());
                    panic!();
                }
            }
            let ts_end = get_epoch_time_ms();
            let total_time = ts_end.saturating_sub(ts_begin);
            eprintln!("Requested {} {} times in {}ms", &path, attempts, total_time);

            // requests should take no more than 40ms
            assert!(
                total_time < attempts * 50,
                "Atlas chunk request is too slow: {} >= {} * 50",
                total_time,
                attempts
            );
        }
    }

    test_observer::clear();
}

/// Run a fixed contract 20 times. Linearly increase the amount paid each time. The cost of the
/// contract should stay the same, and the fee rate paid should monotonically grow. The value
/// should grow faster for lower values of `window_size`, because a bigger window slows down the
/// growth.
fn fuzzed_median_fee_rate_estimation_test(window_size: u64, expected_final_value: f64) {
    if env::var("BITCOIND_TEST") != Ok("1".into()) {
        return;
    }

    let max_contract_src = r#"
;; define counter variable
(define-data-var counter int 0)

;; increment method
(define-public (increment)
  (begin
    (var-set counter (+ (var-get counter) 1))
    (ok (var-get counter))))

  (define-public (increment-many)
    (begin
      (unwrap! (increment) (err u1))
      (unwrap! (increment) (err u1))
      (unwrap! (increment) (err u1))
      (unwrap! (increment) (err u1))
      (ok (var-get counter))))
    "#
    .to_string();

    let spender_sk = StacksPrivateKey::new();
    let spender_addr = to_addr(&spender_sk);

    let (mut conf, _) = neon_integration_test_conf();

    // Set this estimator as special.
    conf.estimation.fee_estimator = Some(FeeEstimatorName::FuzzedWeightedMedianFeeRate);
    // Use randomness of 0 to keep test constant. Randomness is tested in unit tests.
    conf.estimation.fee_rate_fuzzer_fraction = 0f64;
    conf.estimation.fee_rate_window_size = window_size;

    conf.initial_balances.push(InitialBalance {
        address: spender_addr.clone().into(),
        amount: 10000000000,
    });
    test_observer::spawn();
    conf.events_observers.push(EventObserverConfig {
        endpoint: format!("localhost:{}", test_observer::EVENT_OBSERVER_PORT),
        events_keys: vec![EventKeyType::AnyEvent],
    });

    let mut btcd_controller = BitcoinCoreController::new(conf.clone());
    btcd_controller
        .start_bitcoind()
        .map_err(|_e| ())
        .expect("Failed starting bitcoind");

    let mut btc_regtest_controller = BitcoinRegtestController::new(conf.clone(), None);
    let http_origin = format!("http://{}", &conf.node.rpc_bind);

    btc_regtest_controller.bootstrap_chain(200);

    eprintln!("Chain bootstrapped...");

    let mut run_loop = neon::RunLoop::new(conf.clone());
    let blocks_processed = run_loop.get_blocks_processed_arc();

    let channel = run_loop.get_coordinator_channel().unwrap();

    thread::spawn(move || run_loop.start(None, 0));

    wait_for_runloop(&blocks_processed);
    run_until_burnchain_height(&mut btc_regtest_controller, &blocks_processed, 210, &conf);

    submit_tx(
        &http_origin,
        &make_contract_publish(
            &spender_sk,
            0,
            110000,
            "increment-contract",
            &max_contract_src,
        ),
    );
    run_until_burnchain_height(&mut btc_regtest_controller, &blocks_processed, 212, &conf);

    // Loop 20 times. Each time, execute the same transaction, but increase the amount *paid*.
    // This will exercise the window size.
    let mut response_estimated_costs = vec![];
    let mut response_top_fee_rates = vec![];
    for i in 1..21 {
        submit_tx(
            &http_origin,
            &make_contract_call(
                &spender_sk,
                i,          // nonce
                i * 100000, // payment
                &spender_addr.into(),
                "increment-contract",
                "increment-many",
                &[],
            ),
        );
        run_until_burnchain_height(
            &mut btc_regtest_controller,
            &blocks_processed,
            212 + 2 * i,
            &conf,
        );

        {
            // Read from the fee estimation endpoin.
            let path = format!("{}/v2/fees/transaction", &http_origin);

            let tx_payload = TransactionPayload::ContractCall(TransactionContractCall {
                address: spender_addr.clone().into(),
                contract_name: ContractName::try_from("increment-contract").unwrap(),
                function_name: ClarityName::try_from("increment-many").unwrap(),
                function_args: vec![],
            });

            let payload_data = tx_payload.serialize_to_vec();
            let payload_hex = format!("0x{}", to_hex(&payload_data));

            let body = json!({ "transaction_payload": payload_hex.clone() });

            let client = reqwest::blocking::Client::new();
            let fee_rate_result = client
                .post(&path)
                .json(&body)
                .send()
                .expect("Should be able to post")
                .json::<RPCFeeEstimateResponse>()
                .expect("Failed to parse result into JSON");

            response_estimated_costs.push(fee_rate_result.estimated_cost_scalar);
            response_top_fee_rates.push(fee_rate_result.estimations.last().unwrap().fee_rate);
        }
    }

    // Wait two extra blocks to be sure.
    next_block_and_wait(&mut btc_regtest_controller, &blocks_processed);
    next_block_and_wait(&mut btc_regtest_controller, &blocks_processed);

    assert_eq!(response_estimated_costs.len(), response_top_fee_rates.len());

    // Check that:
    // 1) The cost is always the same.
    // 2) Fee rate grows monotonically.
    for i in 1..response_estimated_costs.len() {
        let curr_cost = response_estimated_costs[i];
        let last_cost = response_estimated_costs[i - 1];
        assert_eq!(curr_cost, last_cost);

        let curr_rate = response_top_fee_rates[i] as f64;
        let last_rate = response_top_fee_rates[i - 1] as f64;
        assert!(curr_rate >= last_rate);
    }

    // Check the final value is near input parameter.
    assert!(is_close_f64(
        *response_top_fee_rates.last().unwrap(),
        expected_final_value
    ));

    channel.stop_chains_coordinator();
}

/// Test the FuzzedWeightedMedianFeeRate with window size 5 and randomness 0. We increase the
/// amount paid linearly each time. This estimate should grow *faster* than with window size 10.
#[test]
#[ignore]
fn fuzzed_median_fee_rate_estimation_test_window5() {
    fuzzed_median_fee_rate_estimation_test(5, 202680.0992)
}

/// Test the FuzzedWeightedMedianFeeRate with window size 10 and randomness 0. We increase the
/// amount paid linearly each time. This estimate should grow *slower* than with window size 5.
#[test]
#[ignore]
fn fuzzed_median_fee_rate_estimation_test_window10() {
    fuzzed_median_fee_rate_estimation_test(10, 90080.5496)
}

#[test]
#[ignore]
fn use_latest_tip_integration_test() {
    // The purpose of this test is to check if setting the query parameter `tip` to `latest` is working
    // as expected. Multiple endpoints accept this parameter, and in this test, we are using the
    // GetContractSrc method to test it.
    //
    // The following scenarios are tested here:
    // - The caller does not specify the tip paramater, and the canonical chain tip is used regardless of the
    //    state of the unconfirmed microblock stream.
    // - The caller passes tip=latest with an existing unconfirmed microblock stream, and
    //   Clarity state from the unconfirmed microblock stream is successfully loaded.
    // - The caller passes tip=latest with an empty unconfirmed microblock stream, and
    //   Clarity state from the canonical chain tip is successfully loaded (i.e. you don't
    //   get a 404 even though the unconfirmed chain tip points to a nonexistent MARF trie).
    //
    // Note: In this test, we are manually creating a microblock as well as reloading the unconfirmed
    // state of the chainstate, instead of relying on `next_block_and_wait` to generate
    // microblocks. We do this because the unconfirmed state is not automatically being initialized
    // on the node, so attempting to validate any transactions against the expected unconfirmed
    // state fails.
    if env::var("BITCOIND_TEST") != Ok("1".into()) {
        return;
    }

    let spender_sk = StacksPrivateKey::from_hex(SK_1).unwrap();
    let spender_stacks_addr = to_addr(&spender_sk);
    let spender_addr: PrincipalData = spender_stacks_addr.into();

    let (mut conf, _) = neon_integration_test_conf();

    conf.initial_balances.push(InitialBalance {
        address: spender_addr.clone(),
        amount: 100300,
    });

    conf.node.mine_microblocks = true;
    conf.node.wait_time_for_microblocks = 10_000;
    conf.node.microblock_frequency = 1_000;

    test_observer::spawn();

    conf.events_observers.push(EventObserverConfig {
        endpoint: format!("localhost:{}", test_observer::EVENT_OBSERVER_PORT),
        events_keys: vec![EventKeyType::AnyEvent],
    });

    let mut btcd_controller = BitcoinCoreController::new(conf.clone());
    btcd_controller
        .start_bitcoind()
        .map_err(|_e| ())
        .expect("Failed starting bitcoind");

    let mut btc_regtest_controller = BitcoinRegtestController::new(conf.clone(), None);
    let http_origin = format!("http://{}", &conf.node.rpc_bind);

    btc_regtest_controller.bootstrap_chain(201);

    eprintln!("Chain bootstrapped...");

    let mut run_loop = neon::RunLoop::new(conf.clone());
    let blocks_processed = run_loop.get_blocks_processed_arc();

    thread::spawn(move || run_loop.start(None, 0));

    // Give the run loop some time to start up!
    wait_for_runloop(&blocks_processed);

    // First block wakes up the run loop.
    next_block_and_wait(&mut btc_regtest_controller, &blocks_processed);

    // Second block will hold our VRF registration.
    next_block_and_wait(&mut btc_regtest_controller, &blocks_processed);

    // Third block will be the first mined Stacks block.
    next_block_and_wait(&mut btc_regtest_controller, &blocks_processed);

    // Let's query our first spender.
    let account = get_account(&http_origin, &spender_addr);
    assert_eq!(account.balance, 100300);
    assert_eq!(account.nonce, 0);

    // this call wakes up our node
    next_block_and_wait(&mut btc_regtest_controller, &blocks_processed);

    // Open chainstate.
    // TODO (hack) instantiate the sortdb in the burnchain
    let _ = btc_regtest_controller.sortdb_mut();
    let (consensus_hash, stacks_block) = get_tip_anchored_block(&conf);
    let tip_hash =
        StacksBlockHeader::make_index_block_hash(&consensus_hash, &stacks_block.block_hash());
    let (mut chainstate, _) =
        StacksChainState::open(false, CHAIN_ID_TESTNET, &conf.get_chainstate_path_str()).unwrap();

    // Initialize the unconfirmed state.
    chainstate
        .reload_unconfirmed_state(&btc_regtest_controller.sortdb_ref().index_conn(), tip_hash)
        .unwrap();

    // Make microblock with two transactions.
    let recipient = StacksAddress::from_string(ADDR_4).unwrap();
    let transfer_tx =
        make_stacks_transfer_mblock_only(&spender_sk, 0, 1000, &recipient.into(), 1000);

    let caller_src = "
     (define-public (execute)
        (ok stx-liquid-supply))
     ";
    let publish_tx =
        make_contract_publish_microblock_only(&spender_sk, 1, 1000, "caller", caller_src);

    let tx_1 = StacksTransaction::consensus_deserialize(&mut &transfer_tx[..]).unwrap();
    let tx_2 = StacksTransaction::consensus_deserialize(&mut &publish_tx[..]).unwrap();
    let vec_tx = vec![tx_1, tx_2];
    let privk =
        find_microblock_privkey(&conf, &stacks_block.header.microblock_pubkey_hash, 1024).unwrap();
    let mblock = make_microblock(
        &privk,
        &mut chainstate,
        &btc_regtest_controller.sortdb_ref().index_conn(),
        consensus_hash,
        stacks_block.clone(),
        vec_tx,
    );
    let mut mblock_bytes = vec![];
    mblock.consensus_serialize(&mut mblock_bytes).unwrap();

    let client = reqwest::blocking::Client::new();

    // Post the microblock
    let path = format!("{}/v2/microblocks", &http_origin);
    let res: String = client
        .post(&path)
        .header("Content-Type", "application/octet-stream")
        .body(mblock_bytes.clone())
        .send()
        .unwrap()
        .json()
        .unwrap();

    assert_eq!(res, format!("{}", &mblock.block_hash()));

    // Wait for the microblock to be accepted
    sleep_ms(5_000);
    let path = format!("{}/v2/info", &http_origin);
    let mut iter_count = 0;
    loop {
        let tip_info = client
            .get(&path)
            .send()
            .unwrap()
            .json::<RPCPeerInfoData>()
            .unwrap();
        eprintln!("{:#?}", tip_info);
        if tip_info.unanchored_tip == Some(StacksBlockId([0; 32])) {
            iter_count += 1;
            assert!(
                iter_count < 10,
                "Hit retry count while waiting for net module to process pushed microblock"
            );
            sleep_ms(5_000);
            continue;
        } else {
            break;
        }
    }

    // Wait at least two p2p refreshes so it can produce the microblock.
    for i in 0..30 {
        info!(
            "wait {} more seconds for microblock miner to find our transaction...",
            30 - i
        );
        sleep_ms(1000);
    }

    // Check event observer for new microblock event (expect 1).
    let microblock_events = test_observer::get_microblocks();
    assert_eq!(microblock_events.len(), 1);

    // Don't set the tip parameter, and ask for the source of the contract we just defined in a microblock.
    // This should fail because the anchored tip would be unaware of this contract.
    let err_opt = get_contract_src(
        &http_origin,
        spender_stacks_addr,
        "caller".to_string(),
        false,
    );
    match err_opt {
        Ok(_) => {
            panic!(
                "Asking for the contract source off the anchored tip for a contract published \
            only in unconfirmed state should error."
            );
        }
        // Expect to get "NoSuchContract" because the function we are attempting to call is in a
        // contract that only exists on unconfirmed state (and we did not set tip).
        Err(err_str) => {
            assert!(err_str.contains("No contract source data found"));
        }
    }

    // Set tip=latest, and ask for the source of the contract defined in the microblock.
    // This should succeeed.
    assert!(get_contract_src(
        &http_origin,
        spender_stacks_addr,
        "caller".to_string(),
        true,
    )
    .is_ok());

    // Mine an anchored block because now we want to have no unconfirmed state.
    next_block_and_wait(&mut btc_regtest_controller, &blocks_processed);

    // Check that the underlying trie for the unconfirmed state does not exist.
    assert!(chainstate.unconfirmed_state.is_some());
    let unconfirmed_state = chainstate.unconfirmed_state.as_mut().unwrap();
    let trie_exists = match unconfirmed_state
        .clarity_inst
        .trie_exists_for_block(&unconfirmed_state.unconfirmed_chain_tip)
    {
        Ok(res) => res,
        Err(e) => {
            panic!("error when determining whether or not trie exists: {:?}", e);
        }
    };
    assert!(!trie_exists);

    // Set tip=latest, and ask for the source of the contract defined in the previous epoch.
    // The underlying MARF trie for the unconfirmed tip does not exist, so the transaction will be
    // validated against the confirmed chain tip instead of the unconfirmed tip. This should be valid.
    assert!(get_contract_src(
        &http_origin,
        spender_stacks_addr,
        "caller".to_string(),
        true,
    )
    .is_ok());
}

#[test]
#[ignore]
fn test_flash_block_skip_tenure() {
    if env::var("BITCOIND_TEST") != Ok("1".into()) {
        return;
    }

    let (mut conf, miner_account) = neon_integration_test_conf();
    conf.miner.microblock_attempt_time_ms = 5_000;
    conf.node.wait_time_for_microblocks = 0;

    let mut btcd_controller = BitcoinCoreController::new(conf.clone());
    btcd_controller
        .start_bitcoind()
        .map_err(|_e| ())
        .expect("Failed starting bitcoind");

    let mut btc_regtest_controller = BitcoinRegtestController::new(conf.clone(), None);
    let http_origin = format!("http://{}", &conf.node.rpc_bind);

    btc_regtest_controller.bootstrap_chain(201);

    eprintln!("Chain bootstrapped...");

    let mut run_loop = neon::RunLoop::new(conf);
    let blocks_processed = run_loop.get_blocks_processed_arc();
    let missed_tenures = run_loop.get_missed_tenures_arc();

    let channel = run_loop.get_coordinator_channel().unwrap();

    thread::spawn(move || run_loop.start(None, 0));

    // give the run loop some time to start up!
    wait_for_runloop(&blocks_processed);

    // first block wakes up the run loop
    next_block_and_wait(&mut btc_regtest_controller, &blocks_processed);

    // first block will hold our VRF registration
    next_block_and_wait(&mut btc_regtest_controller, &blocks_processed);

    // second block will be the first mined Stacks block
    next_block_and_wait(&mut btc_regtest_controller, &blocks_processed);

    // fault injection: force tenures to take 11 seconds
    std::env::set_var("STX_TEST_SLOW_TENURE".to_string(), "11000".to_string());

    for i in 0..10 {
        // build one bitcoin block every 10 seconds
        eprintln!("Build bitcoin block +{}", i);
        btc_regtest_controller.build_next_block(1);
        sleep_ms(10000);
    }

    // at least one tenure was skipped
    let num_skipped = missed_tenures.load(Ordering::SeqCst);
    eprintln!("Skipped {} tenures", &num_skipped);
    assert!(num_skipped > 1);

    // let's query the miner's account nonce:

    eprintln!("Miner account: {}", miner_account);

    let account = get_account(&http_origin, &miner_account);
    assert_eq!(account.balance, 0);
    assert_eq!(account.nonce, 2);

    channel.stop_chains_coordinator();
}<|MERGE_RESOLUTION|>--- conflicted
+++ resolved
@@ -44,13 +44,9 @@
 };
 use stacks::{
     chainstate::stacks::{
-<<<<<<< HEAD
         db::StacksChainState, StacksBlock, StacksBlockHeader, StacksMicroblockHeader,
         StacksPrivateKey, StacksPublicKey, StacksTransaction, TransactionPayload,
-=======
-        db::StacksChainState, StacksBlock, StacksPrivateKey, StacksPublicKey, StacksTransaction,
-        TransactionContractCall, TransactionPayload,
->>>>>>> 8c7dc197
+        TransactionContractCall,
     },
     net::RPCPoxInfoData,
     util_lib::db::query_row_columns,
