<<<<<<< HEAD
use std::cmp;
use std::convert::TryFrom;
use std::fs;
=======
use std::collections::{HashMap, HashSet};
use std::convert::TryFrom;
>>>>>>> 5ac03fca
use std::path::Path;
use std::sync::atomic::{AtomicU64, Ordering};
use std::sync::{mpsc, Arc};
use std::time::{Duration, Instant};
use std::{cmp, env, fs, thread};

use clarity::vm::ast::stack_depth_checker::AST_CALL_STACK_DEPTH_BUFFER;
use clarity::vm::ast::ASTRules;
<<<<<<< HEAD
use clarity::vm::MAX_CALL_STACK_DEPTH;
=======
use clarity::vm::costs::ExecutionCost;
use clarity::vm::types::PrincipalData;
use clarity::vm::{ClarityName, ClarityVersion, ContractName, Value, MAX_CALL_STACK_DEPTH};
>>>>>>> 5ac03fca
use rand::Rng;
use rusqlite::types::ToSql;
use stacks::burnchains::bitcoin::address::{BitcoinAddress, LegacyBitcoinAddressType};
use stacks::burnchains::bitcoin::BitcoinNetworkType;
<<<<<<< HEAD
use stacks::burnchains::Txid;
=======
use stacks::burnchains::db::BurnchainDB;
use stacks::burnchains::{Address, Burnchain, PoxConstants, Txid};
>>>>>>> 5ac03fca
use stacks::chainstate::burn::db::sortdb::SortitionDB;
use stacks::chainstate::burn::operations::{
    BlockstackOperationType, DelegateStxOp, PreStxOp, TransferStxOp,
};
use stacks::chainstate::burn::ConsensusHash;
use stacks::chainstate::coordinator::comm::CoordinatorChannels;
<<<<<<< HEAD
use stacks::chainstate::stacks::miner::BlockValidateResponse;
use stacks::chainstate::stacks::miner::ValidateRejectCode;
use stacks::chainstate::stacks::miner::{
    signal_mining_blocked, signal_mining_ready, BlockProposal, TransactionErrorEvent,
    TransactionEvent, TransactionSuccessEvent,
=======
use stacks::chainstate::stacks::db::StacksChainState;
use stacks::chainstate::stacks::miner::{
    signal_mining_blocked, signal_mining_ready, TransactionErrorEvent, TransactionEvent,
    TransactionSuccessEvent,
};
use stacks::chainstate::stacks::{
    StacksBlock, StacksBlockHeader, StacksMicroblock, StacksMicroblockHeader, StacksPrivateKey,
    StacksPublicKey, StacksTransaction, TransactionContractCall, TransactionPayload,
>>>>>>> 5ac03fca
};
use stacks::clarity_cli::vm_execute as execute;
use stacks::core;
use stacks::core::{
    StacksEpoch, StacksEpochId, BLOCK_LIMIT_MAINNET_20, BLOCK_LIMIT_MAINNET_205,
    BLOCK_LIMIT_MAINNET_21, CHAIN_ID_TESTNET, HELIUM_BLOCK_LIMIT_20, PEER_VERSION_EPOCH_1_0,
    PEER_VERSION_EPOCH_2_0, PEER_VERSION_EPOCH_2_05, PEER_VERSION_EPOCH_2_1,
};
use stacks::net::atlas::{AtlasConfig, AtlasDB, MAX_ATTACHMENT_INV_PAGES_PER_REQUEST};
use stacks::net::RPCFeeEstimateResponse;
use stacks::net::{
    AccountEntryResponse, ContractSrcResponse, GetAttachmentResponse, GetAttachmentsInvResponse,
    PostTransactionRequestBody, RPCFeeEstimateResponse, RPCPeerInfoData, RPCPoxInfoData,
    StacksBlockAcceptedData, UnconfirmedTransactionResponse,
};
use stacks::util_lib::boot::boot_code_id;
<<<<<<< HEAD
use stacks::vm::types::PrincipalData;
use stacks::vm::ClarityName;
use stacks::vm::ClarityVersion;
use stacks::vm::ContractName;
use stacks::vm::Value;
use stacks::{
    burnchains::db::BurnchainDB,
    burnchains::{Address, Burnchain, PoxConstants},
    chainstate::burn::ConsensusHash,
    chainstate::stacks::{
        db::StacksChainState, miner::MinerEpochInfo, StacksBlock, StacksBlockBuilder,
        StacksBlockHeader, StacksMicroblock, StacksMicroblockHeader, StacksPrivateKey,
        StacksPublicKey, StacksTransaction, TransactionContractCall, TransactionPayload,
    },
    net::RPCPoxInfoData,
    util_lib::db::{query_row_columns, query_rows, u64_to_sql},
    vm::costs::ExecutionCost,
    vm::database::BurnStateDB,
};
=======
use stacks::util_lib::db::{query_row_columns, query_rows, u64_to_sql};
use stacks_common::codec::StacksMessageCodec;
use stacks_common::types::chainstate::{
    BlockHeaderHash, BurnchainHeaderHash, StacksAddress, StacksBlockId,
};
use stacks_common::util::hash::{bytes_to_hex, hex_bytes, to_hex, Hash160};
use stacks_common::util::secp256k1::{Secp256k1PrivateKey, Secp256k1PublicKey};
use stacks_common::util::{get_epoch_time_ms, get_epoch_time_secs, sleep_ms};
>>>>>>> 5ac03fca

use super::bitcoin_regtest::BitcoinCoreController;
use super::{
    make_contract_call, make_contract_publish, make_contract_publish_microblock_only,
    make_microblock, make_stacks_transfer, make_stacks_transfer_mblock_only, to_addr, ADDR_4, SK_1,
    SK_2,
};
<<<<<<< HEAD
use crate::config::FeeEstimatorName;
use crate::stacks_common::types::PrivateKey;
use crate::tests::SK_3;
use crate::util::hash::{MerkleTree, Sha512Trunc256Sum};
use crate::util::secp256k1::MessageSignature;
use crate::{
    burnchains::bitcoin_regtest_controller::BitcoinRPCRequest,
    burnchains::bitcoin_regtest_controller::UTXO, config::EventKeyType,
    config::EventObserverConfig, config::InitialBalance, neon, operations::BurnchainOpSigner,
    syncctl::PoxSyncWatchdogComms, BitcoinRegtestController, BurnchainController, Config,
    ConfigFile, Keychain,
};
=======
use crate::burnchains::bitcoin_regtest_controller::{BitcoinRPCRequest, UTXO};
use crate::config::{EventKeyType, EventObserverConfig, FeeEstimatorName, InitialBalance};
use crate::operations::BurnchainOpSigner;
use crate::stacks_common::types::PrivateKey;
use crate::syncctl::PoxSyncWatchdogComms;
use crate::tests::SK_3;
use crate::util::hash::{MerkleTree, Sha512Trunc256Sum};
use crate::util::secp256k1::MessageSignature;
use crate::{neon, BitcoinRegtestController, BurnchainController, Config, ConfigFile, Keychain};
>>>>>>> 5ac03fca

fn inner_neon_integration_test_conf(seed: Option<Vec<u8>>) -> (Config, StacksAddress) {
    let mut conf = super::new_test_conf();

    // tests can override this, but these tests run with epoch 2.05 by default
    conf.burnchain.epochs = Some(vec![
        StacksEpoch {
            epoch_id: StacksEpochId::Epoch10,
            start_height: 0,
            end_height: 0,
            block_limit: ExecutionCost::max_value(),
            network_epoch: PEER_VERSION_EPOCH_1_0,
        },
        StacksEpoch {
            epoch_id: StacksEpochId::Epoch20,
            start_height: 0,
            end_height: 1000,
            block_limit: HELIUM_BLOCK_LIMIT_20.clone(),
            network_epoch: PEER_VERSION_EPOCH_2_0,
        },
        StacksEpoch {
            epoch_id: StacksEpochId::Epoch2_05,
            start_height: 1000,
            end_height: 1000000 - 1,
            block_limit: HELIUM_BLOCK_LIMIT_20.clone(),
            network_epoch: PEER_VERSION_EPOCH_2_05,
        },
        StacksEpoch {
            epoch_id: StacksEpochId::Epoch21,
            start_height: 1000000 - 1,
            end_height: 9223372036854775807,
            block_limit: HELIUM_BLOCK_LIMIT_20.clone(),
            network_epoch: PEER_VERSION_EPOCH_2_1,
        },
    ]);

    let seed = seed.unwrap_or(conf.node.seed.clone());
    conf.node.seed = seed;

    let keychain = Keychain::default(conf.node.seed.clone());

    conf.node.miner = true;
    conf.node.wait_time_for_microblocks = 500;
    conf.burnchain.burn_fee_cap = 20000;

    conf.burnchain.mode = "neon".into();
    conf.burnchain.username = Some("neon-tester".into());
    conf.burnchain.password = Some("neon-tester-pass".into());
    conf.burnchain.peer_host = "127.0.0.1".into();
    conf.burnchain.local_mining_public_key =
        Some(keychain.generate_op_signer().get_public_key().to_hex());
    conf.burnchain.commit_anchor_block_within = 0;

    // test to make sure config file parsing is correct
    let mut cfile = ConfigFile::xenon();
    cfile.node.as_mut().map(|node| node.bootstrap_node.take());

    if let Some(burnchain) = cfile.burnchain.as_mut() {
        burnchain.peer_host = Some("127.0.0.1".to_string());
    }

    let magic_bytes = Config::from_config_file(cfile)
        .unwrap()
        .burnchain
        .magic_bytes;
    assert_eq!(magic_bytes.as_bytes(), &['T' as u8, '2' as u8]);
    conf.burnchain.magic_bytes = magic_bytes;
    conf.burnchain.poll_time_secs = 1;
    conf.node.pox_sync_sample_secs = 0;

    conf.miner.min_tx_fee = 1;
    conf.miner.first_attempt_time_ms = i64::max_value() as u64;
    conf.miner.subsequent_attempt_time_ms = i64::max_value() as u64;

    // if there's just one node, then this must be true for tests to pass
    conf.miner.wait_for_block_download = false;

    conf.node.mine_microblocks = true;
    conf.miner.microblock_attempt_time_ms = 2_000;
    conf.node.microblock_frequency = 0;
    conf.burnchain.max_rbf = 1000000;
    conf.node.wait_time_for_blocks = 1_000;

    let miner_account = keychain.origin_address(conf.is_mainnet()).unwrap();

    (conf, miner_account)
}

pub fn neon_integration_test_conf() -> (Config, StacksAddress) {
    inner_neon_integration_test_conf(None)
}

pub fn neon_integration_test_conf_with_seed(seed: Vec<u8>) -> (Config, StacksAddress) {
    inner_neon_integration_test_conf(Some(seed))
}

pub mod test_observer {
    use std::convert::Infallible;
    use std::sync::Mutex;
    use std::thread;

<<<<<<< HEAD
    use stacks::chainstate::stacks::miner::BlockValidateResponse;
    use tokio;
    use warp;
=======
>>>>>>> 5ac03fca
    use warp::Filter;
    use {tokio, warp};

    use crate::event_dispatcher::{
        MinedBlockEvent, MinedMicroblockEvent, StackerDBChunksEvent, PATH_ASYNC_RPC_RESPONSE,
    };

    pub const EVENT_OBSERVER_PORT: u16 = 50303;

    lazy_static! {
        pub static ref NEW_BLOCKS: Mutex<Vec<serde_json::Value>> = Mutex::new(Vec::new());
        pub static ref MINED_BLOCKS: Mutex<Vec<MinedBlockEvent>> = Mutex::new(Vec::new());
        pub static ref MINED_MICROBLOCKS: Mutex<Vec<MinedMicroblockEvent>> = Mutex::new(Vec::new());
        pub static ref NEW_MICROBLOCKS: Mutex<Vec<serde_json::Value>> = Mutex::new(Vec::new());
        pub static ref NEW_STACKERDB_CHUNKS: Mutex<Vec<StackerDBChunksEvent>> =
            Mutex::new(Vec::new());
        pub static ref BURN_BLOCKS: Mutex<Vec<serde_json::Value>> = Mutex::new(Vec::new());
        pub static ref MEMTXS: Mutex<Vec<String>> = Mutex::new(Vec::new());
        pub static ref MEMTXS_DROPPED: Mutex<Vec<(String, String)>> = Mutex::new(Vec::new());
        pub static ref ATTACHMENTS: Mutex<Vec<serde_json::Value>> = Mutex::new(Vec::new());
        pub static ref ASYNC_RESPONSES: Mutex<Vec<BlockValidateResponse>> = Mutex::new(Vec::new());
    }

    async fn handle_burn_block(
        burn_block: serde_json::Value,
    ) -> Result<impl warp::Reply, Infallible> {
        let mut blocks = BURN_BLOCKS.lock().unwrap();
        blocks.push(burn_block);
        Ok(warp::http::StatusCode::OK)
    }

    async fn handle_block(block: serde_json::Value) -> Result<impl warp::Reply, Infallible> {
        let mut blocks = NEW_BLOCKS.lock().unwrap();
        blocks.push(block);
        Ok(warp::http::StatusCode::OK)
    }

    async fn handle_microblocks(
        microblocks: serde_json::Value,
    ) -> Result<impl warp::Reply, Infallible> {
        let mut microblock_events = NEW_MICROBLOCKS.lock().unwrap();
        microblock_events.push(microblocks);
        Ok(warp::http::StatusCode::OK)
    }

    async fn handle_async_response(
        response: BlockValidateResponse,
    ) -> Result<impl warp::Reply, Infallible> {
        eprintln!("handling async response!");
        let mut async_responses = ASYNC_RESPONSES.lock().unwrap();
        async_responses.push(response);
        Ok(warp::http::StatusCode::OK)
    }

    async fn handle_stackerdb_chunks(
        chunks: serde_json::Value,
    ) -> Result<impl warp::Reply, Infallible> {
        debug!(
            "signer_runloop: got stackerdb chunks: {}",
            serde_json::to_string(&chunks).unwrap()
        );
        let event: StackerDBChunksEvent = serde_json::from_value(chunks).unwrap();
        let mut stackerdb_chunks = NEW_STACKERDB_CHUNKS.lock().unwrap();
        stackerdb_chunks.push(event.clone());

        Ok(warp::http::StatusCode::OK)
    }

    async fn handle_mined_block(block: serde_json::Value) -> Result<impl warp::Reply, Infallible> {
        let mut mined_blocks = MINED_BLOCKS.lock().unwrap();
        // assert that the mined transaction events have string-y txids
        block
            .as_object()
            .expect("Expected JSON object for mined block event")
            .get("tx_events")
            .expect("Expected tx_events key in mined block event")
            .as_array()
            .expect("Expected tx_events key to be an array in mined block event")
            .iter()
            .for_each(|txevent| {
                let txevent_obj = txevent.as_object().expect("TransactionEvent should be object");
                let inner_obj = if let Some(inner_obj) = txevent_obj.get("Success") {
                    inner_obj
                } else if let Some(inner_obj) = txevent_obj.get("ProcessingError") {
                    inner_obj
                } else if let Some(inner_obj) = txevent_obj.get("Skipped") {
                    inner_obj
                } else {
                    panic!("TransactionEvent object should have one of Success, ProcessingError, or Skipped")
                };
                inner_obj
                    .as_object()
                    .expect("TransactionEvent should be an object")
                    .get("txid")
                    .expect("Should have txid key")
                    .as_str()
                    .expect("Expected txid to be a string");
            });

        mined_blocks.push(serde_json::from_value(block).unwrap());
        Ok(warp::http::StatusCode::OK)
    }

    /// Called by the process listening to events on a mined microblock event. The event is added
    /// to the mutex-guarded vector `MINED_MICROBLOCKS`.
    async fn handle_mined_microblock(
        tx_event: serde_json::Value,
    ) -> Result<impl warp::Reply, Infallible> {
        let mut mined_txs = MINED_MICROBLOCKS.lock().unwrap();
        mined_txs.push(serde_json::from_value(tx_event).unwrap());
        Ok(warp::http::StatusCode::OK)
    }

    async fn handle_mempool_txs(txs: serde_json::Value) -> Result<impl warp::Reply, Infallible> {
        let new_rawtxs = txs
            .as_array()
            .unwrap()
            .into_iter()
            .map(|x| x.as_str().unwrap().to_string());
        let mut memtxs = MEMTXS.lock().unwrap();
        for new_tx in new_rawtxs {
            memtxs.push(new_tx);
        }
        Ok(warp::http::StatusCode::OK)
    }

    async fn handle_mempool_drop_txs(
        txs: serde_json::Value,
    ) -> Result<impl warp::Reply, Infallible> {
        let dropped_txids = txs
            .get("dropped_txids")
            .unwrap()
            .as_array()
            .unwrap()
            .into_iter()
            .map(|x| x.as_str().unwrap().to_string());
        let reason = txs.get("reason").unwrap().as_str().unwrap().to_string();

        let mut memtxs = MEMTXS_DROPPED.lock().unwrap();
        for new_tx in dropped_txids {
            memtxs.push((new_tx, reason.clone()));
        }
        Ok(warp::http::StatusCode::OK)
    }

    async fn handle_attachments(
        attachments: serde_json::Value,
    ) -> Result<impl warp::Reply, Infallible> {
        let new_attachments = attachments.as_array().unwrap();
        let mut attachments = ATTACHMENTS.lock().unwrap();
        for new_attachment in new_attachments {
            attachments.push(new_attachment.clone());
        }
        Ok(warp::http::StatusCode::OK)
    }

    pub fn get_memtxs() -> Vec<String> {
        MEMTXS.lock().unwrap().clone()
    }

    pub fn get_memtx_drops() -> Vec<(String, String)> {
        MEMTXS_DROPPED.lock().unwrap().clone()
    }

    pub fn get_blocks() -> Vec<serde_json::Value> {
        NEW_BLOCKS.lock().unwrap().clone()
    }

    pub fn get_microblocks() -> Vec<serde_json::Value> {
        NEW_MICROBLOCKS.lock().unwrap().clone()
    }

    pub fn get_burn_blocks() -> Vec<serde_json::Value> {
        BURN_BLOCKS.lock().unwrap().clone()
    }

    pub fn get_attachments() -> Vec<serde_json::Value> {
        ATTACHMENTS.lock().unwrap().clone()
    }

    pub fn get_mined_blocks() -> Vec<MinedBlockEvent> {
        MINED_BLOCKS.lock().unwrap().clone()
    }

    pub fn get_mined_microblocks() -> Vec<MinedMicroblockEvent> {
        MINED_MICROBLOCKS.lock().unwrap().clone()
    }

    pub fn get_async_responses() -> Vec<BlockValidateResponse> {
        ASYNC_RESPONSES.lock().unwrap().clone()
    }

    pub fn get_stackerdb_chunks() -> Vec<StackerDBChunksEvent> {
        NEW_STACKERDB_CHUNKS.lock().unwrap().clone()
    }

    /// each path here should correspond to one of the paths listed in `event_dispatcher.rs`
    async fn serve() {
        let new_blocks = warp::path!("new_block")
            .and(warp::post())
            .and(warp::body::json())
            .and_then(handle_block);
        let mempool_txs = warp::path!("new_mempool_tx")
            .and(warp::post())
            .and(warp::body::json())
            .and_then(handle_mempool_txs);
        let mempool_drop_txs = warp::path!("drop_mempool_tx")
            .and(warp::post())
            .and(warp::body::json())
            .and_then(handle_mempool_drop_txs);
        let new_burn_blocks = warp::path!("new_burn_block")
            .and(warp::post())
            .and(warp::body::json())
            .and_then(handle_burn_block);
        let new_attachments = warp::path!("attachments" / "new")
            .and(warp::post())
            .and(warp::body::json())
            .and_then(handle_attachments);
        let new_microblocks = warp::path!("new_microblocks")
            .and(warp::post())
            .and(warp::body::json())
            .and_then(handle_microblocks);
        let mined_blocks = warp::path!("mined_block")
            .and(warp::post())
            .and(warp::body::json())
            .and_then(handle_mined_block);
        let mined_microblocks = warp::path!("mined_microblock")
            .and(warp::post())
            .and(warp::body::json())
            .and_then(handle_mined_microblock);
        let async_rpc_response = warp::path(PATH_ASYNC_RPC_RESPONSE)
            .and(warp::post())
            .and(warp::body::json())
            .and_then(handle_async_response);
        let new_stackerdb_chunks = warp::path!("stackerdb_chunks")
            .and(warp::post())
            .and(warp::body::json())
            .and_then(handle_stackerdb_chunks);

        info!("Spawning warp server");
        warp::serve(
            new_blocks
                .or(mempool_txs)
                .or(mempool_drop_txs)
                .or(new_burn_blocks)
                .or(new_attachments)
                .or(new_microblocks)
                .or(mined_blocks)
                .or(mined_microblocks)
                .or(async_rpc_response)
                .or(new_stackerdb_chunks),
        )
        .run(([127, 0, 0, 1], EVENT_OBSERVER_PORT))
        .await
    }

    pub fn spawn() {
        clear();
        thread::spawn(|| {
            let rt = tokio::runtime::Runtime::new().expect("Failed to initialize tokio");
            rt.block_on(serve());
        });
    }

    pub fn clear() {
        NEW_BLOCKS.lock().unwrap().clear();
        MINED_BLOCKS.lock().unwrap().clear();
        MINED_MICROBLOCKS.lock().unwrap().clear();
        NEW_MICROBLOCKS.lock().unwrap().clear();
        NEW_STACKERDB_CHUNKS.lock().unwrap().clear();
        BURN_BLOCKS.lock().unwrap().clear();
        MEMTXS.lock().unwrap().clear();
        MEMTXS_DROPPED.lock().unwrap().clear();
        ASYNC_RESPONSES.lock().unwrap().clear();
        ATTACHMENTS.lock().unwrap().clear();
    }
}

const PANIC_TIMEOUT_SECS: u64 = 600;

/// Returns `false` on a timeout, true otherwise.
pub fn next_block_and_wait(
    btc_controller: &mut BitcoinRegtestController,
    blocks_processed: &Arc<AtomicU64>,
) -> bool {
    next_block_and_wait_with_timeout(btc_controller, blocks_processed, PANIC_TIMEOUT_SECS)
}

/// Returns `false` on a timeout, true otherwise.
pub fn next_block_and_wait_with_timeout(
    btc_controller: &mut BitcoinRegtestController,
    blocks_processed: &Arc<AtomicU64>,
    timeout: u64,
) -> bool {
    let current = blocks_processed.load(Ordering::SeqCst);
    eprintln!(
        "Issuing block at {}, waiting for bump ({})",
        get_epoch_time_secs(),
        current
    );
    btc_controller.build_next_block(1);
    let start = Instant::now();
    while blocks_processed.load(Ordering::SeqCst) <= current {
        if start.elapsed() > Duration::from_secs(timeout) {
            error!("Timed out waiting for block to process, trying to continue test");
            return false;
        }
        thread::sleep(Duration::from_millis(100));
    }
    eprintln!(
        "Block bumped at {} ({})",
        get_epoch_time_secs(),
        blocks_processed.load(Ordering::SeqCst)
    );
    true
}

/// Returns `false` on a timeout, true otherwise.
pub fn next_block_and_iterate(
    btc_controller: &mut BitcoinRegtestController,
    blocks_processed: &Arc<AtomicU64>,
    iteration_delay_ms: u64,
) -> bool {
    let current = blocks_processed.load(Ordering::SeqCst);
    eprintln!(
        "Issuing block at {}, waiting for bump ({})",
        get_epoch_time_secs(),
        current
    );
    btc_controller.build_next_block(1);
    let start = Instant::now();
    while blocks_processed.load(Ordering::SeqCst) <= current {
        if start.elapsed() > Duration::from_secs(PANIC_TIMEOUT_SECS) {
            error!("Timed out waiting for block to process, trying to continue test");
            return false;
        }
        thread::sleep(Duration::from_millis(iteration_delay_ms));
        btc_controller.build_next_block(1);
    }
    eprintln!(
        "Block bumped at {} ({})",
        get_epoch_time_secs(),
        blocks_processed.load(Ordering::SeqCst)
    );
    true
}

/// This function will call `next_block_and_wait` until the burnchain height underlying `BitcoinRegtestController`
/// reaches *exactly* `target_height`.
///
/// Returns `false` if `next_block_and_wait` times out.
fn run_until_burnchain_height(
    btc_regtest_controller: &mut BitcoinRegtestController,
    blocks_processed: &Arc<AtomicU64>,
    target_height: u64,
    conf: &Config,
) -> bool {
    let tip_info = get_chain_info(&conf);
    let mut current_height = tip_info.burn_block_height;

    while current_height < target_height {
        eprintln!(
            "run_until_burnchain_height: Issuing block at {}, current_height burnchain height is ({})",
            get_epoch_time_secs(),
            current_height
        );
        let next_result = next_block_and_wait(btc_regtest_controller, &blocks_processed);
        if !next_result {
            return false;
        }
        let tip_info = get_chain_info(&conf);
        current_height = tip_info.burn_block_height;
    }

    assert_eq!(current_height, target_height);
    true
}

pub fn wait_for_runloop(blocks_processed: &Arc<AtomicU64>) {
    let start = Instant::now();
    while blocks_processed.load(Ordering::SeqCst) == 0 {
        if start.elapsed() > Duration::from_secs(PANIC_TIMEOUT_SECS) {
            panic!("Timed out waiting for run loop to start");
        }
        thread::sleep(Duration::from_millis(100));
    }
}

/// Wait for at least one microblock to be mined, up to a given timeout (in seconds).
/// Returns true if the microblock was mined; false if we timed out.
pub fn wait_for_microblocks(microblocks_processed: &Arc<AtomicU64>, timeout: u64) -> bool {
    let mut current = microblocks_processed.load(Ordering::SeqCst);
    let start = Instant::now();
    info!("Waiting for next microblock (current = {})", &current);
    loop {
        let now = microblocks_processed.load(Ordering::SeqCst);
        if now == 0 && current != 0 {
            // wrapped around -- a new epoch started
            info!(
                "New microblock epoch started while waiting (originally {})",
                current
            );
            current = 0;
        }

        if now > current {
            break;
        }

        if start.elapsed() > Duration::from_secs(timeout) {
            warn!("Timed out waiting for microblocks to process ({})", timeout);
            return false;
        }

        thread::sleep(Duration::from_millis(100));
    }
    info!("Next microblock acknowledged");
    return true;
}

/// returns Txid string
pub fn submit_tx(http_origin: &str, tx: &Vec<u8>) -> String {
    let client = reqwest::blocking::Client::new();
    let path = format!("{}/v2/transactions", http_origin);
    let res = client
        .post(&path)
        .header("Content-Type", "application/octet-stream")
        .body(tx.clone())
        .send()
        .unwrap();
    if res.status().is_success() {
        let res: String = res.json().unwrap();
        assert_eq!(
            res,
            StacksTransaction::consensus_deserialize(&mut &tx[..])
                .unwrap()
                .txid()
                .to_string()
        );
        return res;
    } else {
        eprintln!("Submit tx error: {}", res.text().unwrap());
        panic!("");
    }
}

pub fn get_unconfirmed_tx(http_origin: &str, txid: &Txid) -> Option<String> {
    let client = reqwest::blocking::Client::new();
    let path = format!("{}/v2/transactions/unconfirmed/{}", http_origin, txid);
    let res = client.get(&path).send().unwrap();

    if res.status().is_success() {
        let res: UnconfirmedTransactionResponse = res.json().unwrap();
        Some(res.tx)
    } else {
        None
    }
}

pub fn submit_block(
    http_origin: &str,
    consensus_hash: &ConsensusHash,
    block: &Vec<u8>,
) -> StacksBlockAcceptedData {
    let client = reqwest::blocking::Client::new();
    let path = format!("{}/v2/blocks/upload/{}", http_origin, consensus_hash);
    let res = client
        .post(&path)
        .header("Content-Type", "application/octet-stream")
        .body(block.clone())
        .send()
        .unwrap();

    if res.status().is_success() {
        let res: StacksBlockAcceptedData = res.json().unwrap();
        assert_eq!(
            res.stacks_block_id,
            StacksBlockId::new(
                consensus_hash,
                &StacksBlock::consensus_deserialize(&mut &block[..])
                    .unwrap()
                    .block_hash()
            )
        );
        return res;
    } else {
        eprintln!("{}", res.text().unwrap());
        panic!("");
    }
}

pub fn submit_microblock(http_origin: &str, mblock: &Vec<u8>) -> BlockHeaderHash {
    let client = reqwest::blocking::Client::new();
    let microblock = StacksMicroblock::consensus_deserialize(&mut &mblock[..]).unwrap();
    let path = format!("{}/v2/microblocks/{}", http_origin, microblock.block_hash());
    let res = client
        .post(&path)
        .header("Content-Type", "application/octet-stream")
        .body(mblock.clone())
        .send()
        .unwrap();

    if res.status().is_success() {
        let res: BlockHeaderHash = res.json().unwrap();
        assert_eq!(
            res,
            StacksMicroblock::consensus_deserialize(&mut &mblock[..])
                .unwrap()
                .block_hash()
        );
        return res;
    } else {
        eprintln!("{}", res.text().unwrap());
        panic!("");
    }
}

pub fn get_block(http_origin: &str, block_id: &StacksBlockId) -> Option<StacksBlock> {
    let client = reqwest::blocking::Client::new();
    let path = format!("{http_origin}/v2/blocks/{block_id}");
    let res = client.get(&path).send().unwrap();

    if res.status().is_success() {
        let res: Vec<u8> = res.bytes().unwrap().to_vec();
        let block = StacksBlock::consensus_deserialize(&mut &res[..]).unwrap();
        Some(block)
    } else {
        None
    }
}

pub fn get_chain_info_result(conf: &Config) -> Result<RPCPeerInfoData, reqwest::Error> {
    let http_origin = format!("http://{}", &conf.node.rpc_bind);
    let client = reqwest::blocking::Client::new();

    // get the canonical chain tip
    let path = format!("{http_origin}/v2/info");
    client.get(&path).send().unwrap().json::<RPCPeerInfoData>()
}

pub fn get_chain_info_opt(conf: &Config) -> Option<RPCPeerInfoData> {
    get_chain_info_result(conf).ok()
}

pub fn get_chain_info(conf: &Config) -> RPCPeerInfoData {
    get_chain_info_result(conf).unwrap()
}

fn get_tip_anchored_block(conf: &Config) -> (ConsensusHash, StacksBlock) {
    let tip_info = get_chain_info(conf);

    // get the canonical chain tip
    let stacks_tip = tip_info.stacks_tip;
    let stacks_tip_consensus_hash = tip_info.stacks_tip_consensus_hash;

    let stacks_id_tip =
        StacksBlockHeader::make_index_block_hash(&stacks_tip_consensus_hash, &stacks_tip);

    // get the associated anchored block
    let http_origin = format!("http://{}", &conf.node.rpc_bind);
    let client = reqwest::blocking::Client::new();
    let path = format!("{http_origin}/v2/blocks/{stacks_id_tip}");
    let block_bytes = client.get(&path).send().unwrap().bytes().unwrap();
    let block = StacksBlock::consensus_deserialize(&mut block_bytes.as_ref()).unwrap();

    (stacks_tip_consensus_hash, block)
}

fn find_microblock_privkey(
    conf: &Config,
    pubkey_hash: &Hash160,
    max_tries: u64,
) -> Option<StacksPrivateKey> {
    let mut keychain = Keychain::default(conf.node.seed.clone());
    for ix in 0..max_tries {
        // the first rotation occurs at 203.
        let privk =
            keychain.make_microblock_secret_key(203 + ix, &((203 + ix) as u64).to_be_bytes());
        let pubkh = Hash160::from_node_public_key(&StacksPublicKey::from_private(&privk));
        if pubkh == *pubkey_hash {
            return Some(privk);
        }
    }
    return None;
}

/// Returns true iff `b` is within `0.1%` of `a`.
fn is_close_f64(a: f64, b: f64) -> bool {
    let error = (a - b).abs() / a.abs();
    error < 0.001
}

#[test]
#[ignore]
fn bitcoind_integration_test() {
    if env::var("BITCOIND_TEST") != Ok("1".into()) {
        return;
    }

    let (mut conf, miner_account) = neon_integration_test_conf();
    let prom_bind = format!("{}:{}", "127.0.0.1", 6000);
    conf.node.prometheus_bind = Some(prom_bind.clone());

    conf.burnchain.max_rbf = 1000000;

    test_observer::spawn();

    conf.events_observers.push(EventObserverConfig {
        endpoint: format!("localhost:{}", test_observer::EVENT_OBSERVER_PORT),
        events_keys: vec![EventKeyType::AnyEvent],
    });

    let mut btcd_controller = BitcoinCoreController::new(conf.clone());
    btcd_controller
        .start_bitcoind()
        .map_err(|_e| ())
        .expect("Failed starting bitcoind");

    let mut btc_regtest_controller = BitcoinRegtestController::new(conf.clone(), None);
    let http_origin = format!("http://{}", &conf.node.rpc_bind);

    btc_regtest_controller.bootstrap_chain(201);

    eprintln!("Chain bootstrapped...");

    let mut run_loop = neon::RunLoop::new(conf);
    let blocks_processed = run_loop.get_blocks_processed_arc();

    let channel = run_loop.get_coordinator_channel().unwrap();

    thread::spawn(move || run_loop.start(None, 0));

    // give the run loop some time to start up!
    wait_for_runloop(&blocks_processed);

    // first block wakes up the run loop
    next_block_and_wait(&mut btc_regtest_controller, &blocks_processed);

    // first block will hold our VRF registration
    next_block_and_wait(&mut btc_regtest_controller, &blocks_processed);

    // second block will be the first mined Stacks block
    next_block_and_wait(&mut btc_regtest_controller, &blocks_processed);

    // let's query the miner's account nonce:

    eprintln!("Miner account: {}", miner_account);

    let account = get_account(&http_origin, &miner_account);
    assert_eq!(account.balance, 0);
    assert_eq!(account.nonce, 1);

    next_block_and_wait(&mut btc_regtest_controller, &blocks_processed);
    sleep_ms(4_000);

    let burn_blocks_observed = test_observer::get_burn_blocks();
    let burn_blocks_with_burns: Vec<_> = burn_blocks_observed
        .into_iter()
        .filter(|block| block.get("burn_amount").unwrap().as_u64().unwrap() > 0)
        .collect();
    assert!(
        burn_blocks_with_burns.len() >= 1,
        "Burn block sortitions {} should be >= 1",
        burn_blocks_with_burns.len()
    );

    // query for prometheus metrics
    #[cfg(feature = "monitoring_prom")]
    {
        let prom_http_origin = format!("http://{}", prom_bind);
        let client = reqwest::blocking::Client::new();
        let res = client
            .get(&prom_http_origin)
            .send()
            .unwrap()
            .text()
            .unwrap();
        assert!(res.contains("stacks_node_computed_miner_commitment_high 0"));
        assert!(res.contains("stacks_node_computed_miner_commitment_low 20000"));
        assert!(res.contains("stacks_node_computed_relative_miner_score 100"));
        assert!(res.contains("stacks_node_miner_current_median_commitment_high 0"));
        assert!(res.contains("stacks_node_miner_current_median_commitment_low 20000"));
        assert!(res.contains("stacks_node_active_miners_total 1"));

        assert!(res.contains("stacks_node_last_block_read_count 0"));
        assert!(res.contains("stacks_node_last_block_read_length 0"));
        assert!(res.contains("stacks_node_last_block_write_count 0"));
        assert!(res.contains("stacks_node_last_block_write_length 0"));
        assert!(res.contains("stacks_node_last_block_runtime 0"));
        assert!(res.contains("stacks_node_last_block_transaction_count 1"));

        assert!(res.contains("stacks_node_last_mined_block_read_count 0"));
        assert!(res.contains("stacks_node_last_mined_block_read_length 0"));
        assert!(res.contains("stacks_node_last_mined_block_write_count 0"));
        assert!(res.contains("stacks_node_last_mined_block_write_length 0"));
        assert!(res.contains("stacks_node_last_mined_block_runtime 0"));
        assert!(res.contains("stacks_node_last_mined_block_transaction_count 1"));
    }
    test_observer::clear();
    channel.stop_chains_coordinator();
}

#[test]
#[ignore]
fn most_recent_utxo_integration_test() {
    if env::var("BITCOIND_TEST") != Ok("1".into()) {
        return;
    }

    let (conf, _) = neon_integration_test_conf();

    let mut btcd_controller = BitcoinCoreController::new(conf.clone());
    btcd_controller
        .start_bitcoind()
        .map_err(|_e| ())
        .expect("Failed starting bitcoind");

    let mut btc_regtest_controller = BitcoinRegtestController::new(conf.clone(), None);

    btc_regtest_controller.bootstrap_chain(201);

    eprintln!("Chain bootstrapped...");

    let mut run_loop = neon::RunLoop::new(conf.clone());
    let blocks_processed = run_loop.get_blocks_processed_arc();

    let channel = run_loop.get_coordinator_channel().unwrap();

    thread::spawn(move || run_loop.start(None, 0));

    // give the run loop some time to start up!
    wait_for_runloop(&blocks_processed);

    // first block wakes up the run loop
    next_block_and_wait(&mut btc_regtest_controller, &blocks_processed);

    // first block will hold our VRF registration
    next_block_and_wait(&mut btc_regtest_controller, &blocks_processed);

    // second block will be the first mined Stacks block
    next_block_and_wait(&mut btc_regtest_controller, &blocks_processed);

    let mut miner_signer = Keychain::default(conf.node.seed.clone()).generate_op_signer();
    let pubkey = miner_signer.get_public_key();
    let utxos_before = btc_regtest_controller.get_all_utxos(&pubkey);

    let mut last_utxo: Option<UTXO> = None;
    let mut smallest_utxo: Option<UTXO> = None; // smallest non-dust UTXO
    let mut biggest_utxo: Option<UTXO> = None;
    for utxo in utxos_before.iter() {
        if let Some(last) = last_utxo {
            if utxo.confirmations < last.confirmations {
                last_utxo = Some(utxo.clone());
            } else {
                last_utxo = Some(last);
            }
        } else {
            last_utxo = Some(utxo.clone());
        }

        if let Some(smallest) = smallest_utxo {
            if utxo.amount > 5500 && utxo.amount < smallest.amount {
                smallest_utxo = Some(utxo.clone());
            } else {
                smallest_utxo = Some(smallest);
            }
        } else {
            smallest_utxo = Some(utxo.clone());
        }

        if let Some(biggest) = biggest_utxo {
            if utxo.amount > biggest.amount {
                biggest_utxo = Some(utxo.clone());
            } else {
                biggest_utxo = Some(biggest);
            }
        } else {
            biggest_utxo = Some(utxo.clone());
        }
    }

    let last_utxo = last_utxo.unwrap();
    let smallest_utxo = smallest_utxo.unwrap();
    let mut biggest_utxo = biggest_utxo.unwrap();

    eprintln!("Last-spent UTXO is {:?}", &last_utxo);
    eprintln!("Smallest UTXO is {:?}", &smallest_utxo);
    eprintln!("Biggest UTXO is {:?}", &biggest_utxo);

    assert_eq!(last_utxo, smallest_utxo);
    assert_ne!(biggest_utxo, last_utxo);
    assert_ne!(biggest_utxo, smallest_utxo);

    // third block will be the second mined Stacks block, and mining it should *not* spend the
    // biggest UTXO, but should spend the *smallest non-dust* UTXO
    next_block_and_wait(&mut btc_regtest_controller, &blocks_processed);

    let utxos_after = btc_regtest_controller.get_all_utxos(&pubkey);

    // last UTXO was spent, which would also have been the smallest.
    let mut has_biggest = false;
    for utxo in utxos_after.into_iter() {
        assert_ne!(utxo, last_utxo);
        assert_ne!(utxo, smallest_utxo);

        // don't care about confirmations here
        biggest_utxo.confirmations = utxo.confirmations;
        if utxo == biggest_utxo {
            has_biggest = true;
        }
    }

    // biggest UTXO is *not* spent
    assert!(has_biggest);

    channel.stop_chains_coordinator();
}

pub fn get_balance<F: std::fmt::Display>(http_origin: &str, account: &F) -> u128 {
    get_account(http_origin, account).balance
}

#[derive(Debug)]
pub struct Account {
    pub balance: u128,
    pub locked: u128,
    pub nonce: u64,
}

pub fn get_account<F: std::fmt::Display>(http_origin: &str, account: &F) -> Account {
    let client = reqwest::blocking::Client::new();
    let path = format!("{}/v2/accounts/{}?proof=0", http_origin, account);
    let res = client
        .get(&path)
        .send()
        .unwrap()
        .json::<AccountEntryResponse>()
        .unwrap();
    info!("Account response: {:#?}", res);
    Account {
        balance: u128::from_str_radix(&res.balance[2..], 16).unwrap(),
        locked: u128::from_str_radix(&res.locked[2..], 16).unwrap(),
        nonce: res.nonce,
    }
}

pub fn get_pox_info(http_origin: &str) -> RPCPoxInfoData {
    let client = reqwest::blocking::Client::new();
    let path = format!("{}/v2/pox", http_origin);
    client
        .get(&path)
        .send()
        .unwrap()
        .json::<RPCPoxInfoData>()
        .unwrap()
}

fn get_chain_tip(http_origin: &str) -> (ConsensusHash, BlockHeaderHash) {
    let client = reqwest::blocking::Client::new();
    let path = format!("{}/v2/info", http_origin);
    let res = client
        .get(&path)
        .send()
        .unwrap()
        .json::<serde_json::Value>()
        .unwrap();
    (
        ConsensusHash::from_hex(
            res.get("stacks_tip_consensus_hash")
                .unwrap()
                .as_str()
                .unwrap(),
        )
        .unwrap(),
        BlockHeaderHash::from_hex(res.get("stacks_tip").unwrap().as_str().unwrap()).unwrap(),
    )
}

fn get_chain_tip_height(http_origin: &str) -> u64 {
    let client = reqwest::blocking::Client::new();
    let path = format!("{}/v2/info", http_origin);
    let res = client
        .get(&path)
        .send()
        .unwrap()
        .json::<RPCPeerInfoData>()
        .unwrap();

    res.stacks_tip_height
}

pub fn get_contract_src(
    http_origin: &str,
    contract_addr: StacksAddress,
    contract_name: String,
    use_latest_tip: bool,
) -> Result<String, String> {
    let client = reqwest::blocking::Client::new();
    let query_string = if use_latest_tip {
        "?tip=latest".to_string()
    } else {
        "".to_string()
    };
    let path = format!(
        "{}/v2/contracts/source/{}/{}{}",
        http_origin, contract_addr, contract_name, query_string
    );
    let res = client.get(&path).send().unwrap();

    if res.status().is_success() {
        let contract_src_res = res.json::<ContractSrcResponse>().unwrap();
        Ok(contract_src_res.source)
    } else {
        let err_str = res.text().unwrap();
        Err(err_str)
    }
}

#[test]
#[ignore]
fn deep_contract() {
    if env::var("BITCOIND_TEST") != Ok("1".into()) {
        return;
    }

    let stack_limit = (AST_CALL_STACK_DEPTH_BUFFER + (MAX_CALL_STACK_DEPTH as u64) + 1) as usize;
    let exceeds_stack_depth_list = format!(
        "{}u1 {}",
        "(list ".repeat(stack_limit + 1),
        ")".repeat(stack_limit + 1)
    );

    let spender_sk = StacksPrivateKey::new();
    let spender_addr = to_addr(&spender_sk);
    let spender_princ: PrincipalData = spender_addr.into();

    let (mut conf, _miner_account) = neon_integration_test_conf();

    test_observer::spawn();

    conf.events_observers.push(EventObserverConfig {
        endpoint: format!("localhost:{}", test_observer::EVENT_OBSERVER_PORT),
        events_keys: vec![EventKeyType::AnyEvent],
    });

    let spender_bal = 10_000_000_000 * (core::MICROSTACKS_PER_STACKS as u64);

    conf.initial_balances.push(InitialBalance {
        address: spender_princ.clone(),
        amount: spender_bal,
    });

    let mut btcd_controller = BitcoinCoreController::new(conf.clone());
    btcd_controller
        .start_bitcoind()
        .map_err(|_e| ())
        .expect("Failed starting bitcoind");

    let burnchain_config = Burnchain::regtest(&conf.get_burn_db_path());

    let mut btc_regtest_controller = BitcoinRegtestController::with_burnchain(
        conf.clone(),
        None,
        Some(burnchain_config.clone()),
        None,
    );
    let http_origin = format!("http://{}", &conf.node.rpc_bind);

    btc_regtest_controller.bootstrap_chain(201);

    eprintln!("Chain bootstrapped...");

    let mut run_loop = neon::RunLoop::new(conf.clone());
    let blocks_processed = run_loop.get_blocks_processed_arc();
    let _client = reqwest::blocking::Client::new();
    let channel = run_loop.get_coordinator_channel().unwrap();

    thread::spawn(move || run_loop.start(Some(burnchain_config), 0));

    // give the run loop some time to start up!
    wait_for_runloop(&blocks_processed);

    // first block wakes up the run loop
    next_block_and_wait(&mut btc_regtest_controller, &blocks_processed);

    // first block will hold our VRF registration
    next_block_and_wait(&mut btc_regtest_controller, &blocks_processed);

    // second block will be the first mined Stacks block
    next_block_and_wait(&mut btc_regtest_controller, &blocks_processed);

    let _sort_height = channel.get_sortitions_processed();

    let publish = make_contract_publish(
        &spender_sk,
        0,
        1000,
        "test-publish",
        &exceeds_stack_depth_list,
    );
    submit_tx(&http_origin, &publish);

    test_observer::clear();

    next_block_and_wait(&mut btc_regtest_controller, &blocks_processed);
    next_block_and_wait(&mut btc_regtest_controller, &blocks_processed);
    next_block_and_wait(&mut btc_regtest_controller, &blocks_processed);

    let blocks = test_observer::get_blocks();
    let mut included_smart_contract = false;
    for block in blocks {
        let transactions = block.get("transactions").unwrap().as_array().unwrap();
        for tx in transactions.iter() {
            let raw_tx = tx.get("raw_tx").unwrap().as_str().unwrap();
            if raw_tx == "0x00" {
                continue;
            }
            let tx_bytes = hex_bytes(&raw_tx[2..]).unwrap();
            let parsed = StacksTransaction::consensus_deserialize(&mut &tx_bytes[..]).unwrap();
            if let TransactionPayload::SmartContract(..) = parsed.payload {
                included_smart_contract = true;
            }
        }
    }

    assert!(
        !included_smart_contract,
        "No smart contract publish transaction should be included"
    );

    test_observer::clear();
}

#[test]
#[ignore]
fn bad_microblock_pubkey() {
    if env::var("BITCOIND_TEST") != Ok("1".into()) {
        return;
    }

    let (mut conf, _miner_account) = neon_integration_test_conf();

    test_observer::spawn();

    conf.events_observers.push(EventObserverConfig {
        endpoint: format!("localhost:{}", test_observer::EVENT_OBSERVER_PORT),
        events_keys: vec![EventKeyType::AnyEvent],
    });

    let mut btcd_controller = BitcoinCoreController::new(conf.clone());
    btcd_controller
        .start_bitcoind()
        .map_err(|_e| ())
        .expect("Failed starting bitcoind");

    let burnchain_config = Burnchain::regtest(&conf.get_burn_db_path());

    let mut btc_regtest_controller = BitcoinRegtestController::with_burnchain(
        conf.clone(),
        None,
        Some(burnchain_config.clone()),
        None,
    );

    btc_regtest_controller.bootstrap_chain(201);

    eprintln!("Chain bootstrapped...");

    let mut run_loop = neon::RunLoop::new(conf.clone());
    let blocks_processed = run_loop.get_blocks_processed_arc();
    let channel = run_loop.get_coordinator_channel().unwrap();

    thread::spawn(move || run_loop.start(Some(burnchain_config), 0));

    // give the run loop some time to start up!
    wait_for_runloop(&blocks_processed);

    // first block wakes up the run loop
    next_block_and_wait(&mut btc_regtest_controller, &blocks_processed);

    // first block will hold our VRF registration
    next_block_and_wait(&mut btc_regtest_controller, &blocks_processed);

    // second block will be the first mined Stacks block
    next_block_and_wait(&mut btc_regtest_controller, &blocks_processed);

    // fault injection
    env::set_var(
        "STACKS_MICROBLOCK_PUBKEY_HASH",
        "0000000000000000000000000000000000000000",
    );
    for _i in 0..10 {
        next_block_and_wait(&mut btc_regtest_controller, &blocks_processed);
    }
    env::set_var("STACKS_MICROBLOCK_PUBKEY_HASH", "");

    next_block_and_wait(&mut btc_regtest_controller, &blocks_processed);
    next_block_and_wait(&mut btc_regtest_controller, &blocks_processed);
    next_block_and_wait(&mut btc_regtest_controller, &blocks_processed);

    let blocks = test_observer::get_blocks();
    assert!(blocks.len() >= 5);
    assert!(blocks.len() <= 6);

    channel.stop_chains_coordinator();
    test_observer::clear();
}

#[test]
#[ignore]
fn liquid_ustx_integration() {
    if env::var("BITCOIND_TEST") != Ok("1".into()) {
        return;
    }

    // the contract that we'll test the costs of
    let caller_src = "
    (define-public (execute)
       (ok stx-liquid-supply))
    ";

    let spender_sk = StacksPrivateKey::new();
    let spender_addr = to_addr(&spender_sk);
    let spender_princ: PrincipalData = spender_addr.into();

    let (mut conf, _miner_account) = neon_integration_test_conf();

    test_observer::spawn();

    conf.events_observers.push(EventObserverConfig {
        endpoint: format!("localhost:{}", test_observer::EVENT_OBSERVER_PORT),
        events_keys: vec![EventKeyType::AnyEvent],
    });

    let spender_bal = 10_000_000_000 * (core::MICROSTACKS_PER_STACKS as u64);

    conf.initial_balances.push(InitialBalance {
        address: spender_princ.clone(),
        amount: spender_bal,
    });

    let mut btcd_controller = BitcoinCoreController::new(conf.clone());
    btcd_controller
        .start_bitcoind()
        .map_err(|_e| ())
        .expect("Failed starting bitcoind");

    let burnchain_config = Burnchain::regtest(&conf.get_burn_db_path());

    let mut btc_regtest_controller = BitcoinRegtestController::with_burnchain(
        conf.clone(),
        None,
        Some(burnchain_config.clone()),
        None,
    );
    let http_origin = format!("http://{}", &conf.node.rpc_bind);

    btc_regtest_controller.bootstrap_chain(201);

    eprintln!("Chain bootstrapped...");

    let mut run_loop = neon::RunLoop::new(conf.clone());
    let blocks_processed = run_loop.get_blocks_processed_arc();
    let _client = reqwest::blocking::Client::new();
    let channel = run_loop.get_coordinator_channel().unwrap();

    thread::spawn(move || run_loop.start(Some(burnchain_config), 0));

    // give the run loop some time to start up!
    wait_for_runloop(&blocks_processed);

    // first block wakes up the run loop
    next_block_and_wait(&mut btc_regtest_controller, &blocks_processed);

    // first block will hold our VRF registration
    next_block_and_wait(&mut btc_regtest_controller, &blocks_processed);

    // second block will be the first mined Stacks block
    next_block_and_wait(&mut btc_regtest_controller, &blocks_processed);

    let _sort_height = channel.get_sortitions_processed();

    let publish = make_contract_publish(&spender_sk, 0, 1000, "caller", caller_src);

    let replaced_txid = submit_tx(&http_origin, &publish);

    let publish = make_contract_publish(&spender_sk, 0, 1100, "caller", caller_src);
    submit_tx(&http_origin, &publish);

    let dropped_txs = test_observer::get_memtx_drops();
    assert_eq!(dropped_txs.len(), 1);
    assert_eq!(&dropped_txs[0].1, "ReplaceByFee");
    assert_eq!(&dropped_txs[0].0, &format!("0x{}", replaced_txid));

    // mine 1 burn block for the miner to issue the next block
    next_block_and_wait(&mut btc_regtest_controller, &blocks_processed);
    // mine next burn block for the miner to win
    next_block_and_wait(&mut btc_regtest_controller, &blocks_processed);

    let call_tx = make_contract_call(
        &spender_sk,
        1,
        1000,
        &spender_addr,
        "caller",
        "execute",
        &[],
    );

    submit_tx(&http_origin, &call_tx);

    next_block_and_wait(&mut btc_regtest_controller, &blocks_processed);

    // clear and mine another burnchain block, so that the new winner is seen by the observer
    //   (the observer is logically "one block behind" the miner
    test_observer::clear();
    next_block_and_wait(&mut btc_regtest_controller, &blocks_processed);

    let mut blocks = test_observer::get_blocks();
    // should have produced 1 new block
    assert_eq!(blocks.len(), 1);
    let block = blocks.pop().unwrap();
    let transactions = block.get("transactions").unwrap().as_array().unwrap();
    eprintln!("{}", transactions.len());
    let mut tested = false;
    for tx in transactions.iter() {
        let raw_tx = tx.get("raw_tx").unwrap().as_str().unwrap();
        if raw_tx == "0x00" {
            continue;
        }
        let tx_bytes = hex_bytes(&raw_tx[2..]).unwrap();
        let parsed = StacksTransaction::consensus_deserialize(&mut &tx_bytes[..]).unwrap();
        if let TransactionPayload::ContractCall(contract_call) = parsed.payload {
            eprintln!("{}", contract_call.function_name.as_str());
            if contract_call.function_name.as_str() == "execute" {
                let raw_result = tx.get("raw_result").unwrap().as_str().unwrap();
                let parsed = Value::try_deserialize_hex_untyped(&raw_result[2..]).unwrap();
                let liquid_ustx = parsed.expect_result_ok().expect_u128();
                assert!(liquid_ustx > 0, "Should be more liquid ustx than 0");
                tested = true;
            }
        }
    }
    assert!(tested, "Should have found a contract call tx");
}

#[test]
#[ignore]
fn lockup_integration() {
    if env::var("BITCOIND_TEST") != Ok("1".into()) {
        return;
    }

    let (mut conf, _miner_account) = neon_integration_test_conf();

    test_observer::spawn();

    conf.events_observers.push(EventObserverConfig {
        endpoint: format!("localhost:{}", test_observer::EVENT_OBSERVER_PORT),
        events_keys: vec![EventKeyType::AnyEvent],
    });

    let mut btcd_controller = BitcoinCoreController::new(conf.clone());
    btcd_controller
        .start_bitcoind()
        .map_err(|_e| ())
        .expect("Failed starting bitcoind");

    let burnchain_config = Burnchain::regtest(&conf.get_burn_db_path());

    let mut btc_regtest_controller = BitcoinRegtestController::with_burnchain(
        conf.clone(),
        None,
        Some(burnchain_config.clone()),
        None,
    );
    let http_origin = format!("http://{}", &conf.node.rpc_bind);

    btc_regtest_controller.bootstrap_chain(201);

    eprintln!("Chain bootstrapped...");

    let mut run_loop = neon::RunLoop::new(conf.clone());
    let blocks_processed = run_loop.get_blocks_processed_arc();
    let _client = reqwest::blocking::Client::new();

    thread::spawn(move || run_loop.start(Some(burnchain_config), 0));

    // give the run loop some time to start up!
    wait_for_runloop(&blocks_processed);

    // first block wakes up the run loop
    next_block_and_wait(&mut btc_regtest_controller, &blocks_processed);

    // let's query an account that unlocked STX
    // Looking at chainstate-test.txt,
    // 3QsabRcGFfw3B9rNpEcW9rN6twjZGwNz5s,13888888889,1
    // 3QsabRcGFfw3B9rNpEcW9rN6twjZGwNz5s,13888888889,3
    // 3QsabRcGFfw3B9rNpEcW9rN6twjZGwNz5s,13888888889,3
    // 3QsabRcGFfw3B9rNpEcW9rN6twjZGwNz5s -> SN3Z4MMRJ29FVZB38FGYPE94N1D8ZGF55R7YWH00A
    let recipient_addr_str = "SN3Z4MMRJ29FVZB38FGYPE94N1D8ZGF55R7YWH00A";
    let recipient = StacksAddress::from_string(recipient_addr_str).unwrap();

    // first block will hold our VRF registration
    next_block_and_wait(&mut btc_regtest_controller, &blocks_processed);

    // block #1 should be unlocking STX
    next_block_and_wait(&mut btc_regtest_controller, &blocks_processed);
    assert_eq!(get_balance(&http_origin, &recipient), 13888888889);
    let blocks = test_observer::get_blocks();
    let chain_tip = blocks.last().unwrap();

    let events = chain_tip.get("events").unwrap().as_array().unwrap();
    let mut found = false;
    for event in events.iter() {
        if event.get("type").unwrap().as_str().unwrap() == "stx_mint_event" {
            let payload = event.get("stx_mint_event").unwrap().as_object().unwrap();
            let address = payload.get("recipient").unwrap().as_str().unwrap();
            let amount = payload.get("amount").unwrap().as_str().unwrap();
            if address == recipient_addr_str && amount == "13888888889" {
                found = true;
            }
        }
    }
    assert_eq!(found, true);

    // block #2 won't unlock STX
    next_block_and_wait(&mut btc_regtest_controller, &blocks_processed);

    // block #3 should be unlocking STX
    next_block_and_wait(&mut btc_regtest_controller, &blocks_processed);
    assert_eq!(get_balance(&http_origin, &recipient), 13888888889 * 3);

    // now let's ensure that the last block received by the event observer contains the lockup receipt
    let blocks = test_observer::get_blocks();
    let chain_tip = blocks.last().unwrap();

    let events = chain_tip.get("events").unwrap().as_array().unwrap();
    assert_eq!(events.len(), 2);
    for event in events {
        assert_eq!(
            event.get("type").unwrap().as_str().unwrap(),
            "stx_mint_event"
        );
    }

    test_observer::clear();
}

#[test]
#[ignore]
fn stx_transfer_btc_integration_test() {
    if env::var("BITCOIND_TEST") != Ok("1".into()) {
        return;
    }

    let spender_sk = StacksPrivateKey::from_hex(SK_1).unwrap();
    let spender_stx_addr: StacksAddress = to_addr(&spender_sk);
    let spender_addr: PrincipalData = spender_stx_addr.clone().into();
    let _spender_btc_addr = BitcoinAddress::from_bytes_legacy(
        BitcoinNetworkType::Regtest,
        LegacyBitcoinAddressType::PublicKeyHash,
        &spender_stx_addr.bytes.0,
    )
    .unwrap();

    let spender_2_sk = StacksPrivateKey::from_hex(SK_2).unwrap();
    let spender_2_stx_addr: StacksAddress = to_addr(&spender_2_sk);
    let spender_2_addr: PrincipalData = spender_2_stx_addr.clone().into();

    let (mut conf, _miner_account) = neon_integration_test_conf();

    test_observer::spawn();
    conf.events_observers.push(EventObserverConfig {
        endpoint: format!("localhost:{}", test_observer::EVENT_OBSERVER_PORT),
        events_keys: vec![EventKeyType::AnyEvent],
    });

    conf.initial_balances.push(InitialBalance {
        address: spender_addr.clone(),
        amount: 100300,
    });

    conf.initial_balances.push(InitialBalance {
        address: spender_2_addr.clone(),
        amount: 100300,
    });

    let mut btcd_controller = BitcoinCoreController::new(conf.clone());
    btcd_controller
        .start_bitcoind()
        .map_err(|_e| ())
        .expect("Failed starting bitcoind");

    let mut btc_regtest_controller = BitcoinRegtestController::new(conf.clone(), None);
    let http_origin = format!("http://{}", &conf.node.rpc_bind);

    btc_regtest_controller.bootstrap_chain(201);

    eprintln!("Chain bootstrapped...");

    let mut run_loop = neon::RunLoop::new(conf.clone());
    let blocks_processed = run_loop.get_blocks_processed_arc();

    let channel = run_loop.get_coordinator_channel().unwrap();

    thread::spawn(move || run_loop.start(None, 0));

    // give the run loop some time to start up!
    wait_for_runloop(&blocks_processed);

    // first block wakes up the run loop
    next_block_and_wait(&mut btc_regtest_controller, &blocks_processed);

    // first block will hold our VRF registration
    next_block_and_wait(&mut btc_regtest_controller, &blocks_processed);

    // second block will be the first mined Stacks block
    next_block_and_wait(&mut btc_regtest_controller, &blocks_processed);

    test_observer::clear();

    // let's query the spender's account:
    assert_eq!(get_balance(&http_origin, &spender_addr), 100300);

    // okay, let's send a pre-stx op.
    let pre_stx_op = PreStxOp {
        output: spender_stx_addr.clone(),
        // to be filled in
        txid: Txid([0u8; 32]),
        vtxindex: 0,
        block_height: 0,
        burn_header_hash: BurnchainHeaderHash([0u8; 32]),
    };

    let mut miner_signer = Keychain::default(conf.node.seed.clone()).generate_op_signer();

    assert!(
        btc_regtest_controller
            .submit_operation(
                StacksEpochId::Epoch2_05,
                BlockstackOperationType::PreStx(pre_stx_op),
                &mut miner_signer,
                1
            )
            .is_some(),
        "Pre-stx operation should submit successfully"
    );

    next_block_and_wait(&mut btc_regtest_controller, &blocks_processed);
    // let's fire off our transfer op.
    let recipient_sk = StacksPrivateKey::new();
    let recipient_addr = to_addr(&recipient_sk);
    let transfer_stx_op = TransferStxOp {
        sender: spender_stx_addr.clone(),
        recipient: recipient_addr.clone(),
        transfered_ustx: 100_000,
        memo: vec![],
        // to be filled in
        txid: Txid([0u8; 32]),
        vtxindex: 0,
        block_height: 0,
        burn_header_hash: BurnchainHeaderHash([0u8; 32]),
    };

    let mut spender_signer = BurnchainOpSigner::new(spender_sk.clone(), false);

    assert!(
        btc_regtest_controller
            .submit_operation(
                StacksEpochId::Epoch2_05,
                BlockstackOperationType::TransferStx(transfer_stx_op),
                &mut spender_signer,
                1
            )
            .is_some(),
        "Transfer operation should submit successfully"
    );
    // should be elected in the same block as the transfer, so balances should be unchanged.
    next_block_and_wait(&mut btc_regtest_controller, &blocks_processed);
    assert_eq!(get_balance(&http_origin, &spender_addr), 100300);
    assert_eq!(get_balance(&http_origin, &recipient_addr), 0);

    // this block should process the transfer
    next_block_and_wait(&mut btc_regtest_controller, &blocks_processed);

    assert_eq!(get_balance(&http_origin, &spender_addr), 300);
    assert_eq!(get_balance(&http_origin, &recipient_addr), 100_000);
    assert_eq!(get_balance(&http_origin, &spender_2_addr), 100_300);

    // now let's do a pre-stx-op and a transfer op in the same burnchain block...
    // NOTE: bitcoind really doesn't want to return the utxo from the first op for some reason,
    //    so we have to get a little creative...

    // okay, let's send a pre-stx op.
    let pre_stx_op = PreStxOp {
        output: spender_2_stx_addr.clone(),
        // to be filled in
        txid: Txid([0u8; 32]),
        vtxindex: 0,
        block_height: 0,
        burn_header_hash: BurnchainHeaderHash([0u8; 32]),
    };

    let mut miner_signer = Keychain::default(conf.node.seed.clone()).generate_op_signer();

    let pre_stx_tx = btc_regtest_controller
        .submit_manual(
            StacksEpochId::Epoch2_05,
            BlockstackOperationType::PreStx(pre_stx_op),
            &mut miner_signer,
            None,
        )
        .expect("Pre-stx operation should submit successfully");

    let transfer_stx_utxo = UTXO {
        txid: pre_stx_tx.txid(),
        vout: 1,
        script_pub_key: pre_stx_tx.output[1].script_pubkey.clone(),
        amount: pre_stx_tx.output[1].value,
        confirmations: 0,
    };

    // let's fire off our transfer op.
    let transfer_stx_op = TransferStxOp {
        sender: spender_2_stx_addr.clone(),
        recipient: recipient_addr.clone(),
        transfered_ustx: 100_000,
        memo: vec![],
        // to be filled in
        txid: Txid([0u8; 32]),
        vtxindex: 0,
        block_height: 0,
        burn_header_hash: BurnchainHeaderHash([0u8; 32]),
    };

    let mut spender_signer = BurnchainOpSigner::new(spender_2_sk.clone(), false);

    btc_regtest_controller
        .submit_manual(
            StacksEpochId::Epoch2_05,
            BlockstackOperationType::TransferStx(transfer_stx_op),
            &mut spender_signer,
            Some(transfer_stx_utxo),
        )
        .expect("Transfer operation should submit successfully");

    // should be elected in the same block as the transfer, so balances should be unchanged.
    next_block_and_wait(&mut btc_regtest_controller, &blocks_processed);

    assert_eq!(get_balance(&http_origin, &spender_addr), 300);
    assert_eq!(get_balance(&http_origin, &recipient_addr), 100_000);
    assert_eq!(get_balance(&http_origin, &spender_2_addr), 100_300);

    // should process the transfer
    next_block_and_wait(&mut btc_regtest_controller, &blocks_processed);

    assert_eq!(get_balance(&http_origin, &spender_addr), 300);
    assert_eq!(get_balance(&http_origin, &recipient_addr), 200_000);
    assert_eq!(get_balance(&http_origin, &spender_2_addr), 300);

    let mut found_btc_tx = false;
    let blocks = test_observer::get_blocks();
    for block in blocks {
        let transactions = block.get("transactions").unwrap().as_array().unwrap();
        for tx in transactions.iter() {
            let raw_tx = tx.get("raw_tx").unwrap().as_str().unwrap();
            if raw_tx == "0x00" {
                let burnchain_op = tx.get("burnchain_op").unwrap().as_object().unwrap();
                if !burnchain_op.contains_key("transfer_stx") {
                    panic!("unexpected btc transaction type");
                }
                found_btc_tx = true;
            }
        }
    }
    assert!(found_btc_tx);

    channel.stop_chains_coordinator();
}

#[test]
#[ignore]
fn stx_delegate_btc_integration_test() {
    if env::var("BITCOIND_TEST") != Ok("1".into()) {
        return;
    }

    let spender_sk = StacksPrivateKey::from_hex(SK_1).unwrap();
    let spender_stx_addr: StacksAddress = to_addr(&spender_sk);
    let spender_addr: PrincipalData = spender_stx_addr.clone().into();

    let recipient_sk = StacksPrivateKey::new();
    let recipient_addr = to_addr(&recipient_sk);
    let pox_pubkey = Secp256k1PublicKey::from_hex(
        "02f006a09b59979e2cb8449f58076152af6b124aa29b948a3714b8d5f15aa94ede",
    )
    .unwrap();
    let pox_pubkey_hash = bytes_to_hex(
        &Hash160::from_node_public_key(&pox_pubkey)
            .to_bytes()
            .to_vec(),
    );

    let (mut conf, _miner_account) = neon_integration_test_conf();

    conf.initial_balances.push(InitialBalance {
        address: spender_addr.clone(),
        amount: 100300,
    });
    conf.initial_balances.push(InitialBalance {
        address: recipient_addr.clone().into(),
        amount: 300,
    });

    // update epoch info so that Epoch 2.1 takes effect
    conf.burnchain.epochs = Some(vec![
        StacksEpoch {
            epoch_id: StacksEpochId::Epoch20,
            start_height: 0,
            end_height: 1,
            block_limit: BLOCK_LIMIT_MAINNET_20.clone(),
            network_epoch: PEER_VERSION_EPOCH_2_0,
        },
        StacksEpoch {
            epoch_id: StacksEpochId::Epoch2_05,
            start_height: 1,
            end_height: 2,
            block_limit: BLOCK_LIMIT_MAINNET_205.clone(),
            network_epoch: PEER_VERSION_EPOCH_2_05,
        },
        StacksEpoch {
            epoch_id: StacksEpochId::Epoch21,
            start_height: 2,
            end_height: 9223372036854775807,
            block_limit: BLOCK_LIMIT_MAINNET_21.clone(),
            network_epoch: PEER_VERSION_EPOCH_2_1,
        },
    ]);
    conf.burnchain.pox_2_activation = Some(3);

    test_observer::spawn();
    conf.events_observers.push(EventObserverConfig {
        endpoint: format!("localhost:{}", test_observer::EVENT_OBSERVER_PORT),
        events_keys: vec![EventKeyType::AnyEvent],
    });

    let mut btcd_controller = BitcoinCoreController::new(conf.clone());
    btcd_controller
        .start_bitcoind()
        .map_err(|_e| ())
        .expect("Failed starting bitcoind");

    let mut burnchain_config = Burnchain::regtest(&conf.get_burn_db_path());

    // reward cycle length = 5, so 3 reward cycle slots + 2 prepare-phase burns
    let reward_cycle_len = 5;
    let prepare_phase_len = 2;
    let pox_constants = PoxConstants::new(
        reward_cycle_len,
        prepare_phase_len,
        2,
        5,
        15,
        (16 * reward_cycle_len - 1).into(),
        (17 * reward_cycle_len).into(),
        u32::MAX,
        u32::MAX,
        u32::MAX,
    );
    burnchain_config.pox_constants = pox_constants.clone();

    let mut btc_regtest_controller = BitcoinRegtestController::with_burnchain(
        conf.clone(),
        None,
        Some(burnchain_config.clone()),
        None,
    );
    let http_origin = format!("http://{}", &conf.node.rpc_bind);

    btc_regtest_controller.bootstrap_chain(201);

    eprintln!("Chain bootstrapped...");

    let mut run_loop = neon::RunLoop::new(conf.clone());
    let blocks_processed = run_loop.get_blocks_processed_arc();

    let channel = run_loop.get_coordinator_channel().unwrap();

    thread::spawn(move || run_loop.start(None, 0));

    // give the run loop some time to start up!
    wait_for_runloop(&blocks_processed);

    next_block_and_wait(&mut btc_regtest_controller, &blocks_processed);
    next_block_and_wait(&mut btc_regtest_controller, &blocks_processed);
    next_block_and_wait(&mut btc_regtest_controller, &blocks_processed);

    test_observer::clear();

    // Mine a few more blocks so that Epoch 2.1 (and thus pox-2) can take effect.
    next_block_and_wait(&mut btc_regtest_controller, &blocks_processed);
    next_block_and_wait(&mut btc_regtest_controller, &blocks_processed);
    next_block_and_wait(&mut btc_regtest_controller, &blocks_processed);

    // okay, let's send a pre-stx op.
    let pre_stx_op = PreStxOp {
        output: spender_stx_addr.clone(),
        // to be filled in
        txid: Txid([0u8; 32]),
        vtxindex: 0,
        block_height: 0,
        burn_header_hash: BurnchainHeaderHash([0u8; 32]),
    };

    let mut miner_signer = Keychain::default(conf.node.seed.clone()).generate_op_signer();

    assert!(
        btc_regtest_controller
            .submit_operation(
                StacksEpochId::Epoch21,
                BlockstackOperationType::PreStx(pre_stx_op),
                &mut miner_signer,
                1
            )
            .is_some(),
        "Pre-stx operation should submit successfully"
    );

    next_block_and_wait(&mut btc_regtest_controller, &blocks_processed);

    // let's fire off our delegate op.
    let del_stx_op = DelegateStxOp {
        sender: spender_stx_addr.clone(),
        delegate_to: recipient_addr.clone(),
        reward_addr: None,
        delegated_ustx: 100_000,
        // to be filled in
        txid: Txid([0u8; 32]),
        vtxindex: 0,
        block_height: 0,
        burn_header_hash: BurnchainHeaderHash([0u8; 32]),
        until_burn_height: None,
    };

    let mut spender_signer = BurnchainOpSigner::new(spender_sk.clone(), false);
    assert!(
        btc_regtest_controller
            .submit_operation(
                StacksEpochId::Epoch21,
                BlockstackOperationType::DelegateStx(del_stx_op),
                &mut spender_signer,
                1
            )
            .is_some(),
        "Delegate operation should submit successfully"
    );

    // the second block should process the delegation, after which the balaces should be unchanged
    next_block_and_wait(&mut btc_regtest_controller, &blocks_processed);
    next_block_and_wait(&mut btc_regtest_controller, &blocks_processed);

    assert_eq!(get_balance(&http_origin, &spender_addr), 100300);
    assert_eq!(get_balance(&http_origin, &recipient_addr), 300);

    // send a delegate-stack-stx transaction
    let sort_height = channel.get_sortitions_processed();
    let tx = make_contract_call(
        &recipient_sk,
        0,
        293,
        &StacksAddress::from_string("ST000000000000000000002AMW42H").unwrap(),
        "pox-2",
        "delegate-stack-stx",
        &[
            Value::Principal(spender_addr.clone()),
            Value::UInt(100_000),
            execute(
                &format!("{{ hashbytes: 0x{}, version: 0x00 }}", pox_pubkey_hash),
                ClarityVersion::Clarity2,
            )
            .unwrap()
            .unwrap(),
            Value::UInt(sort_height as u128),
            Value::UInt(6),
        ],
    );

    // push the stacking transaction
    submit_tx(&http_origin, &tx);

    // let's mine until the next reward cycle starts ...
    next_block_and_wait(&mut btc_regtest_controller, &blocks_processed);
    next_block_and_wait(&mut btc_regtest_controller, &blocks_processed);
    next_block_and_wait(&mut btc_regtest_controller, &blocks_processed);
    next_block_and_wait(&mut btc_regtest_controller, &blocks_processed);
    next_block_and_wait(&mut btc_regtest_controller, &blocks_processed);

    // check the locked amount for the spender account
    let account = get_account(&http_origin, &spender_stx_addr);
    assert_eq!(account.locked, 100_000);

    let mut delegate_stack_stx_found = false;
    let mut delegate_stx_found = false;
    let blocks = test_observer::get_blocks();
    for block in blocks.iter() {
        let events = block.get("events").unwrap().as_array().unwrap();
        for event in events.iter() {
            let event_type = event.get("type").unwrap().as_str().unwrap();
            if event_type == "contract_event" {
                let contract_event = event.get("contract_event").unwrap().as_object().unwrap();

                // Check that it is a print event
                let sub_type = contract_event.get("topic").unwrap().as_str().unwrap();
                assert_eq!(sub_type, "print");

                // Ensure that the function name is as expected
                // This verifies that there were print events for delegate-stack-stx and delegate-stx
                let name_field =
                    &contract_event["value"]["Response"]["data"]["Tuple"]["data_map"]["name"];
                let name_data = name_field["Sequence"]["String"]["ASCII"]["data"]
                    .as_array()
                    .unwrap();
                let ascii_vec = name_data
                    .iter()
                    .map(|num| num.as_u64().unwrap() as u8)
                    .collect();
                let name = String::from_utf8(ascii_vec).unwrap();
                if name == "delegate-stack-stx" {
                    delegate_stack_stx_found = true;
                } else if name == "delegate-stx" {
                    delegate_stx_found = true;
                }
            }
        }
    }
    assert!(delegate_stx_found);
    assert!(delegate_stack_stx_found);

    test_observer::clear();
    channel.stop_chains_coordinator();
}

#[test]
#[ignore]
fn bitcoind_resubmission_test() {
    if env::var("BITCOIND_TEST") != Ok("1".into()) {
        return;
    }

    let (mut conf, _miner_account) = neon_integration_test_conf();

    let spender_sk = StacksPrivateKey::from_hex(SK_1).unwrap();
    let spender_addr: PrincipalData = to_addr(&spender_sk).into();

    conf.initial_balances.push(InitialBalance {
        address: spender_addr.clone(),
        amount: 100300,
    });

    let mut btcd_controller = BitcoinCoreController::new(conf.clone());
    btcd_controller
        .start_bitcoind()
        .map_err(|_e| ())
        .expect("Failed starting bitcoind");

    let mut btc_regtest_controller = BitcoinRegtestController::new(conf.clone(), None);
    let http_origin = format!("http://{}", &conf.node.rpc_bind);

    btc_regtest_controller.bootstrap_chain(201);

    eprintln!("Chain bootstrapped...");

    let mut run_loop = neon::RunLoop::new(conf.clone());
    let blocks_processed = run_loop.get_blocks_processed_arc();

    let channel = run_loop.get_coordinator_channel().unwrap();

    thread::spawn(move || run_loop.start(None, 0));

    // give the run loop some time to start up!
    wait_for_runloop(&blocks_processed);

    // first block wakes up the run loop
    next_block_and_wait(&mut btc_regtest_controller, &blocks_processed);

    // first block will hold our VRF registration
    next_block_and_wait(&mut btc_regtest_controller, &blocks_processed);

    // next block, issue a commit
    next_block_and_wait(&mut btc_regtest_controller, &blocks_processed);

    next_block_and_wait(&mut btc_regtest_controller, &blocks_processed);

    next_block_and_wait(&mut btc_regtest_controller, &blocks_processed);

    // let's figure out the current chain tip
    let chain_tip = get_chain_tip(&http_origin);

    // HACK: this test relies on manually inserting a bad microblock into the chain state.
    //  this behavior is not guaranteed to continue to work like this, so at some point this
    //  test will need to be updated to handle that.
    {
        let (mut chainstate, _) = StacksChainState::open(
            false,
            conf.burnchain.chain_id,
            &conf.get_chainstate_path_str(),
            None,
        )
        .unwrap();
        let mut tx = chainstate.db_tx_begin().unwrap();

        let (consensus_hash, stacks_block) = get_tip_anchored_block(&conf);

        let ublock_privk =
            find_microblock_privkey(&conf, &stacks_block.header.microblock_pubkey_hash, 1024)
                .unwrap();

        let garbage_tx = make_stacks_transfer_mblock_only(
            &spender_sk,
            0,
            100,
            &PrincipalData::from(StacksAddress::burn_address(false)),
            1000,
        );
        let mut garbage_block = StacksMicroblock::first_unsigned(
            &chain_tip.1,
            vec![StacksTransaction::consensus_deserialize(&mut garbage_tx.as_slice()).unwrap()],
        );
        garbage_block.header.prev_block = BlockHeaderHash([3; 32]);
        garbage_block.header.sequence = 1;
        garbage_block.sign(&ublock_privk).unwrap();

        eprintln!("Minting microblock at {}/{}", &chain_tip.0, &chain_tip.1);
        StacksChainState::store_staging_microblock(
            &mut tx,
            &consensus_hash,
            &stacks_block.header.block_hash(),
            &garbage_block,
        )
        .unwrap();
        tx.commit().unwrap();
    }

    thread::sleep(Duration::from_secs(30));

    next_block_and_wait(&mut btc_regtest_controller, &blocks_processed);

    let burnchain_db = BurnchainDB::open(
        &btc_regtest_controller
            .get_burnchain()
            .get_burnchaindb_path(),
        false,
    )
    .unwrap();

    let burn_tip = burnchain_db.get_canonical_chain_tip().unwrap();
    let last_burn_block =
        BurnchainDB::get_burnchain_block(burnchain_db.conn(), &burn_tip.block_hash).unwrap();

    assert_eq!(
        last_burn_block.ops.len(),
        1,
        "Should only have ONE operation in the last burn block"
    );

    channel.stop_chains_coordinator();
}

#[test]
#[ignore]
fn bitcoind_forking_test() {
    if env::var("BITCOIND_TEST") != Ok("1".into()) {
        return;
    }

    let (conf, miner_account) = neon_integration_test_conf();

    let mut btcd_controller = BitcoinCoreController::new(conf.clone());
    btcd_controller
        .start_bitcoind()
        .map_err(|_e| ())
        .expect("Failed starting bitcoind");

    let mut btc_regtest_controller = BitcoinRegtestController::new(conf.clone(), None);
    let http_origin = format!("http://{}", &conf.node.rpc_bind);

    btc_regtest_controller.bootstrap_chain(201);

    eprintln!("Chain bootstrapped...");

    let mut run_loop = neon::RunLoop::new(conf);
    let blocks_processed = run_loop.get_blocks_processed_arc();

    let channel = run_loop.get_coordinator_channel().unwrap();

    thread::spawn(move || run_loop.start(None, 0));

    // give the run loop some time to start up!
    wait_for_runloop(&blocks_processed);

    // first block wakes up the run loop
    next_block_and_wait(&mut btc_regtest_controller, &blocks_processed);

    // first block will hold our VRF registration
    next_block_and_wait(&mut btc_regtest_controller, &blocks_processed);

    let mut sort_height = channel.get_sortitions_processed();
    eprintln!("Sort height: {}", sort_height);

    while sort_height < 210 {
        next_block_and_wait(&mut btc_regtest_controller, &blocks_processed);
        sort_height = channel.get_sortitions_processed();
        eprintln!("Sort height: {}", sort_height);
    }
    // let's query the miner's account nonce:

    eprintln!("Miner account: {}", miner_account);

    let account = get_account(&http_origin, &miner_account);

    // N.B. rewards mature after 2 confirmations...
    assert_eq!(account.balance, 4 * (1_000_000_000 + 20_400_000));
    assert_eq!(account.nonce, 7);

    // okay, let's figure out the burn block we want to fork away.
    let burn_header_hash_to_fork = btc_regtest_controller.get_block_hash(206);
    btc_regtest_controller.invalidate_block(&burn_header_hash_to_fork);
    btc_regtest_controller.build_next_block(5);

    thread::sleep(Duration::from_secs(50));
    eprintln!("Wait for block off of shallow fork");
    next_block_and_wait(&mut btc_regtest_controller, &blocks_processed);

    let account = get_account(&http_origin, &miner_account);

    // N.B. rewards mature after 2 confirmations...
    assert_eq!(account.balance, 0);
    assert_eq!(account.nonce, 2);

    next_block_and_wait(&mut btc_regtest_controller, &blocks_processed);

    let account = get_account(&http_origin, &miner_account);

    // N.B. rewards mature after 2 confirmations...
    assert_eq!(account.balance, 0);
    // but we're able to keep on mining
    assert_eq!(account.nonce, 3);

    // Let's create another fork, deeper
    let burn_header_hash_to_fork = btc_regtest_controller.get_block_hash(206);
    eprintln!("Instigate 10-block deep fork");
    btc_regtest_controller.invalidate_block(&burn_header_hash_to_fork);
    btc_regtest_controller.build_next_block(10);

    thread::sleep(Duration::from_secs(50));
    eprintln!("Wait for block off of deep fork");
    next_block_and_wait(&mut btc_regtest_controller, &blocks_processed);

    let account = get_account(&http_origin, &miner_account);
    assert_eq!(account.balance, 0);
    assert_eq!(account.nonce, 3);

    next_block_and_wait(&mut btc_regtest_controller, &blocks_processed);

    let account = get_account(&http_origin, &miner_account);

    // but we're able to keep on mining
    assert!(account.nonce >= 3);

    eprintln!("End of test");
    channel.stop_chains_coordinator();
}

#[test]
#[ignore]
fn should_fix_2771() {
    if env::var("BITCOIND_TEST") != Ok("1".into()) {
        return;
    }

    let (conf, _miner_account) = neon_integration_test_conf();

    let mut btcd_controller = BitcoinCoreController::new(conf.clone());
    btcd_controller
        .start_bitcoind()
        .map_err(|_e| ())
        .expect("Failed starting bitcoind");

    let mut btc_regtest_controller = BitcoinRegtestController::new(conf.clone(), None);

    btc_regtest_controller.bootstrap_chain(201);

    eprintln!("Chain bootstrapped...");

    let mut run_loop = neon::RunLoop::new(conf);
    let blocks_processed = run_loop.get_blocks_processed_arc();

    let channel = run_loop.get_coordinator_channel().unwrap();

    thread::spawn(move || run_loop.start(None, 0));

    // give the run loop some time to start up!
    wait_for_runloop(&blocks_processed);

    // first block wakes up the run loop
    next_block_and_wait(&mut btc_regtest_controller, &blocks_processed);

    // first block will hold our VRF registration
    next_block_and_wait(&mut btc_regtest_controller, &blocks_processed);

    let mut sort_height = channel.get_sortitions_processed();
    eprintln!("Sort height: {}", sort_height);

    while sort_height < 210 {
        next_block_and_wait(&mut btc_regtest_controller, &blocks_processed);
        sort_height = channel.get_sortitions_processed();
        eprintln!("Sort height: {}", sort_height);
    }

    // okay, let's figure out the burn block we want to fork away.
    let reorg_height = 208;
    warn!("Will trigger re-org at block {}", reorg_height);
    let burn_header_hash_to_fork = btc_regtest_controller.get_block_hash(reorg_height);
    btc_regtest_controller.invalidate_block(&burn_header_hash_to_fork);
    btc_regtest_controller.build_next_block(1);
    thread::sleep(Duration::from_secs(5));

    // The test here consists in producing a canonical chain with 210 blocks.
    // Once done, we invalidate the block 208, and instead of rebuilding directly
    // a longer fork with N blocks (as done in the bitcoind_forking_test)
    // we slowly add some more blocks.
    // Without the patch, this behavior ends up crashing the node with errors like:
    // WARN [1626791307.078061] [src/chainstate/coordinator/mod.rs:535] [chains-coordinator] ChainsCoordinator: could not retrieve  block burnhash=40bdbf0dda349642bdf4dd30dd31af4f0c9979ce12a7c17485245d0a6ddd970b
    // WARN [1626791307.078098] [src/chainstate/coordinator/mod.rs:308] [chains-coordinator] Error processing new burn block: NonContiguousBurnchainBlock(UnknownBlock(40bdbf0dda349642bdf4dd30dd31af4f0c9979ce12a7c17485245d0a6ddd970b))
    // And the burnchain db ends up in the same state we ended up while investigating 2771.
    // With this patch, the node is able to entirely register this new canonical fork, and then able to make progress and finish successfully.
    for _i in 0..3 {
        btc_regtest_controller.build_next_block(1);
        thread::sleep(Duration::from_secs(30));
    }

    channel.stop_chains_coordinator();
}

/// Returns a StacksMicroblock with the given transactions, sequence, and parent block that is
/// signed with the given private key.
fn make_signed_microblock(
    block_privk: &StacksPrivateKey,
    txs: Vec<StacksTransaction>,
    parent_block: BlockHeaderHash,
    seq: u16,
) -> StacksMicroblock {
    let mut rng = rand::thread_rng();

    let txid_vecs = txs.iter().map(|tx| tx.txid().as_bytes().to_vec()).collect();
    let merkle_tree = MerkleTree::<Sha512Trunc256Sum>::new(&txid_vecs);
    let tx_merkle_root = merkle_tree.root();

    let mut mblock = StacksMicroblock {
        header: StacksMicroblockHeader {
            version: rng.gen(),
            sequence: seq,
            prev_block: parent_block,
            tx_merkle_root: tx_merkle_root,
            signature: MessageSignature([0u8; 65]),
        },
        txs: txs,
    };
    mblock.sign(block_privk).unwrap();
    mblock
}

#[test]
#[ignore]
fn microblock_fork_poison_integration_test() {
    if env::var("BITCOIND_TEST") != Ok("1".into()) {
        return;
    }

    let spender_sk = StacksPrivateKey::from_hex(SK_1).unwrap();
    let spender_addr: PrincipalData = to_addr(&spender_sk).into();
    let second_spender_sk = StacksPrivateKey::from_hex(SK_2).unwrap();
    let second_spender_addr: PrincipalData = to_addr(&second_spender_sk).into();

    let (mut conf, _) = neon_integration_test_conf();

    conf.initial_balances.push(InitialBalance {
        address: spender_addr.clone(),
        amount: 100300,
    });
    conf.initial_balances.push(InitialBalance {
        address: second_spender_addr.clone(),
        amount: 10000,
    });

    // we'll manually post a forked stream to the node
    conf.node.mine_microblocks = false;
    conf.burnchain.max_rbf = 1000000;
    conf.node.wait_time_for_microblocks = 0;
    conf.node.microblock_frequency = 1_000;
    conf.miner.first_attempt_time_ms = 2_000;
    conf.miner.subsequent_attempt_time_ms = 5_000;
    conf.node.wait_time_for_blocks = 1_000;

    conf.miner.min_tx_fee = 1;
    conf.miner.first_attempt_time_ms = i64::max_value() as u64;
    conf.miner.subsequent_attempt_time_ms = i64::max_value() as u64;

    test_observer::spawn();

    conf.events_observers.push(EventObserverConfig {
        endpoint: format!("localhost:{}", test_observer::EVENT_OBSERVER_PORT),
        events_keys: vec![EventKeyType::AnyEvent],
    });

    let mut btcd_controller = BitcoinCoreController::new(conf.clone());
    btcd_controller
        .start_bitcoind()
        .map_err(|_e| ())
        .expect("Failed starting bitcoind");

    let mut btc_regtest_controller = BitcoinRegtestController::new(conf.clone(), None);
    let http_origin = format!("http://{}", &conf.node.rpc_bind);

    btc_regtest_controller.bootstrap_chain(201);

    eprintln!("Chain bootstrapped...");

    let mut run_loop = neon::RunLoop::new(conf.clone());
    let blocks_processed = run_loop.get_blocks_processed_arc();
    let client = reqwest::blocking::Client::new();
    let miner_status = run_loop.get_miner_status();

    let channel = run_loop.get_coordinator_channel().unwrap();

    thread::spawn(move || run_loop.start(None, 0));

    // give the run loop some time to start up!
    wait_for_runloop(&blocks_processed);

    // first block wakes up the run loop
    next_block_and_wait(&mut btc_regtest_controller, &blocks_processed);

    // first block will hold our VRF registration
    next_block_and_wait(&mut btc_regtest_controller, &blocks_processed);

    // second block will be the first mined Stacks block
    next_block_and_wait(&mut btc_regtest_controller, &blocks_processed);
    sleep_ms(10_000);

    // turn off the miner for now, so we can ensure both of these get accepted and preprocessed
    // before we try and mine an anchor block that confirms them
    eprintln!("Disable miner");
    signal_mining_blocked(miner_status.clone());
    sleep_ms(10_000);

    // our first spender
    let account = get_account(&http_origin, &spender_addr);
    assert_eq!(account.balance, 100300);
    assert_eq!(account.nonce, 0);

    // our second spender
    let account = get_account(&http_origin, &second_spender_addr);
    assert_eq!(account.balance, 10000);
    assert_eq!(account.nonce, 0);

    info!("Test microblock");

    let recipient = StacksAddress::from_string(ADDR_4).unwrap();
    let unconfirmed_tx_bytes =
        make_stacks_transfer_mblock_only(&spender_sk, 0, 1000, &recipient.into(), 1000);
    let unconfirmed_tx =
        StacksTransaction::consensus_deserialize(&mut &unconfirmed_tx_bytes[..]).unwrap();
    let second_unconfirmed_tx_bytes =
        make_stacks_transfer_mblock_only(&second_spender_sk, 0, 1000, &recipient.into(), 1500);
    let second_unconfirmed_tx =
        StacksTransaction::consensus_deserialize(&mut &second_unconfirmed_tx_bytes[..]).unwrap();

    // TODO (hack) instantiate the sortdb in the burnchain
    let _ = btc_regtest_controller.sortdb_mut();

    // put each into a microblock
    let (first_microblock, second_microblock) = {
        let tip_info = get_chain_info(&conf);
        let stacks_tip = tip_info.stacks_tip;

        let (consensus_hash, stacks_block) = get_tip_anchored_block(&conf);
        let tip_hash =
            StacksBlockHeader::make_index_block_hash(&consensus_hash, &stacks_block.block_hash());
        let privk =
            find_microblock_privkey(&conf, &stacks_block.header.microblock_pubkey_hash, 1024)
                .unwrap();
        let (mut chainstate, _) = StacksChainState::open(
            false,
            CHAIN_ID_TESTNET,
            &conf.get_chainstate_path_str(),
            None,
        )
        .unwrap();

        chainstate
            .reload_unconfirmed_state(&btc_regtest_controller.sortdb_ref().index_conn(), tip_hash)
            .unwrap();
        let first_microblock = make_microblock(
            &privk,
            &mut chainstate,
            &btc_regtest_controller.sortdb_ref().index_conn(),
            consensus_hash,
            stacks_block.clone(),
            vec![unconfirmed_tx],
        );

        eprintln!(
            "Created first microblock: {}: {:?}",
            &first_microblock.block_hash(),
            &first_microblock
        );

        // NOTE: this microblock conflicts because it has the same parent as the first microblock,
        // even though it's seq is different.
        let second_microblock =
            make_signed_microblock(&privk, vec![second_unconfirmed_tx], stacks_tip, 1);

        eprintln!(
            "Created second conflicting microblock: {}: {:?}",
            &second_microblock.block_hash(),
            &second_microblock
        );
        (first_microblock, second_microblock)
    };

    let mut microblock_bytes = vec![];
    first_microblock
        .consensus_serialize(&mut microblock_bytes)
        .unwrap();

    // post the first microblock
    let path = format!("{}/v2/microblocks", &http_origin);
    let res: String = client
        .post(&path)
        .header("Content-Type", "application/octet-stream")
        .body(microblock_bytes.clone())
        .send()
        .unwrap()
        .json()
        .unwrap();

    assert_eq!(res, format!("{}", &first_microblock.block_hash()));

    let mut second_microblock_bytes = vec![];
    second_microblock
        .consensus_serialize(&mut second_microblock_bytes)
        .unwrap();

    // post the second microblock
    let path = format!("{}/v2/microblocks", &http_origin);
    let res: String = client
        .post(&path)
        .header("Content-Type", "application/octet-stream")
        .body(second_microblock_bytes.clone())
        .send()
        .unwrap()
        .json()
        .unwrap();

    assert_eq!(res, format!("{}", &second_microblock.block_hash()));

    eprintln!("Wait 10s and re-enable miner");
    sleep_ms(10_000);

    // resume mining
    eprintln!("Enable miner");
    signal_mining_ready(miner_status.clone());
    sleep_ms(10_000);

    eprintln!("Attempt to mine poison-microblock");
    let mut found = false;
    for _i in 0..10 {
        if found {
            break;
        }
        next_block_and_wait(&mut btc_regtest_controller, &blocks_processed);
        let blocks = test_observer::get_blocks();
        for block in blocks.iter() {
            let transactions = block.get("transactions").unwrap().as_array().unwrap();
            for tx in transactions.iter() {
                let raw_tx = tx.get("raw_tx").unwrap().as_str().unwrap();
                if raw_tx == "0x00" {
                    continue;
                }
                let tx_bytes = hex_bytes(&raw_tx[2..]).unwrap();
                let parsed = StacksTransaction::consensus_deserialize(&mut &tx_bytes[..]).unwrap();

                if let TransactionPayload::PoisonMicroblock(..) = &parsed.payload {
                    found = true;
                    break;
                }
            }
        }
    }

    assert!(
        found,
        "Did not find poison microblock tx in any mined block"
    );

    test_observer::clear();
    channel.stop_chains_coordinator();
}

#[test]
#[ignore]
fn microblock_integration_test() {
    if env::var("BITCOIND_TEST") != Ok("1".into()) {
        return;
    }

    let spender_sk = StacksPrivateKey::from_hex(SK_1).unwrap();
    let spender_addr: PrincipalData = to_addr(&spender_sk).into();
    let second_spender_sk = StacksPrivateKey::from_hex(SK_2).unwrap();
    let second_spender_addr: PrincipalData = to_addr(&second_spender_sk).into();

    let (mut conf, miner_account) = neon_integration_test_conf();

    conf.miner.wait_for_block_download = false;
    conf.initial_balances.push(InitialBalance {
        address: spender_addr.clone(),
        amount: 100300,
    });
    conf.initial_balances.push(InitialBalance {
        address: second_spender_addr.clone(),
        amount: 10000,
    });

    conf.node.mine_microblocks = true;
    conf.node.microblock_frequency = 1_000;
    conf.miner.microblock_attempt_time_ms = 1_000;
    conf.node.wait_time_for_microblocks = 0;

    test_observer::spawn();

    conf.events_observers.push(EventObserverConfig {
        endpoint: format!("localhost:{}", test_observer::EVENT_OBSERVER_PORT),
        events_keys: vec![EventKeyType::AnyEvent],
    });

    let mut btcd_controller = BitcoinCoreController::new(conf.clone());
    btcd_controller
        .start_bitcoind()
        .map_err(|_e| ())
        .expect("Failed starting bitcoind");

    let mut btc_regtest_controller = BitcoinRegtestController::new(conf.clone(), None);
    let http_origin = format!("http://{}", &conf.node.rpc_bind);

    btc_regtest_controller.bootstrap_chain(201);

    eprintln!("Chain bootstrapped...");

    let mut run_loop = neon::RunLoop::new(conf.clone());
    let blocks_processed = run_loop.get_blocks_processed_arc();
    let client = reqwest::blocking::Client::new();

    let channel = run_loop.get_coordinator_channel().unwrap();

    thread::spawn(move || run_loop.start(None, 0));

    // give the run loop some time to start up!
    wait_for_runloop(&blocks_processed);

    // first block wakes up the run loop
    next_block_and_wait(&mut btc_regtest_controller, &blocks_processed);

    // first block will hold our VRF registration
    next_block_and_wait(&mut btc_regtest_controller, &blocks_processed);

    // second block will be the first mined Stacks block
    next_block_and_wait(&mut btc_regtest_controller, &blocks_processed);

    // let's query the miner's account nonce:
    info!("Miner account: {}", miner_account);
    let account = get_account(&http_origin, &miner_account);
    assert_eq!(account.balance, 0);
    assert_eq!(account.nonce, 1);

    // and our first spender
    let account = get_account(&http_origin, &spender_addr);
    assert_eq!(account.balance, 100300);
    assert_eq!(account.nonce, 0);

    // and our second spender
    let account = get_account(&http_origin, &second_spender_addr);
    assert_eq!(account.balance, 10000);
    assert_eq!(account.nonce, 0);

    // okay, let's push a transaction that is marked microblock only!
    let recipient = StacksAddress::from_string(ADDR_4).unwrap();
    let tx = make_stacks_transfer_mblock_only(&spender_sk, 0, 1000, &recipient.into(), 1000);
    submit_tx(&http_origin, &tx);

    info!("Try to mine a microblock-only tx");

    // now let's mine a couple blocks, and then check the sender's nonce.
    // this one wakes up our node, so that it'll mine a microblock _and_ an anchor block.
    next_block_and_wait(&mut btc_regtest_controller, &blocks_processed);
    sleep_ms(10_000);

    // this one will contain the sortition from above anchor block,
    //    which *should* have also confirmed the microblock.
    info!("Wait for second block");
    next_block_and_wait(&mut btc_regtest_controller, &blocks_processed);
    sleep_ms(10_000);

    // I guess let's push another block for good measure?
    info!("Wait for third block");
    next_block_and_wait(&mut btc_regtest_controller, &blocks_processed);
    sleep_ms(10_000);

    info!("Test microblock");

    // microblock must have bumped our nonce
    // and our spender
    let account = get_account(&http_origin, &spender_addr);
    assert_eq!(account.nonce, 1);

    // push another two transactions that are marked microblock only
    let recipient = StacksAddress::from_string(ADDR_4).unwrap();
    let unconfirmed_tx_bytes =
        make_stacks_transfer_mblock_only(&spender_sk, 1, 1000, &recipient.into(), 1000);
    let unconfirmed_tx =
        StacksTransaction::consensus_deserialize(&mut &unconfirmed_tx_bytes[..]).unwrap();
    let second_unconfirmed_tx_bytes =
        make_stacks_transfer_mblock_only(&second_spender_sk, 0, 1000, &recipient.into(), 1500);
    let second_unconfirmed_tx =
        StacksTransaction::consensus_deserialize(&mut &second_unconfirmed_tx_bytes[..]).unwrap();

    // TODO (hack) instantiate the sortdb in the burnchain
    let _ = btc_regtest_controller.sortdb_mut();

    // put each into a microblock
    let (first_microblock, second_microblock) = {
        let (consensus_hash, stacks_block) = get_tip_anchored_block(&conf);
        let tip_hash =
            StacksBlockHeader::make_index_block_hash(&consensus_hash, &stacks_block.block_hash());
        let privk =
            find_microblock_privkey(&conf, &stacks_block.header.microblock_pubkey_hash, 1024)
                .unwrap();
        let (mut chainstate, _) = StacksChainState::open(
            false,
            CHAIN_ID_TESTNET,
            &conf.get_chainstate_path_str(),
            None,
        )
        .unwrap();

        chainstate
            .reload_unconfirmed_state(&btc_regtest_controller.sortdb_ref().index_conn(), tip_hash)
            .unwrap();
        let first_microblock = make_microblock(
            &privk,
            &mut chainstate,
            &btc_regtest_controller.sortdb_ref().index_conn(),
            consensus_hash,
            stacks_block.clone(),
            vec![unconfirmed_tx],
        );

        eprintln!(
            "Created first microblock: {}: {:?}",
            &first_microblock.block_hash(),
            &first_microblock
        );
        /*
        let second_microblock =
            make_signed_microblock(&privk, vec![second_unconfirmed_tx], stacks_tip, 1);
        */
        let second_microblock = make_signed_microblock(
            &privk,
            vec![second_unconfirmed_tx],
            first_microblock.block_hash(),
            1,
        );
        eprintln!(
            "Created second microblock: {}: {:?}",
            &second_microblock.block_hash(),
            &second_microblock
        );
        (first_microblock, second_microblock)
    };

    let mut microblock_bytes = vec![];
    first_microblock
        .consensus_serialize(&mut microblock_bytes)
        .unwrap();

    // post the first microblock
    let path = format!("{}/v2/microblocks", &http_origin);
    let res: String = client
        .post(&path)
        .header("Content-Type", "application/octet-stream")
        .body(microblock_bytes.clone())
        .send()
        .unwrap()
        .json()
        .unwrap();

    assert_eq!(res, format!("{}", &first_microblock.block_hash()));

    eprintln!("\n\nBegin testing\nmicroblock: {:?}\n\n", &first_microblock);

    let account = get_account(&http_origin, &spender_addr);
    assert_eq!(account.nonce, 1);
    assert_eq!(account.balance, 98300);

    let mut second_microblock_bytes = vec![];
    second_microblock
        .consensus_serialize(&mut second_microblock_bytes)
        .unwrap();

    // post the second microblock
    let path = format!("{}/v2/microblocks", &http_origin);
    let res: String = client
        .post(&path)
        .header("Content-Type", "application/octet-stream")
        .body(second_microblock_bytes.clone())
        .send()
        .unwrap()
        .json()
        .unwrap();

    assert_eq!(res, format!("{}", &second_microblock.block_hash()));

    sleep_ms(5_000);

    let mut iter_count = 0;
    let tip_info = loop {
        let tip_info = get_chain_info(&conf);
        eprintln!("{:#?}", tip_info);
        match tip_info.unanchored_tip {
            None => {
                iter_count += 1;
                assert!(
                    iter_count < 10,
                    "Hit retry count while waiting for net module to process pushed microblock"
                );
                sleep_ms(5_000);
                continue;
            }
            Some(_tip) => break tip_info,
        }
    };

    assert!(tip_info.stacks_tip_height >= 3);
    let stacks_tip = tip_info.stacks_tip;
    let stacks_tip_consensus_hash = tip_info.stacks_tip_consensus_hash;
    let stacks_id_tip =
        StacksBlockHeader::make_index_block_hash(&stacks_tip_consensus_hash, &stacks_tip);

    // todo - pipe in the PoxSyncWatchdog to the RunLoop struct to avoid flakiness here
    // wait at least two p2p refreshes so it can produce the microblock
    for i in 0..30 {
        info!(
            "wait {} more seconds for microblock miner to find our transaction...",
            30 - i
        );
        sleep_ms(1000);
    }

    // check event observer for new microblock event (expect at least 2)
    let mut microblock_events = test_observer::get_microblocks();
    assert!(microblock_events.len() >= 2);

    // this microblock should correspond to `second_microblock`
    let microblock = microblock_events.pop().unwrap();
    let transactions = microblock.get("transactions").unwrap().as_array().unwrap();
    assert_eq!(transactions.len(), 1);
    let tx_sequence = transactions[0]
        .get("microblock_sequence")
        .unwrap()
        .as_u64()
        .unwrap();
    assert_eq!(tx_sequence, 1);
    let microblock_hash = transactions[0]
        .get("microblock_hash")
        .unwrap()
        .as_str()
        .unwrap();
    assert_eq!(
        microblock_hash[2..],
        format!("{}", second_microblock.header.block_hash())
    );
    let microblock_associated_hash = microblock
        .get("parent_index_block_hash")
        .unwrap()
        .as_str()
        .unwrap();
    let index_block_hash_bytes = hex_bytes(&microblock_associated_hash[2..]).unwrap();
    assert_eq!(
        StacksBlockId::from_vec(&index_block_hash_bytes),
        Some(stacks_id_tip)
    );
    // make sure we have stats for the burn block
    let _burn_block_hash = microblock.get("burn_block_hash").unwrap().as_str().unwrap();
    let _burn_block_height = microblock
        .get("burn_block_height")
        .unwrap()
        .as_u64()
        .unwrap();
    let _burn_block_timestamp = microblock
        .get("burn_block_timestamp")
        .unwrap()
        .as_u64()
        .unwrap();

    // this microblock should correspond to the first microblock that was posted
    let microblock = microblock_events.pop().unwrap();
    let transactions = microblock.get("transactions").unwrap().as_array().unwrap();
    assert_eq!(transactions.len(), 1);
    let tx_sequence = transactions[0]
        .get("microblock_sequence")
        .unwrap()
        .as_u64()
        .unwrap();
    assert_eq!(tx_sequence, 0);

    // check mempool tx events
    let memtx_events = test_observer::get_memtxs();
    assert_eq!(memtx_events.len(), 1);
    assert_eq!(&memtx_events[0], &format!("0x{}", &bytes_to_hex(&tx)));

    // let's make sure the returned blocks all point at each other.
    let blocks_observed = test_observer::get_blocks();
    // we at least mined 5 blocks
    assert!(
        blocks_observed.len() >= 3,
        "Blocks observed {} should be >= 3",
        blocks_observed.len()
    );
    assert_eq!(blocks_observed.len() as u64, tip_info.stacks_tip_height + 1);

    let burn_blocks_observed = test_observer::get_burn_blocks();
    let burn_blocks_with_burns: Vec<_> = burn_blocks_observed
        .into_iter()
        .filter(|block| block.get("burn_amount").unwrap().as_u64().unwrap() > 0)
        .collect();
    assert!(
        burn_blocks_with_burns.len() >= 3,
        "Burn block sortitions {} should be >= 3",
        burn_blocks_with_burns.len()
    );
    for burn_block in burn_blocks_with_burns {
        eprintln!("{}", burn_block);
    }

    let mut prior = None;
    for block in blocks_observed.iter() {
        let parent_index_hash = block
            .get("parent_index_block_hash")
            .unwrap()
            .as_str()
            .unwrap()
            .to_string();
        let my_index_hash = block
            .get("index_block_hash")
            .unwrap()
            .as_str()
            .unwrap()
            .to_string();
        if let Some(ref previous_index_hash) = prior {
            assert_eq!(&parent_index_hash, previous_index_hash);
        }

        // make sure we have a burn_block_hash, burn_block_height and miner_txid

        let _burn_block_hash = block.get("burn_block_hash").unwrap().as_str().unwrap();

        let _burn_block_height = block.get("burn_block_height").unwrap().as_u64().unwrap();

        let _miner_txid = block.get("miner_txid").unwrap().as_str().unwrap();

        // make sure we have stats for the previous burn block
        let _parent_burn_block_hash = block
            .get("parent_burn_block_hash")
            .unwrap()
            .as_str()
            .unwrap();

        let _parent_burn_block_height = block
            .get("parent_burn_block_height")
            .unwrap()
            .as_u64()
            .unwrap();

        let _parent_burn_block_timestamp = block
            .get("parent_burn_block_timestamp")
            .unwrap()
            .as_u64()
            .unwrap();

        prior = Some(my_index_hash);
    }

    // we can query unconfirmed state from the microblock we announced
    let path = format!(
        "{}/v2/accounts/{}?proof=0&tip={}",
        &http_origin,
        &spender_addr,
        &tip_info.unanchored_tip.unwrap()
    );

    eprintln!("{:?}", &path);

    let mut iter_count = 0;
    let res = loop {
        let http_resp = client.get(&path).send().unwrap();

        info!("{:?}", http_resp);

        match http_resp.json::<AccountEntryResponse>() {
            Ok(x) => break x,
            Err(e) => {
                warn!("Failed to query {}; will try again. Err = {:?}", &path, e);
                iter_count += 1;
                assert!(iter_count < 10, "Retry limit reached querying account");
                sleep_ms(1000);
                continue;
            }
        };
    };

    info!("Account Response = {:#?}", res);
    assert_eq!(res.nonce, 2);
    assert_eq!(u128::from_str_radix(&res.balance[2..], 16).unwrap(), 96300);

    // limited by chaining
    for next_nonce in 2..5 {
        // verify that the microblock miner can automatically pick up transactions
        debug!(
            "Try to send unconfirmed tx from {} to {} nonce {}",
            &spender_addr, &recipient, next_nonce
        );
        let unconfirmed_tx_bytes = make_stacks_transfer_mblock_only(
            &spender_sk,
            next_nonce,
            1000,
            &recipient.into(),
            1000,
        );

        let path = format!("{}/v2/transactions", &http_origin);
        let res = client
            .post(&path)
            .header("Content-Type", "application/octet-stream")
            .body(unconfirmed_tx_bytes.clone())
            .send()
            .unwrap();
        eprintln!("{:#?}", res);
        if res.status().is_success() {
            let res: String = res.json().unwrap();
            assert_eq!(
                res,
                StacksTransaction::consensus_deserialize(&mut &unconfirmed_tx_bytes[..])
                    .unwrap()
                    .txid()
                    .to_string()
            );
            eprintln!("Sent {}", &res);
        } else {
            eprintln!("{}", res.text().unwrap());
            panic!("");
        }

        // wait at least two p2p refreshes
        // so it can produce the microblock
        for i in 0..30 {
            debug!(
                "wait {} more seconds for microblock miner to find our transaction...",
                30 - i
            );
            sleep_ms(1000);
        }

        // we can query _new_ unconfirmed state from the microblock we announced
        let path = format!(
            "{}/v2/accounts/{}?proof=0&tip={}",
            &http_origin,
            &spender_addr,
            &tip_info.unanchored_tip.unwrap()
        );

        let res_text = client.get(&path).send().unwrap().text().unwrap();

        eprintln!("text of {}\n{}", &path, &res_text);

        let res = client
            .get(&path)
            .send()
            .unwrap()
            .json::<AccountEntryResponse>()
            .unwrap();
        eprintln!("{:?}", &path);
        eprintln!("{:#?}", res);

        // advanced!
        assert_eq!(res.nonce, next_nonce + 1);
        assert_eq!(
            u128::from_str_radix(&res.balance[2..], 16).unwrap(),
            (96300 - 2000 * (next_nonce - 1)) as u128
        );
    }

    test_observer::clear();
    channel.stop_chains_coordinator();
}

#[test]
#[ignore]
fn filter_low_fee_tx_integration_test() {
    if env::var("BITCOIND_TEST") != Ok("1".into()) {
        return;
    }

    let spender_sks: Vec<_> = (0..10)
        .into_iter()
        .map(|_| StacksPrivateKey::new())
        .collect();
    let spender_addrs: Vec<PrincipalData> = spender_sks.iter().map(|x| to_addr(x).into()).collect();

    let txs: Vec<_> = spender_sks
        .iter()
        .enumerate()
        .map(|(ix, spender_sk)| {
            let recipient = StacksAddress::from_string(ADDR_4).unwrap();

            if ix < 5 {
                // low-fee
                make_stacks_transfer(&spender_sk, 0, 1000 + (ix as u64), &recipient.into(), 1000)
            } else {
                // high-fee
                make_stacks_transfer(&spender_sk, 0, 2000 + (ix as u64), &recipient.into(), 1000)
            }
        })
        .collect();

    let (mut conf, _) = neon_integration_test_conf();
    for spender_addr in spender_addrs.iter() {
        conf.initial_balances.push(InitialBalance {
            address: spender_addr.clone(),
            amount: 1049230,
        });
    }

    // exclude the first 5 transactions from miner consideration
    conf.miner.min_tx_fee = 1500;

    let mut btcd_controller = BitcoinCoreController::new(conf.clone());
    btcd_controller
        .start_bitcoind()
        .map_err(|_e| ())
        .expect("Failed starting bitcoind");

    let mut btc_regtest_controller = BitcoinRegtestController::new(conf.clone(), None);
    let http_origin = format!("http://{}", &conf.node.rpc_bind);

    btc_regtest_controller.bootstrap_chain(201);

    eprintln!("Chain bootstrapped...");

    let mut run_loop = neon::RunLoop::new(conf);
    let blocks_processed = run_loop.get_blocks_processed_arc();

    let channel = run_loop.get_coordinator_channel().unwrap();

    thread::spawn(move || run_loop.start(None, 0));

    // give the run loop some time to start up!
    wait_for_runloop(&blocks_processed);

    // first block wakes up the run loop
    next_block_and_wait(&mut btc_regtest_controller, &blocks_processed);

    // first block will hold our VRF registration
    next_block_and_wait(&mut btc_regtest_controller, &blocks_processed);

    // second block will be the first mined Stacks block
    next_block_and_wait(&mut btc_regtest_controller, &blocks_processed);

    for tx in txs.iter() {
        submit_tx(&http_origin, tx);
    }

    // mine a couple more blocks
    next_block_and_wait(&mut btc_regtest_controller, &blocks_processed);
    next_block_and_wait(&mut btc_regtest_controller, &blocks_processed);
    next_block_and_wait(&mut btc_regtest_controller, &blocks_processed);

    // First five accounts have a transaction. The miner will consider low fee transactions,
    //  but rank by estimated fee rate.
    for i in 0..5 {
        let account = get_account(&http_origin, &spender_addrs[i]);
        assert_eq!(account.nonce, 1);
    }

    // last five accounts have transaction
    for i in 5..10 {
        let account = get_account(&http_origin, &spender_addrs[i]);
        assert_eq!(account.nonce, 1);
    }

    channel.stop_chains_coordinator();
}

#[test]
#[ignore]
fn filter_long_runtime_tx_integration_test() {
    if env::var("BITCOIND_TEST") != Ok("1".into()) {
        return;
    }

    let spender_sks: Vec<_> = (0..10)
        .into_iter()
        .map(|_| StacksPrivateKey::new())
        .collect();
    let spender_addrs: Vec<PrincipalData> = spender_sks.iter().map(|x| to_addr(x).into()).collect();

    let txs: Vec<_> = spender_sks
        .iter()
        .enumerate()
        .map(|(ix, spender_sk)| {
            let recipient = StacksAddress::from_string(ADDR_4).unwrap();
            make_stacks_transfer(&spender_sk, 0, 1000 + (ix as u64), &recipient.into(), 1000)
        })
        .collect();

    let (mut conf, _) = neon_integration_test_conf();
    for spender_addr in spender_addrs.iter() {
        conf.initial_balances.push(InitialBalance {
            address: spender_addr.clone(),
            amount: 1049230,
        });
    }

    // all transactions have high-enough fees...
    conf.miner.min_tx_fee = 1;

    // ...but none of them will be mined since we allot zero ms to do so
    conf.miner.first_attempt_time_ms = 0;
    conf.miner.subsequent_attempt_time_ms = 0;

    let mut btcd_controller = BitcoinCoreController::new(conf.clone());
    btcd_controller
        .start_bitcoind()
        .map_err(|_e| ())
        .expect("Failed starting bitcoind");

    let mut btc_regtest_controller = BitcoinRegtestController::new(conf.clone(), None);
    let http_origin = format!("http://{}", &conf.node.rpc_bind);

    btc_regtest_controller.bootstrap_chain(201);

    eprintln!("Chain bootstrapped...");

    let mut run_loop = neon::RunLoop::new(conf);
    let blocks_processed = run_loop.get_blocks_processed_arc();

    let channel = run_loop.get_coordinator_channel().unwrap();

    thread::spawn(move || run_loop.start(None, 0));

    // give the run loop some time to start up!
    wait_for_runloop(&blocks_processed);

    // first block wakes up the run loop
    next_block_and_wait(&mut btc_regtest_controller, &blocks_processed);

    // first block will hold our VRF registration
    next_block_and_wait(&mut btc_regtest_controller, &blocks_processed);

    // second block will be the first mined Stacks block
    next_block_and_wait(&mut btc_regtest_controller, &blocks_processed);

    for tx in txs.iter() {
        submit_tx(&http_origin, tx);
    }

    // mine a couple more blocks
    next_block_and_wait(&mut btc_regtest_controller, &blocks_processed);
    next_block_and_wait(&mut btc_regtest_controller, &blocks_processed);
    next_block_and_wait(&mut btc_regtest_controller, &blocks_processed);

    // no transactions mined
    for i in 0..10 {
        let account = get_account(&http_origin, &spender_addrs[i]);
        assert_eq!(account.nonce, 0);
    }

    channel.stop_chains_coordinator();
}

#[test]
#[ignore]
fn miner_submit_twice() {
    if env::var("BITCOIND_TEST") != Ok("1".into()) {
        return;
    }

    let spender_sk = StacksPrivateKey::new();
    let spender_addr: PrincipalData = to_addr(&spender_sk).into();
    let contract_content = "
       (define-public (foo (a int))
         (ok (* 2 (+ a 1))))
       (define-private (bar)
         (foo 56))
    ";
    let tx_1 = make_contract_publish(&spender_sk, 0, 50_000, "first-contract", contract_content);
    let tx_2 = make_contract_publish(&spender_sk, 1, 50_000, "second-contract", contract_content);

    let (mut conf, _) = neon_integration_test_conf();
    conf.initial_balances.push(InitialBalance {
        address: spender_addr.clone(),
        amount: 1049230,
    });

    // all transactions have high-enough fees...
    conf.miner.min_tx_fee = 1;
    conf.node.mine_microblocks = false;
    // one should be mined in first attempt, and two should be in second attempt
    conf.miner.first_attempt_time_ms = 20;
    conf.miner.subsequent_attempt_time_ms = 30_000;

    // note: this test depends on timing of how long it takes to assemble a block,
    //  but it won't flake if the miner behaves correctly: a correct miner should
    //  always be able to mine both transactions by the end of this test. an incorrect
    //  miner may sometimes pass this test though, if they can successfully mine a
    //  2-transaction block in 20 ms *OR* if they are slow enough that they mine a
    //  0-transaction block in that time (because this would trigger a re-attempt, which
    //  is exactly what this test is measuring).
    //
    // The "fixed" behavior is the corner case where a miner did a "first attempt", which
    //  included 1 or more transaction, but they could have made a second attempt with
    //  more transactions.

    let mut btcd_controller = BitcoinCoreController::new(conf.clone());
    btcd_controller
        .start_bitcoind()
        .map_err(|_e| ())
        .expect("Failed starting bitcoind");

    let mut btc_regtest_controller = BitcoinRegtestController::new(conf.clone(), None);
    let http_origin = format!("http://{}", &conf.node.rpc_bind);

    btc_regtest_controller.bootstrap_chain(201);

    eprintln!("Chain bootstrapped...");

    let mut run_loop = neon::RunLoop::new(conf);
    let blocks_processed = run_loop.get_blocks_processed_arc();

    let channel = run_loop.get_coordinator_channel().unwrap();

    thread::spawn(move || run_loop.start(None, 0));

    // give the run loop some time to start up!
    wait_for_runloop(&blocks_processed);

    // first block wakes up the run loop
    next_block_and_wait(&mut btc_regtest_controller, &blocks_processed);

    // first block will hold our VRF registration
    next_block_and_wait(&mut btc_regtest_controller, &blocks_processed);

    // second block will be the first mined Stacks block
    next_block_and_wait(&mut btc_regtest_controller, &blocks_processed);

    submit_tx(&http_origin, &tx_1);
    submit_tx(&http_origin, &tx_2);

    // mine a couple more blocks
    // waiting enough time between them that a second attempt could be made.
    next_block_and_wait(&mut btc_regtest_controller, &blocks_processed);
    thread::sleep(Duration::from_secs(15));
    next_block_and_wait(&mut btc_regtest_controller, &blocks_processed);

    // 1 transaction mined
    let account = get_account(&http_origin, &spender_addr);
    assert_eq!(account.nonce, 2);

    channel.stop_chains_coordinator();
}

#[test]
#[ignore]
fn size_check_integration_test() {
    if env::var("BITCOIND_TEST") != Ok("1".into()) {
        return;
    }

    let mut giant_contract = "(define-public (f) (ok 1))".to_string();
    for _i in 0..(1024 * 1024 + 500) {
        giant_contract.push_str(" ");
    }

    let spender_sks: Vec<_> = (0..10)
        .into_iter()
        .map(|_| StacksPrivateKey::new())
        .collect();
    let spender_addrs: Vec<PrincipalData> = spender_sks.iter().map(|x| to_addr(x).into()).collect();

    // make a bunch of txs that will only fit one per block.
    let txs: Vec<_> = spender_sks
        .iter()
        .enumerate()
        .map(|(ix, spender_sk)| {
            if ix % 2 == 0 {
                make_contract_publish(spender_sk, 0, 1049230, "large-0", &giant_contract)
            } else {
                let tx = make_contract_publish_microblock_only(
                    spender_sk,
                    0,
                    1049230,
                    "large-0",
                    &giant_contract,
                );
                let parsed_tx = StacksTransaction::consensus_deserialize(&mut &tx[..]).unwrap();
                debug!("Mine transaction {} in a microblock", &parsed_tx.txid());
                tx
            }
        })
        .collect();

    let (mut conf, miner_account) = neon_integration_test_conf();

    for spender_addr in spender_addrs.iter() {
        conf.initial_balances.push(InitialBalance {
            address: spender_addr.clone(),
            amount: 1049230,
        });
    }

    conf.node.mine_microblocks = true;
    conf.node.wait_time_for_microblocks = 5000;
    conf.node.microblock_frequency = 5000;
    conf.miner.microblock_attempt_time_ms = 120_000;

    conf.miner.min_tx_fee = 1;
    conf.miner.first_attempt_time_ms = i64::max_value() as u64;
    conf.miner.subsequent_attempt_time_ms = i64::max_value() as u64;

    let mut btcd_controller = BitcoinCoreController::new(conf.clone());
    btcd_controller
        .start_bitcoind()
        .map_err(|_e| ())
        .expect("Failed starting bitcoind");

    let mut btc_regtest_controller = BitcoinRegtestController::new(conf.clone(), None);
    let http_origin = format!("http://{}", &conf.node.rpc_bind);

    btc_regtest_controller.bootstrap_chain(201);

    eprintln!("Chain bootstrapped...");

    let mut run_loop = neon::RunLoop::new(conf);
    let blocks_processed = run_loop.get_blocks_processed_arc();

    let channel = run_loop.get_coordinator_channel().unwrap();

    thread::spawn(move || run_loop.start(None, 0));

    // give the run loop some time to start up!
    wait_for_runloop(&blocks_processed);

    // first block wakes up the run loop
    next_block_and_wait(&mut btc_regtest_controller, &blocks_processed);

    // first block will hold our VRF registration
    next_block_and_wait(&mut btc_regtest_controller, &blocks_processed);

    // second block will be the first mined Stacks block
    next_block_and_wait(&mut btc_regtest_controller, &blocks_processed);

    // let's query the miner's account nonce:
    let account = get_account(&http_origin, &miner_account);
    assert_eq!(account.nonce, 1);
    assert_eq!(account.balance, 0);
    // and our potential spenders:

    for spender_addr in spender_addrs.iter() {
        let account = get_account(&http_origin, &spender_addr);
        assert_eq!(account.nonce, 0);
        assert_eq!(account.balance, 1049230);
    }

    for tx in txs.iter() {
        // okay, let's push a bunch of transactions that can only fit one per block!
        submit_tx(&http_origin, tx);
    }

    let mut micro_block_txs = 0;
    let mut anchor_block_txs = 0;

    for i in 0..100 {
        // now let's mine a couple blocks, and then check the sender's nonce.
        //  at the end of mining three blocks, there should be _at least one_ transaction from the microblock
        //  only set that got mined (since the block before this one was empty, a microblock can
        //  be added),
        //  and a number of transactions from equal to the number anchor blocks will get mined.
        //
        // this one wakes up our node, so that it'll mine a microblock _and_ an anchor block.
        next_block_and_wait(&mut btc_regtest_controller, &blocks_processed);
        // this one will contain the sortition from above anchor block,
        //    which *should* have also confirmed the microblock.
        sleep_ms(10_000 * i);

        micro_block_txs = 0;
        anchor_block_txs = 0;

        // let's figure out how many micro-only and anchor-only txs got accepted
        //   by examining our account nonces:
        for (ix, spender_addr) in spender_addrs.iter().enumerate() {
            let res = get_account(&http_origin, &spender_addr);
            if res.nonce == 1 {
                if ix % 2 == 0 {
                    anchor_block_txs += 1;
                } else {
                    micro_block_txs += 1;
                }
            } else if res.nonce != 0 {
                panic!("Spender address nonce incremented past 1");
            }

            debug!("Spender {},{}: {:?}", ix, &spender_addr, &res);
        }

        eprintln!(
            "anchor_block_txs: {}, micro_block_txs: {}",
            anchor_block_txs, micro_block_txs
        );

        if anchor_block_txs >= 2 && micro_block_txs >= 2 {
            break;
        }
    }

    assert!(anchor_block_txs >= 2);
    assert!(micro_block_txs >= 2);

    test_observer::clear();
    channel.stop_chains_coordinator();
}

// if a microblock consumes the majority of the block budget, then _only_ a microblock will be
// mined for an epoch.
#[test]
#[ignore]
fn size_overflow_unconfirmed_microblocks_integration_test() {
    if env::var("BITCOIND_TEST") != Ok("1".into()) {
        return;
    }

    // stuff a gigantic contract into the anchored block
    let mut giant_contract = "(define-public (f) (ok 1))".to_string();
    for _i in 0..(1024 * 1024 + 500) {
        giant_contract.push_str(" ");
    }

    // small-sized contracts for microblocks
    let mut small_contract = "(define-public (f) (ok 1))".to_string();
    for _i in 0..(1024 * 1024 + 500) {
        small_contract.push_str(" ");
    }

    let spender_sks: Vec<_> = (0..5)
        .into_iter()
        .map(|_| StacksPrivateKey::new())
        .collect();
    let spender_addrs: Vec<PrincipalData> = spender_sks.iter().map(|x| to_addr(x).into()).collect();

    let txs: Vec<Vec<_>> = spender_sks
        .iter()
        .enumerate()
        .map(|(ix, spender_sk)| {
            if ix % 2 == 0 {
                // almost fills a whole block
                vec![make_contract_publish(
                    spender_sk,
                    0,
                    1100000,
                    "large-0",
                    &giant_contract,
                )]
            } else {
                let mut ret = vec![];
                for i in 0..25 {
                    let tx = make_contract_publish_microblock_only(
                        spender_sk,
                        i as u64,
                        1100000,
                        &format!("small-{}", i),
                        &small_contract,
                    );
                    ret.push(tx);
                }
                ret
            }
        })
        .collect();

    let (mut conf, miner_account) = neon_integration_test_conf();

    for spender_addr in spender_addrs.iter() {
        conf.initial_balances.push(InitialBalance {
            address: spender_addr.clone(),
            amount: 10492300000,
        });
    }

    conf.node.mine_microblocks = true;
    conf.node.wait_time_for_microblocks = 5_000;
    conf.node.microblock_frequency = 5_000;
    conf.miner.microblock_attempt_time_ms = 120_000;

    conf.miner.min_tx_fee = 1;
    conf.miner.first_attempt_time_ms = i64::max_value() as u64;
    conf.miner.subsequent_attempt_time_ms = i64::max_value() as u64;

    test_observer::spawn();
    conf.events_observers.push(EventObserverConfig {
        endpoint: format!("localhost:{}", test_observer::EVENT_OBSERVER_PORT),
        events_keys: vec![EventKeyType::AnyEvent],
    });

    let mut btcd_controller = BitcoinCoreController::new(conf.clone());
    btcd_controller
        .start_bitcoind()
        .map_err(|_e| ())
        .expect("Failed starting bitcoind");

    let mut btc_regtest_controller = BitcoinRegtestController::new(conf.clone(), None);
    let http_origin = format!("http://{}", &conf.node.rpc_bind);

    btc_regtest_controller.bootstrap_chain(201);

    eprintln!("Chain bootstrapped...");

    let mut run_loop = neon::RunLoop::new(conf);
    let blocks_processed = run_loop.get_blocks_processed_arc();
    let microblocks_processed = run_loop.get_microblocks_processed_arc();

    let channel = run_loop.get_coordinator_channel().unwrap();

    thread::spawn(move || run_loop.start(None, 0));

    // give the run loop some time to start up!
    wait_for_runloop(&blocks_processed);

    // first block wakes up the run loop
    next_block_and_wait(&mut btc_regtest_controller, &blocks_processed);

    // first block will hold our VRF registration
    next_block_and_wait(&mut btc_regtest_controller, &blocks_processed);

    // second block will be the first mined Stacks block
    next_block_and_wait(&mut btc_regtest_controller, &blocks_processed);

    // let's query the miner's account nonce:
    let account = get_account(&http_origin, &miner_account);
    assert_eq!(account.nonce, 1);
    assert_eq!(account.balance, 0);
    // and our potential spenders:

    for spender_addr in spender_addrs.iter() {
        let account = get_account(&http_origin, &spender_addr);
        assert_eq!(account.nonce, 0);
        assert_eq!(account.balance, 10492300000);
    }

    for tx_batch in txs.iter() {
        for tx in tx_batch.iter() {
            // okay, let's push a bunch of transactions that can only fit one per block!
            submit_tx(&http_origin, tx);
        }
    }

    while wait_for_microblocks(&microblocks_processed, 120) {
        info!("Waiting for microblocks to no longer be processed");
    }

    // now let's mine a couple blocks, and then check the sender's nonce.
    //  at the end of mining three blocks, there should be _two_ transactions from the microblock
    //  only set that got mined (since the block before this one was empty, a microblock can
    //  be added),
    //  and _two_ transactions from the two anchor blocks that got mined (and processed)
    //
    // this one wakes up our node, so that it'll mine a microblock _and_ an anchor block.
    next_block_and_wait(&mut btc_regtest_controller, &blocks_processed);
    // this one will contain the sortition from above anchor block,
    //    which *should* have also confirmed the microblock.

    while wait_for_microblocks(&microblocks_processed, 120) {
        info!("Waiting for microblocks to no longer be processed");
    }

    next_block_and_wait(&mut btc_regtest_controller, &blocks_processed);

    sleep_ms(30_000);

    let blocks = test_observer::get_blocks();
    assert_eq!(blocks.len(), 4); // genesis block + 3 blocks

    let mut max_big_txs_per_block = 0;
    let mut max_big_txs_per_microblock = 0;
    let mut total_big_txs_per_block = 0;
    let mut total_big_txs_per_microblock = 0;

    for block in blocks {
        let transactions = block.get("transactions").unwrap().as_array().unwrap();
        eprintln!("{}", transactions.len());

        let mut num_big_anchored_txs = 0;
        let mut num_big_microblock_txs = 0;

        for tx in transactions.iter() {
            let raw_tx = tx.get("raw_tx").unwrap().as_str().unwrap();
            if raw_tx == "0x00" {
                continue;
            }
            let tx_bytes = hex_bytes(&raw_tx[2..]).unwrap();
            let parsed = StacksTransaction::consensus_deserialize(&mut &tx_bytes[..]).unwrap();
            if let TransactionPayload::SmartContract(tsc, ..) = parsed.payload {
                if tsc.name.to_string().find("large-").is_some() {
                    num_big_anchored_txs += 1;
                    total_big_txs_per_block += 1;
                } else if tsc.name.to_string().find("small").is_some() {
                    num_big_microblock_txs += 1;
                    total_big_txs_per_microblock += 1;
                }
            }
        }

        if num_big_anchored_txs > max_big_txs_per_block {
            max_big_txs_per_block = num_big_anchored_txs;
        }
        if num_big_microblock_txs > max_big_txs_per_microblock {
            max_big_txs_per_microblock = num_big_microblock_txs;
        }
    }

    eprintln!(
        "max_big_txs_per_microblock: {}, max_big_txs_per_block: {}, total_big_txs_per_block: {}, total_big_txs_per_microblock: {}",
        max_big_txs_per_microblock, max_big_txs_per_block, total_big_txs_per_block, total_big_txs_per_microblock
    );

    assert!(max_big_txs_per_block > 0);
    assert!(max_big_txs_per_microblock > 0);
    assert!(total_big_txs_per_block > 0);
    assert!(total_big_txs_per_microblock > 0);

    // can't have too many
    assert!(max_big_txs_per_microblock <= 3);
    assert!(max_big_txs_per_block <= 1);

    // NOTE: last-mined blocks aren't counted by the observer
    assert!(total_big_txs_per_block <= 2);
    assert!(total_big_txs_per_microblock <= 3);

    test_observer::clear();
    channel.stop_chains_coordinator();
}

// mine a stream of microblocks, and verify that the miner won't let us overflow the size
#[test]
#[ignore]
fn size_overflow_unconfirmed_stream_microblocks_integration_test() {
    if env::var("BITCOIND_TEST") != Ok("1".into()) {
        return;
    }

    let mut small_contract = "(define-public (f) (ok 1))".to_string();
    for _i in 0..((1024 * 1024 + 500) / 3) {
        small_contract.push_str(" ");
    }

    let spender_sks: Vec<_> = (0..20)
        .into_iter()
        .map(|_| StacksPrivateKey::new())
        .collect();
    let spender_addrs: Vec<PrincipalData> = spender_sks.iter().map(|x| to_addr(x).into()).collect();

    let txs: Vec<_> = spender_sks
        .iter()
        .map(|spender_sk| {
            let tx = make_contract_publish_microblock_only(
                spender_sk,
                0,
                600000,
                "small",
                &small_contract,
            );
            tx
        })
        .collect();

    let (mut conf, miner_account) = neon_integration_test_conf();

    for spender_addr in spender_addrs.iter() {
        conf.initial_balances.push(InitialBalance {
            address: spender_addr.clone(),
            amount: 10492300000,
        });
    }

    conf.node.mine_microblocks = true;
    conf.node.wait_time_for_microblocks = 1000;
    conf.node.microblock_frequency = 1000;
    conf.miner.microblock_attempt_time_ms = 120_000;
    conf.node.max_microblocks = 65536;
    conf.burnchain.max_rbf = 1000000;

    conf.miner.min_tx_fee = 1;
    conf.miner.first_attempt_time_ms = i64::max_value() as u64;
    conf.miner.subsequent_attempt_time_ms = i64::max_value() as u64;

    test_observer::spawn();
    conf.events_observers.push(EventObserverConfig {
        endpoint: format!("localhost:{}", test_observer::EVENT_OBSERVER_PORT),
        events_keys: vec![EventKeyType::AnyEvent],
    });

    let mut btcd_controller = BitcoinCoreController::new(conf.clone());
    btcd_controller
        .start_bitcoind()
        .map_err(|_e| ())
        .expect("Failed starting bitcoind");

    let mut btc_regtest_controller = BitcoinRegtestController::new(conf.clone(), None);
    let http_origin = format!("http://{}", &conf.node.rpc_bind);

    btc_regtest_controller.bootstrap_chain(201);

    eprintln!("Chain bootstrapped...");

    let mut run_loop = neon::RunLoop::new(conf);
    let blocks_processed = run_loop.get_blocks_processed_arc();
    let microblocks_processed = run_loop.get_microblocks_processed_arc();

    let channel = run_loop.get_coordinator_channel().unwrap();

    thread::spawn(move || run_loop.start(None, 0));

    // give the run loop some time to start up!
    wait_for_runloop(&blocks_processed);

    // first block wakes up the run loop
    next_block_and_wait(&mut btc_regtest_controller, &blocks_processed);

    // first block will hold our VRF registration
    next_block_and_wait(&mut btc_regtest_controller, &blocks_processed);

    // second block will be the first mined Stacks block
    next_block_and_wait(&mut btc_regtest_controller, &blocks_processed);

    // let's query the miner's account nonce:
    let account = get_account(&http_origin, &miner_account);
    assert_eq!(account.nonce, 1);
    assert_eq!(account.balance, 0);

    for spender_addr in spender_addrs.iter() {
        let account = get_account(&http_origin, &spender_addr);
        assert_eq!(account.nonce, 0);
        assert_eq!(account.balance, 10492300000);
    }

    let mut ctr = 0;
    while ctr < txs.len() {
        submit_tx(&http_origin, &txs[ctr]);
        if !wait_for_microblocks(&microblocks_processed, 60) {
            // we time out if we *can't* mine any more microblocks
            break;
        }
        ctr += 1;
    }

    // should be able to fit 5 transactions in, in 5 microblocks
    assert_eq!(ctr, 5);
    sleep_ms(5_000);

    next_block_and_wait(&mut btc_regtest_controller, &blocks_processed);

    eprintln!("First confirmed microblock stream!");

    microblocks_processed.store(0, Ordering::SeqCst);

    while ctr < txs.len() {
        submit_tx(&http_origin, &txs[ctr]);
        ctr += 1;
    }
    wait_for_microblocks(&microblocks_processed, 60);

    next_block_and_wait(&mut btc_regtest_controller, &blocks_processed);

    eprintln!("Second confirmed microblock stream!");

    wait_for_microblocks(&microblocks_processed, 60);

    // confirm it
    next_block_and_wait(&mut btc_regtest_controller, &blocks_processed);
    next_block_and_wait(&mut btc_regtest_controller, &blocks_processed);

    // this test can sometimes miss a mine block event.
    next_block_and_wait(&mut btc_regtest_controller, &blocks_processed);

    let blocks = test_observer::get_blocks();
    assert!(blocks.len() >= 5, "Should have produced at least 5 blocks");

    let mut max_big_txs_per_microblock = 0;
    let mut total_big_txs_per_microblock = 0;

    // NOTE: this only counts the number of txs per stream, not in each microblock
    for block in blocks {
        let transactions = block.get("transactions").unwrap().as_array().unwrap();
        eprintln!("{}", transactions.len());

        let mut num_big_microblock_txs = 0;

        for tx in transactions.iter() {
            let raw_tx = tx.get("raw_tx").unwrap().as_str().unwrap();
            if raw_tx == "0x00" {
                continue;
            }
            let tx_bytes = hex_bytes(&raw_tx[2..]).unwrap();
            let parsed = StacksTransaction::consensus_deserialize(&mut &tx_bytes[..]).unwrap();
            if let TransactionPayload::SmartContract(tsc, ..) = parsed.payload {
                if tsc.name.to_string().find("small").is_some() {
                    num_big_microblock_txs += 1;
                    total_big_txs_per_microblock += 1;
                }
            }
        }
        if num_big_microblock_txs > max_big_txs_per_microblock {
            max_big_txs_per_microblock = num_big_microblock_txs;
        }
    }

    eprintln!(
        "max_big_txs_per_microblock: {}, total_big_txs_per_microblock: {}",
        max_big_txs_per_microblock, total_big_txs_per_microblock
    );

    assert_eq!(max_big_txs_per_microblock, 5);
    assert!(total_big_txs_per_microblock >= 10);

    test_observer::clear();
    channel.stop_chains_coordinator();
}

// Mine a too-long microblock stream, and verify that the anchored block miner truncates it down to
// the longest prefix of the stream that can be mined.
#[test]
#[ignore]
fn size_overflow_unconfirmed_invalid_stream_microblocks_integration_test() {
    if env::var("BITCOIND_TEST") != Ok("1".into()) {
        return;
    }

    // create microblock streams that are too big
    env::set_var(core::FAULT_DISABLE_MICROBLOCKS_BYTES_CHECK, "1");
    env::set_var(core::FAULT_DISABLE_MICROBLOCKS_COST_CHECK, "1");

    let mut small_contract = "(define-public (f) (ok 1))".to_string();
    for _i in 0..((1024 * 1024 + 500) / 8) {
        small_contract.push_str(" ");
    }

    let spender_sks: Vec<_> = (0..25)
        .into_iter()
        .map(|_| StacksPrivateKey::new())
        .collect();
    let spender_addrs: Vec<PrincipalData> = spender_sks.iter().map(|x| to_addr(x).into()).collect();

    let txs: Vec<Vec<_>> = spender_sks
        .iter()
        .map(|spender_sk| {
            let tx = make_contract_publish_microblock_only(
                spender_sk,
                0,
                1149230,
                "small",
                &small_contract,
            );
            tx
        })
        .collect();

    let (mut conf, miner_account) = neon_integration_test_conf();

    for spender_addr in spender_addrs.iter() {
        conf.initial_balances.push(InitialBalance {
            address: spender_addr.clone(),
            amount: 10492300000,
        });
    }

    conf.node.mine_microblocks = true;
    conf.node.wait_time_for_microblocks = 5_000;
    conf.node.microblock_frequency = 1_000;
    conf.miner.microblock_attempt_time_ms = 120_000;
    conf.node.max_microblocks = 65536;
    conf.burnchain.max_rbf = 1000000;

    let mut epochs = core::STACKS_EPOCHS_REGTEST.to_vec();
    epochs[1].block_limit = core::BLOCK_LIMIT_MAINNET_20;
    conf.burnchain.epochs = Some(epochs);

    conf.miner.min_tx_fee = 1;
    conf.miner.first_attempt_time_ms = i64::max_value() as u64;
    conf.miner.subsequent_attempt_time_ms = i64::max_value() as u64;

    test_observer::spawn();
    conf.events_observers.push(EventObserverConfig {
        endpoint: format!("localhost:{}", test_observer::EVENT_OBSERVER_PORT),
        events_keys: vec![EventKeyType::AnyEvent],
    });

    let mut btcd_controller = BitcoinCoreController::new(conf.clone());
    btcd_controller
        .start_bitcoind()
        .map_err(|_e| ())
        .expect("Failed starting bitcoind");

    let mut btc_regtest_controller = BitcoinRegtestController::new(conf.clone(), None);
    let http_origin = format!("http://{}", &conf.node.rpc_bind);

    btc_regtest_controller.bootstrap_chain(201);

    eprintln!("Chain bootstrapped...");

    let mut run_loop = neon::RunLoop::new(conf);
    let blocks_processed = run_loop.get_blocks_processed_arc();
    let microblocks_processed = run_loop.get_microblocks_processed_arc();

    let channel = run_loop.get_coordinator_channel().unwrap();

    thread::spawn(move || run_loop.start(None, 0));

    // give the run loop some time to start up!
    wait_for_runloop(&blocks_processed);

    // first block wakes up the run loop
    next_block_and_wait(&mut btc_regtest_controller, &blocks_processed);

    // first block will hold our VRF registration
    next_block_and_wait(&mut btc_regtest_controller, &blocks_processed);

    // second block will be the first mined Stacks block
    next_block_and_wait(&mut btc_regtest_controller, &blocks_processed);

    // let's query the miner's account nonce:
    let account = get_account(&http_origin, &miner_account);
    assert_eq!(account.nonce, 1);
    assert_eq!(account.balance, 0);

    for spender_addr in spender_addrs.iter() {
        let account = get_account(&http_origin, &spender_addr);
        assert_eq!(account.nonce, 0);
        assert_eq!(account.balance, 10492300000);
    }

    let mut ctr = 0;
    for _i in 0..6 {
        submit_tx(&http_origin, &txs[ctr]);
        if !wait_for_microblocks(&microblocks_processed, 60) {
            break;
        }
        ctr += 1;
    }

    // confirm that we were able to use the fault-injection to *mine* 6 microblocks
    assert_eq!(ctr, 6);
    sleep_ms(5_000);

    next_block_and_wait(&mut btc_regtest_controller, &blocks_processed);

    eprintln!("First confirmed microblock stream!");

    // confirm it
    next_block_and_wait(&mut btc_regtest_controller, &blocks_processed);

    let blocks = test_observer::get_blocks();
    assert_eq!(blocks.len(), 4); // genesis block + 3 blocks

    let mut max_big_txs_per_microblock = 0;
    let mut total_big_txs_per_microblock = 0;

    // NOTE: this only counts the number of txs per stream, not in each microblock
    for block in blocks {
        let transactions = block.get("transactions").unwrap().as_array().unwrap();
        eprintln!("{}", transactions.len());

        let mut num_big_microblock_txs = 0;

        for tx in transactions.iter() {
            let raw_tx = tx.get("raw_tx").unwrap().as_str().unwrap();
            if raw_tx == "0x00" {
                continue;
            }
            let tx_bytes = hex_bytes(&raw_tx[2..]).unwrap();
            let parsed = StacksTransaction::consensus_deserialize(&mut &tx_bytes[..]).unwrap();
            if let TransactionPayload::SmartContract(tsc, ..) = parsed.payload {
                if tsc.name.to_string().find("small").is_some() {
                    num_big_microblock_txs += 1;
                    total_big_txs_per_microblock += 1;
                }
            }
        }
        if num_big_microblock_txs > max_big_txs_per_microblock {
            max_big_txs_per_microblock = num_big_microblock_txs;
        }
    }

    eprintln!(
        "max_big_txs_per_microblock: {}, total_big_txs_per_microblock: {}",
        max_big_txs_per_microblock, total_big_txs_per_microblock
    );

    assert_eq!(max_big_txs_per_microblock, 3);
    assert!(total_big_txs_per_microblock <= 6);

    test_observer::clear();
    channel.stop_chains_coordinator();
}

#[test]
#[ignore]
fn runtime_overflow_unconfirmed_microblocks_integration_test() {
    if env::var("BITCOIND_TEST") != Ok("1".into()) {
        return;
    }

    let spender_sks: Vec<_> = (0..4)
        .into_iter()
        .map(|_| StacksPrivateKey::new())
        .collect();
    let spender_addrs: Vec<PrincipalData> = spender_sks.iter().map(|x| to_addr(x).into()).collect();
    let spender_addrs_c32: Vec<StacksAddress> =
        spender_sks.iter().map(|x| to_addr(x).into()).collect();

    let txs: Vec<Vec<_>> = spender_sks
        .iter()
        .enumerate()
        .map(|(ix, spender_sk)| {
            if ix % 2 == 0 {
                // almost fills a whole block
                vec![make_contract_publish(
                    spender_sk,
                    0,
                    1049230,
                    &format!("large-{}", ix),
                    &format!("
                        ;; a single one of these transactions consumes over half the runtime budget
                        (define-constant BUFF_TO_BYTE (list 
                           0x00 0x01 0x02 0x03 0x04 0x05 0x06 0x07 0x08 0x09 0x0a 0x0b 0x0c 0x0d 0x0e 0x0f
                           0x10 0x11 0x12 0x13 0x14 0x15 0x16 0x17 0x18 0x19 0x1a 0x1b 0x1c 0x1d 0x1e 0x1f
                           0x20 0x21 0x22 0x23 0x24 0x25 0x26 0x27 0x28 0x29 0x2a 0x2b 0x2c 0x2d 0x2e 0x2f
                           0x30 0x31 0x32 0x33 0x34 0x35 0x36 0x37 0x38 0x39 0x3a 0x3b 0x3c 0x3d 0x3e 0x3f
                           0x40 0x41 0x42 0x43 0x44 0x45 0x46 0x47 0x48 0x49 0x4a 0x4b 0x4c 0x4d 0x4e 0x4f
                           0x50 0x51 0x52 0x53 0x54 0x55 0x56 0x57 0x58 0x59 0x5a 0x5b 0x5c 0x5d 0x5e 0x5f
                           0x60 0x61 0x62 0x63 0x64 0x65 0x66 0x67 0x68 0x69 0x6a 0x6b 0x6c 0x6d 0x6e 0x6f
                           0x70 0x71 0x72 0x73 0x74 0x75 0x76 0x77 0x78 0x79 0x7a 0x7b 0x7c 0x7d 0x7e 0x7f
                           0x80 0x81 0x82 0x83 0x84 0x85 0x86 0x87 0x88 0x89 0x8a 0x8b 0x8c 0x8d 0x8e 0x8f
                           0x90 0x91 0x92 0x93 0x94 0x95 0x96 0x97 0x98 0x99 0x9a 0x9b 0x9c 0x9d 0x9e 0x9f
                           0xa0 0xa1 0xa2 0xa3 0xa4 0xa5 0xa6 0xa7 0xa8 0xa9 0xaa 0xab 0xac 0xad 0xae 0xaf
                           0xb0 0xb1 0xb2 0xb3 0xb4 0xb5 0xb6 0xb7 0xb8 0xb9 0xba 0xbb 0xbc 0xbd 0xbe 0xbf
                           0xc0 0xc1 0xc2 0xc3 0xc4 0xc5 0xc6 0xc7 0xc8 0xc9 0xca 0xcb 0xcc 0xcd 0xce 0xcf
                           0xd0 0xd1 0xd2 0xd3 0xd4 0xd5 0xd6 0xd7 0xd8 0xd9 0xda 0xdb 0xdc 0xdd 0xde 0xdf
                           0xe0 0xe1 0xe2 0xe3 0xe4 0xe5 0xe6 0xe7 0xe8 0xe9 0xea 0xeb 0xec 0xed 0xee 0xef
                           0xf0 0xf1 0xf2 0xf3 0xf4 0xf5 0xf6 0xf7 0xf8 0xf9 0xfa 0xfb 0xfc 0xfd 0xfe 0xff
                        ))
                        (define-private (crash-me-folder (input (buff 1)) (ctr uint))
                            (begin
                                (unwrap-panic (index-of BUFF_TO_BYTE input))
                                (unwrap-panic (index-of BUFF_TO_BYTE input))
                                (unwrap-panic (index-of BUFF_TO_BYTE input))
                                (unwrap-panic (index-of BUFF_TO_BYTE input))
                                (unwrap-panic (index-of BUFF_TO_BYTE input))
                                (unwrap-panic (index-of BUFF_TO_BYTE input))
                                (unwrap-panic (index-of BUFF_TO_BYTE input))
                                (unwrap-panic (index-of BUFF_TO_BYTE input))
                                (+ u1 ctr)
                            )
                        )
                        (define-public (crash-me (name (string-ascii 128)))
                            (begin
                                (fold crash-me-folder BUFF_TO_BYTE u0)
                                (print name)
                                (ok u0)
                            )
                        )
                        (begin
                            (crash-me \"{}\"))
                        ",
                        &format!("large-contract-{}-{}", &spender_addrs_c32[ix], &ix)
                    )
                )]
            } else {
                let mut ret = vec![];
                for i in 0..1 {
                    let tx = make_contract_publish_microblock_only(
                        spender_sk,
                        i as u64,
                        210000,
                        &format!("small-{}-{}", ix, i),
                        &format!("
                            ;; a single one of these transactions consumes over half the runtime budget
                            (define-constant BUFF_TO_BYTE (list 
                               0x00 0x01 0x02 0x03 0x04 0x05 0x06 0x07 0x08 0x09 0x0a 0x0b 0x0c 0x0d 0x0e 0x0f
                               0x10 0x11 0x12 0x13 0x14 0x15 0x16 0x17 0x18 0x19 0x1a 0x1b 0x1c 0x1d 0x1e 0x1f
                               0x20 0x21 0x22 0x23 0x24 0x25 0x26 0x27 0x28 0x29 0x2a 0x2b 0x2c 0x2d 0x2e 0x2f
                               0x30 0x31 0x32 0x33 0x34 0x35 0x36 0x37 0x38 0x39 0x3a 0x3b 0x3c 0x3d 0x3e 0x3f
                               0x40 0x41 0x42 0x43 0x44 0x45 0x46 0x47 0x48 0x49 0x4a 0x4b 0x4c 0x4d 0x4e 0x4f
                               0x50 0x51 0x52 0x53 0x54 0x55 0x56 0x57 0x58 0x59 0x5a 0x5b 0x5c 0x5d 0x5e 0x5f
                               0x60 0x61 0x62 0x63 0x64 0x65 0x66 0x67 0x68 0x69 0x6a 0x6b 0x6c 0x6d 0x6e 0x6f
                               0x70 0x71 0x72 0x73 0x74 0x75 0x76 0x77 0x78 0x79 0x7a 0x7b 0x7c 0x7d 0x7e 0x7f
                               0x80 0x81 0x82 0x83 0x84 0x85 0x86 0x87 0x88 0x89 0x8a 0x8b 0x8c 0x8d 0x8e 0x8f
                               0x90 0x91 0x92 0x93 0x94 0x95 0x96 0x97 0x98 0x99 0x9a 0x9b 0x9c 0x9d 0x9e 0x9f
                               0xa0 0xa1 0xa2 0xa3 0xa4 0xa5 0xa6 0xa7 0xa8 0xa9 0xaa 0xab 0xac 0xad 0xae 0xaf
                               0xb0 0xb1 0xb2 0xb3 0xb4 0xb5 0xb6 0xb7 0xb8 0xb9 0xba 0xbb 0xbc 0xbd 0xbe 0xbf
                               0xc0 0xc1 0xc2 0xc3 0xc4 0xc5 0xc6 0xc7 0xc8 0xc9 0xca 0xcb 0xcc 0xcd 0xce 0xcf
                               0xd0 0xd1 0xd2 0xd3 0xd4 0xd5 0xd6 0xd7 0xd8 0xd9 0xda 0xdb 0xdc 0xdd 0xde 0xdf
                               0xe0 0xe1 0xe2 0xe3 0xe4 0xe5 0xe6 0xe7 0xe8 0xe9 0xea 0xeb 0xec 0xed 0xee 0xef
                               0xf0 0xf1 0xf2 0xf3 0xf4 0xf5 0xf6 0xf7 0xf8 0xf9 0xfa 0xfb 0xfc 0xfd 0xfe 0xff
                            ))
                            (define-private (crash-me-folder (input (buff 1)) (ctr uint))
                                (begin
                                    (unwrap-panic (index-of BUFF_TO_BYTE input))
                                    (unwrap-panic (index-of BUFF_TO_BYTE input))
                                    (unwrap-panic (index-of BUFF_TO_BYTE input))
                                    (unwrap-panic (index-of BUFF_TO_BYTE input))
                                    (unwrap-panic (index-of BUFF_TO_BYTE input))
                                    (unwrap-panic (index-of BUFF_TO_BYTE input))
                                    (unwrap-panic (index-of BUFF_TO_BYTE input))
                                    (unwrap-panic (index-of BUFF_TO_BYTE input))
                                    (+ u1 ctr)
                                )
                            )
                            (define-public (crash-me (name (string-ascii 128)))
                                (begin
                                    (fold crash-me-folder BUFF_TO_BYTE u0)
                                    (print name)
                                    (ok u0)
                                )
                            )
                            (begin
                                (crash-me \"{}\"))
                            ", &format!("small-contract-{}-{}-{}", &spender_addrs_c32[ix], &ix, i))
                    );
                    ret.push(tx);
                }
                ret
            }
        })
        .collect();

    let (mut conf, miner_account) = neon_integration_test_conf();

    for spender_addr in spender_addrs.iter() {
        conf.initial_balances.push(InitialBalance {
            address: spender_addr.clone(),
            amount: 1049230,
        });
    }

    conf.node.mine_microblocks = true;
    conf.node.wait_time_for_microblocks = 0;
    conf.node.microblock_frequency = 15000;
    conf.miner.microblock_attempt_time_ms = 120_000;

    conf.miner.min_tx_fee = 1;
    conf.miner.first_attempt_time_ms = i64::max_value() as u64;
    conf.miner.subsequent_attempt_time_ms = i64::max_value() as u64;

    let mut epochs = core::STACKS_EPOCHS_REGTEST.to_vec();
    epochs[1].block_limit = core::BLOCK_LIMIT_MAINNET_20;
    conf.burnchain.epochs = Some(epochs);

    test_observer::spawn();
    conf.events_observers.push(EventObserverConfig {
        endpoint: format!("localhost:{}", test_observer::EVENT_OBSERVER_PORT),
        events_keys: vec![EventKeyType::AnyEvent],
    });

    let mut btcd_controller = BitcoinCoreController::new(conf.clone());
    btcd_controller
        .start_bitcoind()
        .map_err(|_e| ())
        .expect("Failed starting bitcoind");

    let mut btc_regtest_controller = BitcoinRegtestController::new(conf.clone(), None);
    let http_origin = format!("http://{}", &conf.node.rpc_bind);

    btc_regtest_controller.bootstrap_chain(201);

    eprintln!("Chain bootstrapped...");

    let mut run_loop = neon::RunLoop::new(conf);
    let blocks_processed = run_loop.get_blocks_processed_arc();

    let channel = run_loop.get_coordinator_channel().unwrap();

    thread::spawn(move || run_loop.start(None, 0));

    // give the run loop some time to start up!
    wait_for_runloop(&blocks_processed);

    // first block wakes up the run loop
    next_block_and_wait(&mut btc_regtest_controller, &blocks_processed);

    // first block will hold our VRF registration
    next_block_and_wait(&mut btc_regtest_controller, &blocks_processed);

    // second block will be the first mined Stacks block
    next_block_and_wait(&mut btc_regtest_controller, &blocks_processed);

    // let's query the miner's account nonce:
    let account = get_account(&http_origin, &miner_account);
    assert_eq!(account.nonce, 1);
    assert_eq!(account.balance, 0);
    // and our potential spenders:

    for spender_addr in spender_addrs.iter() {
        let account = get_account(&http_origin, &spender_addr);
        assert_eq!(account.nonce, 0);
        assert_eq!(account.balance, 1049230);
    }

    for tx_batch in txs.iter() {
        for tx in tx_batch.iter() {
            // okay, let's push a bunch of transactions that can only fit one per block!
            submit_tx(&http_origin, tx);
        }
    }

    debug!("Wait for 1st microblock to be mined");
    sleep_ms(150_000);

    // now let's mine a couple blocks, and then check the sender's nonce.
    //  at the end of mining three blocks, there should be _two_ transactions from the microblock
    //  only set that got mined (since the block before this one was empty, a microblock can
    //  be added),
    //  and _two_ transactions from the two anchor blocks that got mined (and processed)
    //
    // this one wakes up our node, so that it'll mine a microblock _and_ an anchor block.
    next_block_and_wait(&mut btc_regtest_controller, &blocks_processed);
    // this one will contain the sortition from above anchor block,
    //    which *should* have also confirmed the microblock.

    debug!("Wait for 2nd microblock to be mined");
    sleep_ms(150_000);

    next_block_and_wait(&mut btc_regtest_controller, &blocks_processed);

    debug!("Wait for 3nd microblock to be mined");
    sleep_ms(150_000);

    next_block_and_wait(&mut btc_regtest_controller, &blocks_processed);

    let blocks = test_observer::get_blocks();
    assert_eq!(blocks.len(), 5); // genesis block + 4 blocks

    let mut max_big_txs_per_block = 0;
    let mut max_big_txs_per_microblock = 0;
    let mut total_big_txs_in_blocks = 0;
    let mut total_big_txs_in_microblocks = 0;

    for block in blocks {
        eprintln!("block {:?}", &block);
        let transactions = block.get("transactions").unwrap().as_array().unwrap();

        let mut num_big_anchored_txs = 0;
        let mut num_big_microblock_txs = 0;

        for tx in transactions.iter() {
            let raw_tx = tx.get("raw_tx").unwrap().as_str().unwrap();
            if raw_tx == "0x00" {
                continue;
            }
            let tx_bytes = hex_bytes(&raw_tx[2..]).unwrap();
            let parsed = StacksTransaction::consensus_deserialize(&mut &tx_bytes[..]).unwrap();
            eprintln!("tx: {:?}", &parsed);
            if let TransactionPayload::SmartContract(tsc, ..) = parsed.payload {
                if tsc.name.to_string().find("large-").is_some() {
                    num_big_anchored_txs += 1;
                    total_big_txs_in_blocks += 1;
                } else if tsc.name.to_string().find("small").is_some() {
                    num_big_microblock_txs += 1;
                    total_big_txs_in_microblocks += 1;
                }
            }
        }

        if num_big_anchored_txs > max_big_txs_per_block {
            max_big_txs_per_block = num_big_anchored_txs;
        }
        if num_big_microblock_txs > max_big_txs_per_microblock {
            max_big_txs_per_microblock = num_big_microblock_txs;
        }
    }

    info!(
        "max_big_txs_per_microblock: {}, max_big_txs_per_block: {}",
        max_big_txs_per_microblock, max_big_txs_per_block
    );
    info!(
        "total_big_txs_in_microblocks: {}, total_big_txs_in_blocks: {}",
        total_big_txs_in_microblocks, total_big_txs_in_blocks
    );

    // at most one big tx per block and at most one big tx per stream, always.
    assert_eq!(max_big_txs_per_microblock, 1);
    assert_eq!(max_big_txs_per_block, 1);

    // if the mblock stream has a big tx, the anchored block won't (and vice versa)
    // the changes for miner cost tracking (reset tracker between microblock and block, #2913)
    // altered this test so that one more big tx ends up in an anchored block and one fewer
    // ends up in a microblock
    assert_eq!(total_big_txs_in_blocks, 2);
    assert_eq!(total_big_txs_in_microblocks, 1);

    test_observer::clear();
    channel.stop_chains_coordinator();
}

#[test]
#[ignore]
fn block_replay_integration_test() {
    if env::var("BITCOIND_TEST") != Ok("1".into()) {
        return;
    }

    let spender_sk = StacksPrivateKey::from_hex(SK_1).unwrap();
    let spender_addr: PrincipalData = to_addr(&spender_sk).into();

    let (mut conf, miner_account) = neon_integration_test_conf();

    conf.initial_balances.push(InitialBalance {
        address: spender_addr.clone(),
        amount: 100300,
    });

    conf.node.mine_microblocks = true;
    conf.node.wait_time_for_microblocks = 30000;
    conf.node.microblock_frequency = 5_000;

    conf.miner.min_tx_fee = 1;
    conf.miner.first_attempt_time_ms = i64::max_value() as u64;
    conf.miner.subsequent_attempt_time_ms = i64::max_value() as u64;

    test_observer::spawn();

    conf.events_observers.push(EventObserverConfig {
        endpoint: format!("localhost:{}", test_observer::EVENT_OBSERVER_PORT),
        events_keys: vec![EventKeyType::AnyEvent],
    });

    let mut btcd_controller = BitcoinCoreController::new(conf.clone());
    btcd_controller
        .start_bitcoind()
        .map_err(|_e| ())
        .expect("Failed starting bitcoind");

    let mut btc_regtest_controller = BitcoinRegtestController::new(conf.clone(), None);
    let http_origin = format!("http://{}", &conf.node.rpc_bind);

    btc_regtest_controller.bootstrap_chain(201);

    eprintln!("Chain bootstrapped...");

    let mut run_loop = neon::RunLoop::new(conf.clone());
    let blocks_processed = run_loop.get_blocks_processed_arc();
    let client = reqwest::blocking::Client::new();

    let channel = run_loop.get_coordinator_channel().unwrap();

    thread::spawn(move || run_loop.start(None, 0));

    // give the run loop some time to start up!
    wait_for_runloop(&blocks_processed);

    // first block wakes up the run loop
    next_block_and_wait(&mut btc_regtest_controller, &blocks_processed);

    // first block will hold our VRF registration
    next_block_and_wait(&mut btc_regtest_controller, &blocks_processed);

    // second block will be the first mined Stacks block
    next_block_and_wait(&mut btc_regtest_controller, &blocks_processed);

    // let's query the miner's account nonce:

    info!("Miner account: {miner_account}");
    let account = get_account(&http_origin, &miner_account);
    assert_eq!(account.balance, 0);
    assert_eq!(account.nonce, 1);

    // and our spender
    let account = get_account(&http_origin, &spender_addr);
    assert_eq!(account.balance, 100300);
    assert_eq!(account.nonce, 0);

    let recipient = StacksAddress::from_string(ADDR_4).unwrap();
    let tx = make_stacks_transfer(&spender_sk, 0, 1000, &recipient.into(), 1000);
    submit_tx(&http_origin, &tx);

    next_block_and_wait(&mut btc_regtest_controller, &blocks_processed);

    next_block_and_wait(&mut btc_regtest_controller, &blocks_processed);

    next_block_and_wait(&mut btc_regtest_controller, &blocks_processed);

    // try and push the mined block back at the node lots of times
    let (tip_consensus_hash, tip_block) = get_tip_anchored_block(&conf);
    let mut tip_block_bytes = vec![];
    tip_block.consensus_serialize(&mut tip_block_bytes).unwrap();

    for i in 0..1024 {
        let path = format!("{http_origin}/v2/blocks/upload/{tip_consensus_hash}");
        let res_text = client
            .post(&path)
            .header("Content-Type", "application/octet-stream")
            .body(tip_block_bytes.clone())
            .send()
            .unwrap()
            .text()
            .unwrap();

        eprintln!("{i}: text of {path}\n{res_text}");
    }

    test_observer::clear();
    channel.stop_chains_coordinator();
}

#[test]
#[ignore]
fn cost_voting_integration() {
    if env::var("BITCOIND_TEST") != Ok("1".into()) {
        return;
    }

    // let's make `<` free...
    let cost_definer_src = "
    (define-read-only (cost-definition-le (size uint))
       {
         runtime: u0, write_length: u0, write_count: u0, read_count: u0, read_length: u0
       })
    ";

    // the contract that we'll test the costs of
    let caller_src = "
    (define-public (execute-2 (a uint))
       (ok (< a a)))
    ";

    let power_vote_src = "
    (define-public (propose-vote-confirm)
      (let
        ((proposal-id (unwrap-panic (contract-call? 'ST000000000000000000002AMW42H.cost-voting submit-proposal
                            'ST000000000000000000002AMW42H.costs \"cost_le\"
                            .cost-definer \"cost-definition-le\")))
         (vote-amount (* u9000000000 u1000000)))
        (try! (contract-call? 'ST000000000000000000002AMW42H.cost-voting vote-proposal proposal-id vote-amount))
        (try! (contract-call? 'ST000000000000000000002AMW42H.cost-voting confirm-votes proposal-id))
        (ok proposal-id)))
    ";

    let spender_sk = StacksPrivateKey::new();
    let spender_addr = to_addr(&spender_sk);
    let spender_princ: PrincipalData = spender_addr.into();

    let (mut conf, miner_account) = neon_integration_test_conf();

    conf.miner.microblock_attempt_time_ms = 1_000;
    conf.node.wait_time_for_microblocks = 0;
    conf.node.microblock_frequency = 1_000;
    conf.miner.first_attempt_time_ms = 2_000;
    conf.miner.subsequent_attempt_time_ms = 5_000;
    conf.burnchain.max_rbf = 10_000_000;
    conf.node.wait_time_for_blocks = 1_000;

    test_observer::spawn();

    conf.events_observers.push(EventObserverConfig {
        endpoint: format!("localhost:{}", test_observer::EVENT_OBSERVER_PORT),
        events_keys: vec![EventKeyType::AnyEvent],
    });

    let spender_bal = 10_000_000_000 * (core::MICROSTACKS_PER_STACKS as u64);

    conf.initial_balances.push(InitialBalance {
        address: spender_princ.clone(),
        amount: spender_bal,
    });

    let mut btcd_controller = BitcoinCoreController::new(conf.clone());
    btcd_controller
        .start_bitcoind()
        .map_err(|_e| ())
        .expect("Failed starting bitcoind");

    let burnchain_config = Burnchain::regtest(&conf.get_burn_db_path());

    let mut btc_regtest_controller = BitcoinRegtestController::with_burnchain(
        conf.clone(),
        None,
        Some(burnchain_config.clone()),
        None,
    );
    let http_origin = format!("http://{}", &conf.node.rpc_bind);

    btc_regtest_controller.bootstrap_chain(201);

    eprintln!("Chain bootstrapped...");

    let mut run_loop = neon::RunLoop::new(conf.clone());
    let blocks_processed = run_loop.get_blocks_processed_arc();
    let channel = run_loop.get_coordinator_channel().unwrap();

    thread::spawn(move || run_loop.start(Some(burnchain_config), 0));

    // give the run loop some time to start up!
    wait_for_runloop(&blocks_processed);

    // first block wakes up the run loop
    next_block_and_wait(&mut btc_regtest_controller, &blocks_processed);

    // first block will hold our VRF registration
    next_block_and_wait(&mut btc_regtest_controller, &blocks_processed);

    // second block will be the first mined Stacks block
    next_block_and_wait(&mut btc_regtest_controller, &blocks_processed);

    // let's query the miner's account nonce:
    let res = get_account(&http_origin, &miner_account);
    assert_eq!(res.balance, 0);
    assert_eq!(res.nonce, 1);

    // and our spender:
    let res = get_account(&http_origin, &spender_princ);
    assert_eq!(res.balance, spender_bal as u128);
    assert_eq!(res.nonce, 0);

    let transactions = vec![
        make_contract_publish(&spender_sk, 0, 1000, "cost-definer", cost_definer_src),
        make_contract_publish(&spender_sk, 1, 1000, "caller", caller_src),
        make_contract_publish(&spender_sk, 2, 1000, "voter", power_vote_src),
    ];

    for tx in transactions.into_iter() {
        submit_tx(&http_origin, &tx);
    }

    next_block_and_wait(&mut btc_regtest_controller, &blocks_processed);
    next_block_and_wait(&mut btc_regtest_controller, &blocks_processed);

    let vote_tx = make_contract_call(
        &spender_sk,
        3,
        1000,
        &spender_addr,
        "voter",
        "propose-vote-confirm",
        &[],
    );

    let call_le_tx = make_contract_call(
        &spender_sk,
        4,
        1000,
        &spender_addr,
        "caller",
        "execute-2",
        &[Value::UInt(1)],
    );

    submit_tx(&http_origin, &vote_tx);
    submit_tx(&http_origin, &call_le_tx);

    next_block_and_wait(&mut btc_regtest_controller, &blocks_processed);

    // clear and mine another burnchain block, so that the new winner is seen by the observer
    //   (the observer is logically "one block behind" the miner
    test_observer::clear();
    next_block_and_wait(&mut btc_regtest_controller, &blocks_processed);

    let mut blocks = test_observer::get_blocks();
    // should have produced 1 new block
    assert_eq!(blocks.len(), 1);
    let block = blocks.pop().unwrap();
    let transactions = block.get("transactions").unwrap().as_array().unwrap();
    eprintln!("{}", transactions.len());
    let mut tested = false;
    let mut exec_cost = ExecutionCost::zero();
    for tx in transactions.iter() {
        let raw_tx = tx.get("raw_tx").unwrap().as_str().unwrap();
        if raw_tx == "0x00" {
            continue;
        }
        let tx_bytes = hex_bytes(&raw_tx[2..]).unwrap();
        let parsed = StacksTransaction::consensus_deserialize(&mut &tx_bytes[..]).unwrap();
        if let TransactionPayload::ContractCall(contract_call) = parsed.payload {
            eprintln!("{}", contract_call.function_name.as_str());
            if contract_call.function_name.as_str() == "execute-2" {
                exec_cost =
                    serde_json::from_value(tx.get("execution_cost").cloned().unwrap()).unwrap();
            } else if contract_call.function_name.as_str() == "propose-vote-confirm" {
                let raw_result = tx.get("raw_result").unwrap().as_str().unwrap();
                let parsed = Value::try_deserialize_hex_untyped(&raw_result[2..]).unwrap();
                assert_eq!(parsed.to_string(), "(ok u0)");
                tested = true;
            }
        }
    }
    assert!(tested, "Should have found a contract call tx");

    // try to confirm the passed vote (this will fail)
    let confirm_proposal = make_contract_call(
        &spender_sk,
        5,
        1000,
        &StacksAddress::from_string("ST000000000000000000002AMW42H").unwrap(),
        "cost-voting",
        "confirm-miners",
        &[Value::UInt(0)],
    );

    submit_tx(&http_origin, &confirm_proposal);

    next_block_and_wait(&mut btc_regtest_controller, &blocks_processed);

    // clear and mine another burnchain block, so that the new winner is seen by the observer
    //   (the observer is logically "one block behind" the miner
    test_observer::clear();
    next_block_and_wait(&mut btc_regtest_controller, &blocks_processed);

    let mut blocks = test_observer::get_blocks();
    // should have produced 1 new block
    assert_eq!(blocks.len(), 1);
    let block = blocks.pop().unwrap();
    let transactions = block.get("transactions").unwrap().as_array().unwrap();
    eprintln!("{}", transactions.len());
    let mut tested = false;
    for tx in transactions.iter() {
        let raw_tx = tx.get("raw_tx").unwrap().as_str().unwrap();
        if raw_tx == "0x00" {
            continue;
        }
        let tx_bytes = hex_bytes(&raw_tx[2..]).unwrap();
        let parsed = StacksTransaction::consensus_deserialize(&mut &tx_bytes[..]).unwrap();
        if let TransactionPayload::ContractCall(contract_call) = parsed.payload {
            eprintln!("{}", contract_call.function_name.as_str());
            if contract_call.function_name.as_str() == "confirm-miners" {
                let raw_result = tx.get("raw_result").unwrap().as_str().unwrap();
                let parsed = Value::try_deserialize_hex_untyped(&raw_result[2..]).unwrap();
                assert_eq!(parsed.to_string(), "(err 13)");
                tested = true;
            }
        }
    }
    assert!(tested, "Should have found a contract call tx");

    for _i in 0..58 {
        next_block_and_wait(&mut btc_regtest_controller, &blocks_processed);
    }

    // confirm the passed vote
    let confirm_proposal = make_contract_call(
        &spender_sk,
        6,
        1000,
        &StacksAddress::from_string("ST000000000000000000002AMW42H").unwrap(),
        "cost-voting",
        "confirm-miners",
        &[Value::UInt(0)],
    );

    submit_tx(&http_origin, &confirm_proposal);

    next_block_and_wait(&mut btc_regtest_controller, &blocks_processed);
    // clear and mine another burnchain block, so that the new winner is seen by the observer
    //   (the observer is logically "one block behind" the miner
    test_observer::clear();
    next_block_and_wait(&mut btc_regtest_controller, &blocks_processed);

    let mut blocks = test_observer::get_blocks();
    // should have produced 1 new block
    assert_eq!(blocks.len(), 1);
    let block = blocks.pop().unwrap();
    let transactions = block.get("transactions").unwrap().as_array().unwrap();
    eprintln!("{}", transactions.len());
    let mut tested = false;
    for tx in transactions.iter() {
        let raw_tx = tx.get("raw_tx").unwrap().as_str().unwrap();
        if raw_tx == "0x00" {
            continue;
        }
        let tx_bytes = hex_bytes(&raw_tx[2..]).unwrap();
        let parsed = StacksTransaction::consensus_deserialize(&mut &tx_bytes[..]).unwrap();
        if let TransactionPayload::ContractCall(contract_call) = parsed.payload {
            eprintln!("{}", contract_call.function_name.as_str());
            if contract_call.function_name.as_str() == "confirm-miners" {
                let raw_result = tx.get("raw_result").unwrap().as_str().unwrap();
                let parsed = Value::try_deserialize_hex_untyped(&raw_result[2..]).unwrap();
                assert_eq!(parsed.to_string(), "(ok true)");
                tested = true;
            }
        }
    }
    assert!(tested, "Should have found a contract call tx");

    let call_le_tx = make_contract_call(
        &spender_sk,
        7,
        1000,
        &spender_addr,
        "caller",
        "execute-2",
        &[Value::UInt(1)],
    );

    submit_tx(&http_origin, &call_le_tx);

    next_block_and_wait(&mut btc_regtest_controller, &blocks_processed);
    // clear and mine another burnchain block, so that the new winner is seen by the observer
    //   (the observer is logically "one block behind" the miner
    test_observer::clear();
    next_block_and_wait(&mut btc_regtest_controller, &blocks_processed);

    let mut blocks = test_observer::get_blocks();
    // should have produced 1 new block
    assert_eq!(blocks.len(), 1);
    let block = blocks.pop().unwrap();
    let transactions = block.get("transactions").unwrap().as_array().unwrap();

    let mut tested = false;
    let mut new_exec_cost = ExecutionCost::max_value();
    for tx in transactions.iter() {
        let raw_tx = tx.get("raw_tx").unwrap().as_str().unwrap();
        if raw_tx == "0x00" {
            continue;
        }
        let tx_bytes = hex_bytes(&raw_tx[2..]).unwrap();
        let parsed = StacksTransaction::consensus_deserialize(&mut &tx_bytes[..]).unwrap();
        if let TransactionPayload::ContractCall(contract_call) = parsed.payload {
            eprintln!("{}", contract_call.function_name.as_str());
            if contract_call.function_name.as_str() == "execute-2" {
                new_exec_cost =
                    serde_json::from_value(tx.get("execution_cost").cloned().unwrap()).unwrap();
                tested = true;
            }
        }
    }
    assert!(tested, "Should have found a contract call tx");

    assert!(exec_cost.exceeds(&new_exec_cost));

    test_observer::clear();
    channel.stop_chains_coordinator();
}

#[test]
#[ignore]
fn mining_events_integration_test() {
    if env::var("BITCOIND_TEST") != Ok("1".into()) {
        return;
    }

    let small_contract = "(define-public (f) (ok 1))".to_string();

    let spender_sk = StacksPrivateKey::from_hex(SK_1).unwrap();
    let addr = to_addr(&spender_sk);

    let spender_sk_2 = StacksPrivateKey::from_hex(SK_2).unwrap();
    let addr_2 = to_addr(&spender_sk_2);

    let tx = make_contract_publish(&spender_sk, 0, 600000, "small", &small_contract);
    let tx_2 = make_contract_publish(&spender_sk, 1, 610000, "small", &small_contract);
    let mb_tx =
        make_contract_publish_microblock_only(&spender_sk_2, 0, 620000, "small", &small_contract);

    let (mut conf, _) = neon_integration_test_conf();

    conf.initial_balances.push(InitialBalance {
        address: addr.clone().into(),
        amount: 10000000,
    });
    conf.initial_balances.push(InitialBalance {
        address: addr_2.clone().into(),
        amount: 10000000,
    });

    conf.node.mine_microblocks = true;
    conf.node.wait_time_for_microblocks = 1000;
    conf.node.microblock_frequency = 1000;

    conf.miner.min_tx_fee = 1;
    conf.miner.first_attempt_time_ms = i64::max_value() as u64;
    conf.miner.subsequent_attempt_time_ms = i64::max_value() as u64;

    test_observer::spawn();

    conf.events_observers.push(EventObserverConfig {
        endpoint: format!("localhost:{}", test_observer::EVENT_OBSERVER_PORT),
        events_keys: vec![
            EventKeyType::AnyEvent,
            EventKeyType::MinedBlocks,
            EventKeyType::MinedMicroblocks,
        ],
    });

    let mut btcd_controller = BitcoinCoreController::new(conf.clone());
    btcd_controller
        .start_bitcoind()
        .map_err(|_e| ())
        .expect("Failed starting bitcoind");

    let mut btc_regtest_controller = BitcoinRegtestController::new(conf.clone(), None);
    let http_origin = format!("http://{}", &conf.node.rpc_bind);

    btc_regtest_controller.bootstrap_chain(201);

    eprintln!("Chain bootstrapped...");

    let mut run_loop = neon::RunLoop::new(conf);
    let blocks_processed = run_loop.get_blocks_processed_arc();

    let channel = run_loop.get_coordinator_channel().unwrap();

    thread::spawn(move || run_loop.start(None, 0));

    // give the run loop some time to start up!
    wait_for_runloop(&blocks_processed);

    // first block wakes up the run loop
    next_block_and_wait(&mut btc_regtest_controller, &blocks_processed);

    // first block will hold our VRF registration
    next_block_and_wait(&mut btc_regtest_controller, &blocks_processed);

    // second block will be the first mined Stacks block
    next_block_and_wait(&mut btc_regtest_controller, &blocks_processed);

    submit_tx(&http_origin, &tx); // should succeed
    submit_tx(&http_origin, &tx_2); // should fail since it tries to publish contract with same name
    submit_tx(&http_origin, &mb_tx); // should be in microblock bc it is microblock only

    next_block_and_wait(&mut btc_regtest_controller, &blocks_processed);

    next_block_and_wait(&mut btc_regtest_controller, &blocks_processed);

    // check that the nonces have gone up
    let res = get_account(&http_origin, &addr);
    assert_eq!(res.nonce, 1);

    let res = get_account(&http_origin, &addr_2);
    assert_eq!(res.nonce, 1);

    // check mined microblock events
    let mined_microblock_events = test_observer::get_mined_microblocks();
    assert!(mined_microblock_events.len() >= 1);

    // check tx events in the first microblock
    // 1 success: 1 contract publish, 2 error (on chain transactions)
    let microblock_tx_events = &mined_microblock_events[0].tx_events;
    assert_eq!(microblock_tx_events.len(), 1);

    // contract publish
    match &microblock_tx_events[0] {
        TransactionEvent::Success(TransactionSuccessEvent {
            result,
            fee,
            execution_cost,
            ..
        }) => {
            assert_eq!(result.clone().expect_result_ok().expect_bool(), true);
            assert_eq!(fee, &620000);
            assert_eq!(
                execution_cost,
                &ExecutionCost {
                    write_length: 35,
                    write_count: 2,
                    read_length: 1,
                    read_count: 1,
                    runtime: 311000
                }
            )
        }
        _ => panic!("unexpected event type"),
    }

    // check mined block events
    let mined_block_events = test_observer::get_mined_blocks();
    assert!(mined_block_events.len() >= 3);

    // check the tx events in the third mined block
    // 2 success: 1 coinbase tx event + 1 contract publish, 1 error (duplicate contract)
    let third_block_tx_events = &mined_block_events[2].tx_events;
    assert_eq!(third_block_tx_events.len(), 3);

    // coinbase event
    match &third_block_tx_events[0] {
        TransactionEvent::Success(TransactionSuccessEvent { txid, result, .. }) => {
            assert_eq!(
                txid.to_string(),
                "3e04ada5426332bfef446ba0a06d124aace4ade5c11840f541bf88e2e919faf6"
            );
            assert_eq!(result.clone().expect_result_ok().expect_bool(), true);
        }
        _ => panic!("unexpected event type"),
    }

    // contract publish event
    match &third_block_tx_events[1] {
        TransactionEvent::Success(TransactionSuccessEvent {
            result,
            fee,
            execution_cost,
            ..
        }) => {
            assert_eq!(result.clone().expect_result_ok().expect_bool(), true);
            assert_eq!(fee, &600000);
            assert_eq!(
                execution_cost,
                &ExecutionCost {
                    write_length: 35,
                    write_count: 2,
                    read_length: 1,
                    read_count: 1,
                    runtime: 311000
                }
            )
        }
        _ => panic!("unexpected event type"),
    }

    // dupe contract error event
    match &third_block_tx_events[2] {
        TransactionEvent::ProcessingError(TransactionErrorEvent { txid: _, error }) => {
            assert_eq!(
                error,
                "Duplicate contract 'ST3WM51TCWMJYGZS1QFMC28DH5YP86782YGR113C1.small'"
            );
        }
        _ => panic!("unexpected event type"),
    }

    test_observer::clear();
    channel.stop_chains_coordinator();
}

/// This test checks that the limit behavior in the miner works as expected for anchored block
/// building. When we first hit the block limit, the limit behavior switches to
/// `CONTRACT_LIMIT_HIT`, during which stx transfers are still allowed, and contract related
/// transactions are skipped.
/// Note: the test is sensitive to the order in which transactions are mined; it is written
/// expecting that transactions are traversed in the order tx_1, tx_2, tx_3, and tx_4.
#[test]
#[ignore]
fn block_limit_hit_integration_test() {
    if env::var("BITCOIND_TEST") != Ok("1".into()) {
        return;
    }

    // 700 invocations
    let max_contract_src = format!(
         "(define-private (work) (begin {} 1)) 
         (define-private (times-100) (begin {} 1))
         (define-private (times-200) (begin (times-100) (times-100) 1))
         (define-private (times-500) (begin (times-200) (times-200) (times-100) 1))
         (times-500) (times-200)",
         (0..10)
            .map(|_| format!(
                "(unwrap! (contract-call? '{} submit-proposal '{} \"cost-old\" '{} \"cost-new\") 2)",
                boot_code_id("cost-voting", false),
                boot_code_id("costs", false),
                boot_code_id("costs", false),
            ))
            .collect::<Vec<String>>()
            .join(" "),
         (0..10)
             .map(|_| "(work)".to_string())
             .collect::<Vec<String>>()
             .join(" "),
    );

    // 2900 invocations
    let oversize_contract_src = format!(
        "(define-private (work) (begin {} 1)) 
         (define-private (times-100) (begin {} 1))
         (define-private (times-200) (begin (times-100) (times-100) 1))
         (define-private (times-500) (begin (times-200) (times-200) (times-100) 1))
         (define-private (times-1000) (begin (times-500) (times-500) 1))
         (times-1000) (times-1000) (times-500) (times-200) (times-200)",
        (0..10)
            .map(|_| format!(
                "(unwrap! (contract-call? '{} submit-proposal '{} \"cost-old\" '{} \"cost-new\") 2)",
                boot_code_id("cost-voting", false),
                boot_code_id("costs", false),
                boot_code_id("costs", false),
            ))
            .collect::<Vec<String>>()
            .join(" "),
        (0..10)
            .map(|_| "(work)".to_string())
            .collect::<Vec<String>>()
            .join(" "),
    );

    let spender_sk = StacksPrivateKey::new();
    let addr = to_addr(&spender_sk);
    let second_spender_sk = StacksPrivateKey::new();
    let second_spender_addr: PrincipalData = to_addr(&second_spender_sk).into();
    let third_spender_sk = StacksPrivateKey::new();
    let third_spender_addr: PrincipalData = to_addr(&third_spender_sk).into();

    // included in first block
    let tx = make_contract_publish(&spender_sk, 0, 555_000, "over", &oversize_contract_src);
    // contract limit hit; included in second block
    let tx_2 = make_contract_publish(&spender_sk, 1, 555_000, "over-2", &oversize_contract_src);
    // skipped over since contract limit was hit; included in second block
    let tx_3 = make_contract_publish(&second_spender_sk, 0, 150_000, "max", &max_contract_src);
    // included in first block
    let tx_4 = make_stacks_transfer(&third_spender_sk, 0, 180, &PrincipalData::from(addr), 100);

    let (mut conf, _miner_account) = neon_integration_test_conf();

    conf.initial_balances.push(InitialBalance {
        address: addr.clone().into(),
        amount: 10_000_000,
    });
    conf.initial_balances.push(InitialBalance {
        address: second_spender_addr.clone(),
        amount: 10_000_000,
    });
    conf.initial_balances.push(InitialBalance {
        address: third_spender_addr.clone(),
        amount: 10_000_000,
    });

    conf.node.mine_microblocks = true;
    conf.node.wait_time_for_microblocks = 30000;
    conf.node.microblock_frequency = 1000;

    conf.miner.min_tx_fee = 1;
    conf.miner.first_attempt_time_ms = i64::max_value() as u64;
    conf.miner.subsequent_attempt_time_ms = i64::max_value() as u64;

    test_observer::spawn();

    conf.events_observers.push(EventObserverConfig {
        endpoint: format!("localhost:{}", test_observer::EVENT_OBSERVER_PORT),
        events_keys: vec![EventKeyType::AnyEvent],
    });

    let mut btcd_controller = BitcoinCoreController::new(conf.clone());
    btcd_controller
        .start_bitcoind()
        .map_err(|_e| ())
        .expect("Failed starting bitcoind");

    let mut btc_regtest_controller = BitcoinRegtestController::new(conf.clone(), None);
    let http_origin = format!("http://{}", &conf.node.rpc_bind);

    btc_regtest_controller.bootstrap_chain(201);

    eprintln!("Chain bootstrapped...");

    let mut run_loop = neon::RunLoop::new(conf);
    let blocks_processed = run_loop.get_blocks_processed_arc();

    let channel = run_loop.get_coordinator_channel().unwrap();

    thread::spawn(move || run_loop.start(None, 0));

    // give the run loop some time to start up!
    wait_for_runloop(&blocks_processed);

    // first block wakes up the run loop
    next_block_and_wait(&mut btc_regtest_controller, &blocks_processed);

    // first block will hold our VRF registration
    next_block_and_wait(&mut btc_regtest_controller, &blocks_processed);

    // second block will be the first mined Stacks block
    next_block_and_wait(&mut btc_regtest_controller, &blocks_processed);

    // submit all the transactions
    let txid_1 = submit_tx(&http_origin, &tx);
    let txid_2 = submit_tx(&http_origin, &tx_2);
    let txid_3 = submit_tx(&http_origin, &tx_3);
    let txid_4 = submit_tx(&http_origin, &tx_4);

    sleep_ms(5_000);

    next_block_and_wait(&mut btc_regtest_controller, &blocks_processed);
    sleep_ms(20_000);

    next_block_and_wait(&mut btc_regtest_controller, &blocks_processed);
    sleep_ms(20_000);

    next_block_and_wait(&mut btc_regtest_controller, &blocks_processed);
    sleep_ms(20_000);

    let res = get_account(&http_origin, &addr);
    assert_eq!(res.nonce, 2);

    let res = get_account(&http_origin, &second_spender_addr);
    assert_eq!(res.nonce, 1);

    let res = get_account(&http_origin, &third_spender_addr);
    assert_eq!(res.nonce, 1);

    let mined_block_events = test_observer::get_blocks();
    assert_eq!(mined_block_events.len(), 5);

    let tx_third_block = mined_block_events[3]
        .get("transactions")
        .unwrap()
        .as_array()
        .unwrap();
    assert_eq!(tx_third_block.len(), 3);
    let txid_1_exp = tx_third_block[1].get("txid").unwrap().as_str().unwrap();
    let txid_4_exp = tx_third_block[2].get("txid").unwrap().as_str().unwrap();
    assert_eq!(format!("0x{}", txid_1), txid_1_exp);
    assert_eq!(format!("0x{}", txid_4), txid_4_exp);

    let tx_fourth_block = mined_block_events[4]
        .get("transactions")
        .unwrap()
        .as_array()
        .unwrap();
    assert_eq!(tx_fourth_block.len(), 3);
    let txid_2_exp = tx_fourth_block[1].get("txid").unwrap().as_str().unwrap();
    let txid_3_exp = tx_fourth_block[2].get("txid").unwrap().as_str().unwrap();
    assert_eq!(format!("0x{}", txid_2), txid_2_exp);
    assert_eq!(format!("0x{}", txid_3), txid_3_exp);

    test_observer::clear();
    channel.stop_chains_coordinator();
}

/// This test checks that the limit behavior in the miner works as expected during microblock
/// building. When we first hit the block limit, the limit behavior switches to
/// `CONTRACT_LIMIT_HIT`, during which stx transfers are still allowed, and contract related
/// transactions are skipped.
/// Note: the test is sensitive to the order in which transactions are mined; it is written
/// expecting that transactions are traversed in the order tx_1, tx_2, tx_3, and tx_4.
#[test]
#[ignore]
fn microblock_limit_hit_integration_test() {
    if env::var("BITCOIND_TEST") != Ok("1".into()) {
        return;
    }

    let max_contract_src = format!(
        "(define-private (work) (begin {} 1)) 
         (define-private (times-100) (begin {} 1))
         (define-private (times-200) (begin (times-100) (times-100) 1))
         (define-private (times-500) (begin (times-200) (times-200) (times-100) 1))
         (times-500) (times-200)",
        (0..3)
            .map(|_| format!(
                "(unwrap! (contract-call? '{} submit-proposal '{} \"cost-old\" '{} \"cost-new\") 2)",
                boot_code_id("cost-voting", false),
                boot_code_id("costs", false),
                boot_code_id("costs", false),
            ))
            .collect::<Vec<String>>()
            .join(" "),
        (0..3)
            .map(|_| "(work)".to_string())
            .collect::<Vec<String>>()
            .join(" "),
    );

    let oversize_contract_src = format!(
        "(define-private (work) (begin {} 1)) 
         (define-private (times-100) (begin {} 1))
         (define-private (times-200) (begin (times-100) (times-100) 1))
         (define-private (times-500) (begin (times-200) (times-200) (times-100) 1))
         (define-private (times-1000) (begin (times-500) (times-500) 1))
         (times-1000) (times-1000) (times-500) (times-200) (times-200)",
        (0..3)
            .map(|_| format!(
                "(unwrap! (contract-call? '{} submit-proposal '{} \"cost-old\" '{} \"cost-new\") 2)",
                boot_code_id("cost-voting", false),
                boot_code_id("costs", false),
                boot_code_id("costs", false),
            ))
            .collect::<Vec<String>>()
            .join(" "),
        (0..3)
            .map(|_| "(work)".to_string())
            .collect::<Vec<String>>()
            .join(" "),
    );

    let spender_sk = StacksPrivateKey::new();
    let addr = to_addr(&spender_sk);
    let second_spender_sk = StacksPrivateKey::new();
    let second_spender_addr: PrincipalData = to_addr(&second_spender_sk).into();
    let third_spender_sk = StacksPrivateKey::new();
    let third_spender_addr: PrincipalData = to_addr(&third_spender_sk).into();

    // included in the first block
    let tx = make_contract_publish_microblock_only(
        &spender_sk,
        0,
        555_000,
        "over",
        &oversize_contract_src,
    );
    // contract limit hit; included in second block
    let tx_2 = make_contract_publish_microblock_only(
        &spender_sk,
        1,
        555_000,
        "over-2",
        &oversize_contract_src,
    );
    // skipped over since contract limit was hit; included in second block
    let tx_3 = make_contract_publish_microblock_only(
        &second_spender_sk,
        0,
        150_000,
        "max",
        &max_contract_src,
    );
    // included in first block
    let tx_4 = make_stacks_transfer_mblock_only(
        &third_spender_sk,
        0,
        180,
        &PrincipalData::from(addr),
        100,
    );

    let (mut conf, _) = neon_integration_test_conf();

    conf.initial_balances.push(InitialBalance {
        address: addr.clone().into(),
        amount: 10_000_000,
    });
    conf.initial_balances.push(InitialBalance {
        address: second_spender_addr.clone(),
        amount: 10_000_000,
    });
    conf.initial_balances.push(InitialBalance {
        address: third_spender_addr.clone(),
        amount: 10_000_000,
    });

    conf.node.mine_microblocks = true;
    // conf.node.wait_time_for_microblocks = 30000;
    conf.node.wait_time_for_microblocks = 1000;
    conf.node.microblock_frequency = 1000;

    conf.miner.microblock_attempt_time_ms = i64::max_value() as u64;
    conf.burnchain.max_rbf = 10_000_000;
    conf.node.wait_time_for_blocks = 1_000;

    conf.miner.min_tx_fee = 1;
    conf.miner.first_attempt_time_ms = i64::max_value() as u64;
    conf.miner.subsequent_attempt_time_ms = i64::max_value() as u64;

    conf.burnchain.epochs = Some(vec![
        StacksEpoch {
            epoch_id: StacksEpochId::Epoch10,
            start_height: 0,
            end_height: 0,
            block_limit: BLOCK_LIMIT_MAINNET_20.clone(),
            network_epoch: PEER_VERSION_EPOCH_1_0,
        },
        StacksEpoch {
            epoch_id: StacksEpochId::Epoch20,
            start_height: 0,
            end_height: 10_000,
            block_limit: ExecutionCost {
                write_length: 150000000,
                write_count: 50000,
                read_length: 1000000000,
                read_count: 5000, // make read_count smaller so we hit the read_count limit with a smaller tx.
                runtime: 100_000_000_000,
            },
            network_epoch: PEER_VERSION_EPOCH_2_0,
        },
        StacksEpoch {
            epoch_id: StacksEpochId::Epoch2_05,
            start_height: 10_000,
            end_height: 10_002,
            block_limit: BLOCK_LIMIT_MAINNET_205.clone(),
            network_epoch: PEER_VERSION_EPOCH_2_05,
        },
        StacksEpoch {
            epoch_id: StacksEpochId::Epoch21,
            start_height: 10_002,
            end_height: 9223372036854775807,
            block_limit: BLOCK_LIMIT_MAINNET_21.clone(),
            network_epoch: PEER_VERSION_EPOCH_2_1,
        },
    ]);
    conf.burnchain.pox_2_activation = Some(10_003);

    test_observer::spawn();

    conf.events_observers.push(EventObserverConfig {
        endpoint: format!("localhost:{}", test_observer::EVENT_OBSERVER_PORT),
        events_keys: vec![EventKeyType::AnyEvent],
    });

    let mut btcd_controller = BitcoinCoreController::new(conf.clone());
    btcd_controller
        .start_bitcoind()
        .map_err(|_e| ())
        .expect("Failed starting bitcoind");

    let mut btc_regtest_controller = BitcoinRegtestController::new(conf.clone(), None);
    let http_origin = format!("http://{}", &conf.node.rpc_bind);

    btc_regtest_controller.bootstrap_chain(201);

    eprintln!("Chain bootstrapped...");

    let mut run_loop = neon::RunLoop::new(conf);
    let blocks_processed = run_loop.get_blocks_processed_arc();

    let channel = run_loop.get_coordinator_channel().unwrap();

    thread::spawn(move || run_loop.start(None, 0));

    // give the run loop some time to start up!
    wait_for_runloop(&blocks_processed);

    // first block wakes up the run loop
    next_block_and_wait(&mut btc_regtest_controller, &blocks_processed);

    // first block will hold our VRF registration
    next_block_and_wait(&mut btc_regtest_controller, &blocks_processed);

    // second block will be the first mined Stacks block
    next_block_and_wait(&mut btc_regtest_controller, &blocks_processed);

    // submit all the transactions
    let txid_1 = submit_tx(&http_origin, &tx);
    let txid_2 = submit_tx(&http_origin, &tx_2);
    let txid_3 = submit_tx(&http_origin, &tx_3);
    let txid_4 = submit_tx(&http_origin, &tx_4);

    eprintln!(
        "transactions: {},{},{},{}",
        &txid_1, &txid_2, &txid_3, &txid_4
    );

    sleep_ms(50_000);

    next_block_and_wait(&mut btc_regtest_controller, &blocks_processed);
    sleep_ms(50_000);

    next_block_and_wait(&mut btc_regtest_controller, &blocks_processed);
    sleep_ms(50_000);

    next_block_and_wait(&mut btc_regtest_controller, &blocks_processed);
    sleep_ms(50_000);

    loop {
        let res = get_account(&http_origin, &addr);
        if res.nonce < 2 {
            next_block_and_wait(&mut btc_regtest_controller, &blocks_processed);
            sleep_ms(50_000);
        } else {
            break;
        }
    }

    let res = get_account(&http_origin, &addr);
    assert_eq!(res.nonce, 2);

    let res = get_account(&http_origin, &second_spender_addr);
    assert_eq!(res.nonce, 1);

    let res = get_account(&http_origin, &third_spender_addr);
    assert_eq!(res.nonce, 1);

    let mined_mblock_events = test_observer::get_microblocks();
    assert!(mined_mblock_events.len() >= 2);

    let tx_first_mblock = mined_mblock_events[0]
        .get("transactions")
        .unwrap()
        .as_array()
        .unwrap();
    assert_eq!(tx_first_mblock.len(), 2);
    let txid_1_exp = tx_first_mblock[0].get("txid").unwrap().as_str().unwrap();
    let txid_4_exp = tx_first_mblock[1].get("txid").unwrap().as_str().unwrap();
    assert_eq!(format!("0x{}", txid_1), txid_1_exp);
    assert_eq!(format!("0x{}", txid_4), txid_4_exp);

    let tx_second_mblock = mined_mblock_events[1]
        .get("transactions")
        .unwrap()
        .as_array()
        .unwrap();
    assert_eq!(tx_second_mblock.len(), 2);
    let txid_2_exp = tx_second_mblock[0].get("txid").unwrap().as_str().unwrap();
    let txid_3_exp = tx_second_mblock[1].get("txid").unwrap().as_str().unwrap();
    assert_eq!(format!("0x{}", txid_2), txid_2_exp);
    assert_eq!(format!("0x{}", txid_3), txid_3_exp);

    test_observer::clear();
    channel.stop_chains_coordinator();
}

#[test]
#[ignore]
fn block_large_tx_integration_test() {
    if env::var("BITCOIND_TEST") != Ok("1".into()) {
        return;
    }

    let small_contract_src = format!(
        "(define-public (f) (begin {} (ok 1))) (begin (f))",
        (0..700)
            .map(|_| format!(
                "(unwrap! (contract-call? '{} submit-proposal '{} \"cost-old\" '{} \"cost-new\") (err 1))",
                boot_code_id("cost-voting", false),
                boot_code_id("costs", false),
                boot_code_id("costs", false),
            ))
            .collect::<Vec<String>>()
            .join(" ")
    );

    let oversize_contract_src = format!(
        "(define-public (f) (begin {} (ok 1))) (begin (f))",
        (0..3500)
            .map(|_| format!(
                "(unwrap! (contract-call? '{} submit-proposal '{} \"cost-old\" '{} \"cost-new\") (err 1))",
                boot_code_id("cost-voting", false),
                boot_code_id("costs", false),
                boot_code_id("costs", false),
            ))
            .collect::<Vec<String>>()
            .join(" ")
    );

    let spender_sk = StacksPrivateKey::new();
    let spender_addr = to_addr(&spender_sk);

    // higher fee for tx means it will get mined first
    let tx = make_contract_publish(&spender_sk, 0, 671_000, "small", &small_contract_src);
    let tx_2 = make_contract_publish(&spender_sk, 1, 670_000, "over", &oversize_contract_src);

    let (mut conf, miner_account) = neon_integration_test_conf();
    test_observer::spawn();

    conf.events_observers.push(EventObserverConfig {
        endpoint: format!("localhost:{}", test_observer::EVENT_OBSERVER_PORT),
        events_keys: vec![EventKeyType::AnyEvent],
    });

    conf.initial_balances.push(InitialBalance {
        address: spender_addr.clone().into(),
        amount: 10000000,
    });

    conf.node.mine_microblocks = true;
    conf.node.wait_time_for_microblocks = 30000;
    conf.node.microblock_frequency = 1000;

    conf.miner.microblock_attempt_time_ms = i64::max_value() as u64;
    conf.burnchain.max_rbf = 10_000_000;
    conf.node.wait_time_for_blocks = 1_000;

    conf.miner.min_tx_fee = 1;
    conf.miner.first_attempt_time_ms = i64::max_value() as u64;
    conf.miner.subsequent_attempt_time_ms = i64::max_value() as u64;

    let mut btcd_controller = BitcoinCoreController::new(conf.clone());
    btcd_controller
        .start_bitcoind()
        .map_err(|_e| ())
        .expect("Failed starting bitcoind");

    let mut btc_regtest_controller = BitcoinRegtestController::new(conf.clone(), None);
    let http_origin = format!("http://{}", &conf.node.rpc_bind);

    btc_regtest_controller.bootstrap_chain(201);

    eprintln!("Chain bootstrapped...");

    let mut run_loop = neon::RunLoop::new(conf);
    let blocks_processed = run_loop.get_blocks_processed_arc();

    let channel = run_loop.get_coordinator_channel().unwrap();

    thread::spawn(move || run_loop.start(None, 0));

    // give the run loop some time to start up!
    wait_for_runloop(&blocks_processed);

    // first block wakes up the run loop
    next_block_and_wait(&mut btc_regtest_controller, &blocks_processed);

    // first block will hold our VRF registration
    next_block_and_wait(&mut btc_regtest_controller, &blocks_processed);

    // second block will be the first mined Stacks block
    next_block_and_wait(&mut btc_regtest_controller, &blocks_processed);

    let account = get_account(&http_origin, &miner_account);
    assert_eq!(account.nonce, 1);
    assert_eq!(account.balance, 0);

    let account = get_account(&http_origin, &spender_addr);
    assert_eq!(account.nonce, 0);
    assert_eq!(account.balance, 10000000);

    let normal_txid = submit_tx(&http_origin, &tx);
    let huge_txid = submit_tx(&http_origin, &tx_2);

    eprintln!(
        "Try to mine a too-big tx. Normal = {}, TooBig = {}",
        &normal_txid, &huge_txid
    );
    next_block_and_wait_with_timeout(&mut btc_regtest_controller, &blocks_processed, 1200);

    eprintln!("Finished trying to mine a too-big tx");

    let dropped_txs = test_observer::get_memtx_drops();
    assert_eq!(dropped_txs.len(), 1);
    assert_eq!(&dropped_txs[0].1, "TooExpensive");
    assert_eq!(&dropped_txs[0].0, &format!("0x{}", huge_txid));

    test_observer::clear();
    channel.stop_chains_coordinator();
}

#[test]
#[ignore]
#[allow(non_snake_case)]
fn microblock_large_tx_integration_test_FLAKY() {
    if env::var("BITCOIND_TEST") != Ok("1".into()) {
        return;
    }

    let small_contract_src = format!(
        "(define-public (f) (begin {} (ok 1))) (begin (f))",
        (0..700)
            .map(|_| format!(
                "(unwrap! (contract-call? '{} submit-proposal '{} \"cost-old\" '{} \"cost-new\") (err 1))",
                boot_code_id("cost-voting", false),
                boot_code_id("costs", false),
                boot_code_id("costs", false),
            ))
            .collect::<Vec<String>>()
            .join(" ")
    );

    // publishing this contract takes up >80% of the read_count budget (which is 50000)
    let oversize_contract_src = format!(
        "(define-public (f) (begin {} (ok 1))) (begin (f))",
        (0..3500)
            .map(|_| format!(
                "(unwrap! (contract-call? '{} submit-proposal '{} \"cost-old\" '{} \"cost-new\") (err 1))",
                boot_code_id("cost-voting", false),
                boot_code_id("costs", false),
                boot_code_id("costs", false),
            ))
            .collect::<Vec<String>>()
            .join(" ")
    );

    let spender_sk = StacksPrivateKey::new();
    let addr = to_addr(&spender_sk);

    let tx = make_contract_publish_microblock_only(
        &spender_sk,
        0,
        150_000,
        "small",
        &small_contract_src,
    );
    let tx_2 = make_contract_publish_microblock_only(
        &spender_sk,
        1,
        670_000,
        "over",
        &oversize_contract_src,
    );

    let (mut conf, miner_account) = neon_integration_test_conf();

    test_observer::spawn();

    conf.events_observers.push(EventObserverConfig {
        endpoint: format!("localhost:{}", test_observer::EVENT_OBSERVER_PORT),
        events_keys: vec![EventKeyType::AnyEvent],
    });

    conf.initial_balances.push(InitialBalance {
        address: addr.clone().into(),
        amount: 10000000,
    });

    conf.node.mine_microblocks = true;
    conf.node.wait_time_for_microblocks = 30000;
    conf.node.microblock_frequency = 1000;

    conf.miner.min_tx_fee = 1;
    conf.miner.first_attempt_time_ms = i64::max_value() as u64;
    conf.miner.subsequent_attempt_time_ms = i64::max_value() as u64;

    conf.miner.microblock_attempt_time_ms = 1_000;
    conf.node.wait_time_for_microblocks = 0;
    conf.burnchain.max_rbf = 10_000_000;
    conf.node.wait_time_for_blocks = 1_000;

    let mut btcd_controller = BitcoinCoreController::new(conf.clone());
    btcd_controller
        .start_bitcoind()
        .map_err(|_e| ())
        .expect("Failed starting bitcoind");

    let mut btc_regtest_controller = BitcoinRegtestController::new(conf.clone(), None);
    let http_origin = format!("http://{}", &conf.node.rpc_bind);

    btc_regtest_controller.bootstrap_chain(201);

    eprintln!("Chain bootstrapped...");

    let mut run_loop = neon::RunLoop::new(conf);
    let blocks_processed = run_loop.get_blocks_processed_arc();

    let channel = run_loop.get_coordinator_channel().unwrap();

    thread::spawn(move || run_loop.start(None, 0));

    // give the run loop some time to start up!
    wait_for_runloop(&blocks_processed);

    // first block wakes up the run loop
    next_block_and_wait(&mut btc_regtest_controller, &blocks_processed);

    // first block will hold our VRF registration
    next_block_and_wait(&mut btc_regtest_controller, &blocks_processed);

    // second block will be the first mined Stacks block
    next_block_and_wait(&mut btc_regtest_controller, &blocks_processed);

    let account = get_account(&http_origin, &miner_account);
    assert_eq!(account.nonce, 1);
    assert_eq!(account.balance, 0);

    let account = get_account(&http_origin, &addr);
    assert_eq!(account.nonce, 0);
    assert_eq!(account.balance, 10000000);

    submit_tx(&http_origin, &tx);
    let huge_txid = submit_tx(&http_origin, &tx_2);

    next_block_and_wait(&mut btc_regtest_controller, &blocks_processed);
    sleep_ms(20_000);

    next_block_and_wait(&mut btc_regtest_controller, &blocks_processed);

    // Check that the microblock contains the first tx.
    let microblock_events = test_observer::get_microblocks();
    assert!(microblock_events.len() >= 1);

    let microblock = microblock_events[0].clone();
    let transactions = microblock.get("transactions").unwrap().as_array().unwrap();
    assert_eq!(transactions.len(), 1);
    let status = transactions[0].get("status").unwrap().as_str().unwrap();
    assert_eq!(status, "success");

    // Check that the tx that triggered TransactionTooLargeError when being processed is dropped
    // from the mempool.
    let dropped_txs = test_observer::get_memtx_drops();
    assert_eq!(dropped_txs.len(), 1);
    assert_eq!(&dropped_txs[0].1, "TooExpensive");
    assert_eq!(&dropped_txs[0].0, &format!("0x{}", huge_txid));

    test_observer::clear();
    channel.stop_chains_coordinator();
}

#[test]
#[ignore]
fn pox_integration_test() {
    if env::var("BITCOIND_TEST") != Ok("1".into()) {
        return;
    }

    let spender_sk = StacksPrivateKey::new();
    let spender_addr: PrincipalData = to_addr(&spender_sk).into();

    let spender_2_sk = StacksPrivateKey::new();
    let spender_2_addr: PrincipalData = to_addr(&spender_2_sk).into();

    let spender_3_sk = StacksPrivateKey::new();
    let spender_3_addr: PrincipalData = to_addr(&spender_3_sk).into();

    let pox_pubkey = Secp256k1PublicKey::from_hex(
        "02f006a09b59979e2cb8449f58076152af6b124aa29b948a3714b8d5f15aa94ede",
    )
    .unwrap();
    let pox_pubkey_hash = bytes_to_hex(
        &Hash160::from_node_public_key(&pox_pubkey)
            .to_bytes()
            .to_vec(),
    );

    let pox_2_pubkey = Secp256k1PublicKey::from_private(&StacksPrivateKey::new());
    let pox_2_pubkey_hash = bytes_to_hex(
        &Hash160::from_node_public_key(&pox_2_pubkey)
            .to_bytes()
            .to_vec(),
    );

    let pox_2_address = BitcoinAddress::from_bytes_legacy(
        BitcoinNetworkType::Testnet,
        LegacyBitcoinAddressType::PublicKeyHash,
        &Hash160::from_node_public_key(&pox_2_pubkey).to_bytes(),
    )
    .unwrap();

    let (mut conf, miner_account) = neon_integration_test_conf();

    test_observer::spawn();

    // required for testing post-sunset behavior
    conf.node.always_use_affirmation_maps = false;

    conf.events_observers.push(EventObserverConfig {
        endpoint: format!("localhost:{}", test_observer::EVENT_OBSERVER_PORT),
        events_keys: vec![EventKeyType::AnyEvent],
    });

    let first_bal = 6_000_000_000 * (core::MICROSTACKS_PER_STACKS as u64);
    let second_bal = 2_000_000_000 * (core::MICROSTACKS_PER_STACKS as u64);
    let third_bal = 2_000_000_000 * (core::MICROSTACKS_PER_STACKS as u64);
    let stacked_bal = 1_000_000_000 * (core::MICROSTACKS_PER_STACKS as u128);

    conf.initial_balances.push(InitialBalance {
        address: spender_addr.clone(),
        amount: first_bal,
    });

    conf.initial_balances.push(InitialBalance {
        address: spender_2_addr.clone(),
        amount: second_bal,
    });

    conf.initial_balances.push(InitialBalance {
        address: spender_3_addr.clone(),
        amount: third_bal,
    });

    conf.miner.microblock_attempt_time_ms = 1_000;
    conf.node.wait_time_for_microblocks = 0;
    conf.node.microblock_frequency = 1_000;
    conf.burnchain.max_rbf = 10_000_000;
    conf.node.wait_time_for_blocks = 1_000;

    let mut btcd_controller = BitcoinCoreController::new(conf.clone());
    btcd_controller
        .start_bitcoind()
        .map_err(|_e| ())
        .expect("Failed starting bitcoind");

    let mut burnchain_config = Burnchain::regtest(&conf.get_burn_db_path());

    // reward cycle length = 15, so 10 reward cycle slots + 5 prepare-phase burns
    let reward_cycle_len = 15;
    let prepare_phase_len = 5;
    let pox_constants = PoxConstants::new(
        reward_cycle_len,
        prepare_phase_len,
        4 * prepare_phase_len / 5,
        5,
        15,
        (16 * reward_cycle_len - 1).into(),
        (17 * reward_cycle_len).into(),
        u32::MAX,
        u32::MAX,
        u32::MAX,
    );
    burnchain_config.pox_constants = pox_constants.clone();

    let mut btc_regtest_controller = BitcoinRegtestController::with_burnchain(
        conf.clone(),
        None,
        Some(burnchain_config.clone()),
        None,
    );
    let http_origin = format!("http://{}", &conf.node.rpc_bind);

    btc_regtest_controller.bootstrap_chain(201);

    eprintln!("Chain bootstrapped...");

    let mut run_loop = neon::RunLoop::new(conf.clone());
    let blocks_processed = run_loop.get_blocks_processed_arc();
    let channel = run_loop.get_coordinator_channel().unwrap();

    thread::spawn(move || run_loop.start(Some(burnchain_config), 0));

    // give the run loop some time to start up!
    wait_for_runloop(&blocks_processed);

    // first block wakes up the run loop
    next_block_and_wait(&mut btc_regtest_controller, &blocks_processed);

    // first block will hold our VRF registration
    next_block_and_wait(&mut btc_regtest_controller, &blocks_processed);

    // second block will be the first mined Stacks block
    next_block_and_wait(&mut btc_regtest_controller, &blocks_processed);

    let sort_height = channel.get_sortitions_processed();

    // let's query the miner's account nonce:
    let account = get_account(&http_origin, &miner_account);
    assert_eq!(account.balance, 0);
    assert_eq!(account.nonce, 1);

    // and our potential spenders:
    let account = get_account(&http_origin, &spender_addr);
    assert_eq!(account.balance, first_bal as u128);
    assert_eq!(account.nonce, 0);

    let pox_info = get_pox_info(&http_origin);

    assert_eq!(
        &pox_info.contract_id,
        &format!("ST000000000000000000002AMW42H.pox")
    );
    assert_eq!(pox_info.first_burnchain_block_height, 0);
    assert_eq!(pox_info.next_cycle.min_threshold_ustx, 125080000000000);
    assert_eq!(pox_info.current_cycle.min_threshold_ustx, 125080000000000);
    assert_eq!(pox_info.current_cycle.stacked_ustx, 0);
    assert_eq!(pox_info.current_cycle.is_pox_active, false);
    assert_eq!(pox_info.next_cycle.stacked_ustx, 0);
    assert_eq!(pox_info.reward_slots as u32, pox_constants.reward_slots());
    assert_eq!(pox_info.next_cycle.reward_phase_start_block_height, 210);
    assert_eq!(pox_info.next_cycle.prepare_phase_start_block_height, 205);
    assert_eq!(pox_info.next_cycle.min_increment_ustx, 1250710410920);
    assert_eq!(
        pox_info.prepare_cycle_length as u32,
        pox_constants.prepare_length
    );
    assert_eq!(
        pox_info.rejection_fraction,
        pox_constants.pox_rejection_fraction
    );
    assert_eq!(pox_info.reward_cycle_id, 0);
    assert_eq!(pox_info.current_cycle.id, 0);
    assert_eq!(pox_info.next_cycle.id, 1);
    assert_eq!(
        pox_info.reward_cycle_length as u32,
        pox_constants.reward_cycle_length
    );
    assert_eq!(pox_info.total_liquid_supply_ustx, 10005683287360023);
    assert_eq!(pox_info.next_reward_cycle_in, 6);

    let tx = make_contract_call(
        &spender_sk,
        0,
        260,
        &StacksAddress::from_string("ST000000000000000000002AMW42H").unwrap(),
        "pox",
        "stack-stx",
        &[
            Value::UInt(stacked_bal),
            execute(
                &format!("{{ hashbytes: 0x{}, version: 0x00 }}", pox_pubkey_hash),
                ClarityVersion::Clarity1,
            )
            .unwrap()
            .unwrap(),
            Value::UInt(sort_height as u128),
            Value::UInt(6),
        ],
    );

    // okay, let's push that stacking transaction!
    submit_tx(&http_origin, &tx);

    let mut sort_height = channel.get_sortitions_processed();
    eprintln!("Sort height: {}", sort_height);
    test_observer::clear();

    // now let's mine until the next reward cycle starts ...
    while sort_height < ((14 * pox_constants.reward_cycle_length) + 1).into() {
        next_block_and_wait(&mut btc_regtest_controller, &blocks_processed);
        sort_height = channel.get_sortitions_processed();
        eprintln!("Sort height: {}", sort_height);
    }

    let pox_info = get_pox_info(&http_origin);

    assert_eq!(
        &pox_info.contract_id,
        &format!("ST000000000000000000002AMW42H.pox")
    );
    assert_eq!(pox_info.first_burnchain_block_height, 0);
    assert_eq!(pox_info.next_cycle.min_threshold_ustx, 125080000000000);
    assert_eq!(pox_info.current_cycle.min_threshold_ustx, 125080000000000);
    assert_eq!(pox_info.current_cycle.stacked_ustx, 1000000000000000);
    assert!(pox_info.pox_activation_threshold_ustx > 1500000000000000);
    assert_eq!(pox_info.current_cycle.is_pox_active, false);
    assert_eq!(pox_info.next_cycle.stacked_ustx, 1000000000000000);
    assert_eq!(pox_info.reward_slots as u32, pox_constants.reward_slots());
    assert_eq!(pox_info.next_cycle.reward_phase_start_block_height, 225);
    assert_eq!(pox_info.next_cycle.prepare_phase_start_block_height, 220);
    assert_eq!(
        pox_info.prepare_cycle_length as u32,
        pox_constants.prepare_length
    );
    assert_eq!(
        pox_info.rejection_fraction,
        pox_constants.pox_rejection_fraction
    );
    assert_eq!(pox_info.reward_cycle_id, 14);
    assert_eq!(pox_info.current_cycle.id, 14);
    assert_eq!(pox_info.next_cycle.id, 15);
    assert_eq!(
        pox_info.reward_cycle_length as u32,
        pox_constants.reward_cycle_length
    );
    assert_eq!(pox_info.next_reward_cycle_in, 14);

    let blocks_observed = test_observer::get_blocks();
    assert!(
        blocks_observed.len() >= 2,
        "Blocks observed {} should be >= 2",
        blocks_observed.len()
    );

    // look up the return value of our stacking operation...
    let mut tested = false;
    for block in blocks_observed.iter() {
        if tested {
            break;
        }
        let transactions = block.get("transactions").unwrap().as_array().unwrap();
        for tx in transactions.iter() {
            let raw_tx = tx.get("raw_tx").unwrap().as_str().unwrap();
            if raw_tx == "0x00" {
                continue;
            }
            let tx_bytes = hex_bytes(&raw_tx[2..]).unwrap();
            let parsed = StacksTransaction::consensus_deserialize(&mut &tx_bytes[..]).unwrap();
            if let TransactionPayload::ContractCall(contract_call) = parsed.payload {
                eprintln!("{}", contract_call.function_name.as_str());
                if contract_call.function_name.as_str() == "stack-stx" {
                    let raw_result = tx.get("raw_result").unwrap().as_str().unwrap();
                    let parsed = Value::try_deserialize_hex_untyped(&raw_result[2..]).unwrap();
                    // should unlock at height 300 (we're in reward cycle 13, lockup starts in reward cycle
                    // 14, and goes for 6 blocks, so we unlock in reward cycle 20, which with a reward
                    // cycle length of 15 blocks, is a burnchain height of 300)
                    assert_eq!(parsed.to_string(),
                               format!("(ok (tuple (lock-amount u1000000000000000) (stacker {}) (unlock-burn-height u300)))",
                                       &spender_addr));
                    tested = true;
                }
            }
        }
    }

    assert!(tested, "Should have observed stack-stx transaction");

    // let's stack with spender 2 and spender 3...

    // now let's have sender_2 and sender_3 stack to pox spender_addr 2 in
    //  two different txs, and make sure that they sum together in the reward set.

    let tx = make_contract_call(
        &spender_2_sk,
        0,
        260,
        &StacksAddress::from_string("ST000000000000000000002AMW42H").unwrap(),
        "pox",
        "stack-stx",
        &[
            Value::UInt(stacked_bal / 2),
            execute(
                &format!("{{ hashbytes: 0x{}, version: 0x00 }}", pox_2_pubkey_hash),
                ClarityVersion::Clarity1,
            )
            .unwrap()
            .unwrap(),
            Value::UInt(sort_height as u128),
            Value::UInt(6),
        ],
    );

    // okay, let's push that stacking transaction!
    submit_tx(&http_origin, &tx);

    let tx = make_contract_call(
        &spender_3_sk,
        0,
        260,
        &StacksAddress::from_string("ST000000000000000000002AMW42H").unwrap(),
        "pox",
        "stack-stx",
        &[
            Value::UInt(stacked_bal / 2),
            execute(
                &format!("{{ hashbytes: 0x{}, version: 0x00 }}", pox_2_pubkey_hash),
                ClarityVersion::Clarity1,
            )
            .unwrap()
            .unwrap(),
            Value::UInt(sort_height as u128),
            Value::UInt(6),
        ],
    );

    submit_tx(&http_origin, &tx);

    // mine until the end of the current reward cycle.
    sort_height = channel.get_sortitions_processed();
    while sort_height < ((15 * pox_constants.reward_cycle_length) - 1).into() {
        next_block_and_wait(&mut btc_regtest_controller, &blocks_processed);
        sort_height = channel.get_sortitions_processed();
        eprintln!("Sort height: {}", sort_height);
    }

    let pox_info = get_pox_info(&http_origin);

    assert_eq!(
        &pox_info.contract_id,
        &format!("ST000000000000000000002AMW42H.pox")
    );
    assert_eq!(pox_info.first_burnchain_block_height, 0);
    assert_eq!(pox_info.next_cycle.min_threshold_ustx, 125080000000000);
    assert_eq!(pox_info.current_cycle.min_threshold_ustx, 125080000000000);
    assert_eq!(pox_info.current_cycle.stacked_ustx, 1000000000000000);
    assert_eq!(pox_info.current_cycle.is_pox_active, false);
    assert_eq!(pox_info.next_cycle.stacked_ustx, 2000000000000000);
    assert_eq!(pox_info.reward_slots as u32, pox_constants.reward_slots());
    assert_eq!(pox_info.next_cycle.reward_phase_start_block_height, 225);
    assert_eq!(pox_info.next_cycle.prepare_phase_start_block_height, 220);
    assert_eq!(pox_info.next_cycle.blocks_until_prepare_phase, -4);
    assert_eq!(
        pox_info.prepare_cycle_length as u32,
        pox_constants.prepare_length
    );
    assert_eq!(
        pox_info.rejection_fraction,
        pox_constants.pox_rejection_fraction
    );
    assert_eq!(pox_info.reward_cycle_id, 14);
    assert_eq!(pox_info.current_cycle.id, 14);
    assert_eq!(pox_info.next_cycle.id, 15);
    assert_eq!(
        pox_info.reward_cycle_length as u32,
        pox_constants.reward_cycle_length
    );
    assert_eq!(pox_info.next_reward_cycle_in, 1);

    // we should have received _no_ Bitcoin commitments, because the pox participation threshold
    //   was not met!
    let utxos = btc_regtest_controller.get_all_utxos(&pox_pubkey);
    eprintln!("Got UTXOs: {}", utxos.len());
    assert_eq!(
        utxos.len(),
        0,
        "Should have received no outputs during PoX reward cycle"
    );

    // let's test the reward information in the observer
    test_observer::clear();

    // before sunset
    // mine until the end of the next reward cycle,
    //   the participation threshold now should be met.
    while sort_height < ((16 * pox_constants.reward_cycle_length) - 1).into() {
        next_block_and_wait(&mut btc_regtest_controller, &blocks_processed);
        sort_height = channel.get_sortitions_processed();
        eprintln!("Sort height: {}", sort_height);
    }

    let pox_info = get_pox_info(&http_origin);

    assert_eq!(
        &pox_info.contract_id,
        &format!("ST000000000000000000002AMW42H.pox")
    );
    assert_eq!(pox_info.first_burnchain_block_height, 0);
    assert_eq!(pox_info.current_cycle.min_threshold_ustx, 125080000000000);
    assert_eq!(pox_info.current_cycle.stacked_ustx, 2000000000000000);
    assert_eq!(pox_info.current_cycle.is_pox_active, true);
    assert_eq!(pox_info.next_cycle.reward_phase_start_block_height, 240);
    assert_eq!(pox_info.next_cycle.prepare_phase_start_block_height, 235);
    assert_eq!(pox_info.next_cycle.blocks_until_prepare_phase, -4);
    assert_eq!(pox_info.next_reward_cycle_in, 1);

    // we should have received _seven_ Bitcoin commitments, because our commitment was 7 * threshold
    let utxos = btc_regtest_controller.get_all_utxos(&pox_pubkey);

    eprintln!("Got UTXOs: {}", utxos.len());
    assert_eq!(
        utxos.len(),
        7,
        "Should have received outputs during PoX reward cycle"
    );

    // we should have received _seven_ Bitcoin commitments to pox_2_pubkey, because our commitment was 7 * threshold
    //   note: that if the reward set "summing" isn't implemented, this recipient would only have received _6_ slots,
    //         because each `stack-stx` call only received enough to get 3 slot individually.
    let utxos = btc_regtest_controller.get_all_utxos(&pox_2_pubkey);

    eprintln!("Got UTXOs: {}", utxos.len());
    assert_eq!(
        utxos.len(),
        7,
        "Should have received outputs during PoX reward cycle"
    );

    let burn_blocks = test_observer::get_burn_blocks();
    let mut recipient_slots: HashMap<String, u64> = HashMap::new();

    for block in burn_blocks.iter() {
        let reward_slot_holders = block
            .get("reward_slot_holders")
            .unwrap()
            .as_array()
            .unwrap()
            .iter()
            .map(|x| x.as_str().unwrap().to_string());
        for holder in reward_slot_holders {
            if let Some(current) = recipient_slots.get_mut(&holder) {
                *current += 1;
            } else {
                recipient_slots.insert(holder, 1);
            }
        }
    }

    let pox_1_address = BitcoinAddress::from_bytes_legacy(
        BitcoinNetworkType::Testnet,
        LegacyBitcoinAddressType::PublicKeyHash,
        &Hash160::from_node_public_key(&pox_pubkey).to_bytes(),
    )
    .unwrap();

    assert_eq!(recipient_slots.len(), 2);
    assert_eq!(
        recipient_slots.get(&format!("{}", &pox_2_address)).cloned(),
        Some(7u64)
    );
    assert_eq!(
        recipient_slots.get(&format!("{}", &pox_1_address)).cloned(),
        Some(7u64)
    );

    // get the canonical chain tip
    let tip_info = get_chain_info(&conf);

    eprintln!("Stacks tip is now {}", tip_info.stacks_tip_height);
    assert_eq!(tip_info.stacks_tip_height, 36);

    // now let's mine into the sunset
    while sort_height < ((17 * pox_constants.reward_cycle_length) - 1).into() {
        next_block_and_wait(&mut btc_regtest_controller, &blocks_processed);
        sort_height = channel.get_sortitions_processed();
        eprintln!("Sort height: {}", sort_height);
    }

    // get the canonical chain tip
    let tip_info = get_chain_info(&conf);

    eprintln!("Stacks tip is now {}", tip_info.stacks_tip_height);
    assert_eq!(tip_info.stacks_tip_height, 51);

    let utxos = btc_regtest_controller.get_all_utxos(&pox_2_pubkey);

    // should receive more rewards during this cycle...
    eprintln!("Got UTXOs: {}", utxos.len());
    assert_eq!(
        utxos.len(),
        14,
        "Should have received more outputs during the sunsetting PoX reward cycle"
    );

    // and after sunset
    while sort_height < ((18 * pox_constants.reward_cycle_length) - 1).into() {
        next_block_and_wait(&mut btc_regtest_controller, &blocks_processed);
        sort_height = channel.get_sortitions_processed();
        eprintln!("Sort height: {}", sort_height);
    }

    let utxos = btc_regtest_controller.get_all_utxos(&pox_2_pubkey);

    // should *not* receive more rewards during the after sunset cycle...
    eprintln!("Got UTXOs: {}", utxos.len());
    assert_eq!(
        utxos.len(),
        14,
        "Should have received no more outputs after sunset PoX reward cycle"
    );

    // should have progressed the chain, though!
    // get the canonical chain tip
    let tip_info = get_chain_info(&conf);

    eprintln!("Stacks tip is now {}", tip_info.stacks_tip_height);
    assert_eq!(tip_info.stacks_tip_height, 66);

    test_observer::clear();
    channel.stop_chains_coordinator();
}

#[derive(Debug)]
enum Signal {
    BootstrapNodeReady,
    FollowerNodeReady,
    ReplicatingAttachmentsStartTest1,
    ReplicatingAttachmentsCheckTest1(u64),
    ReplicatingAttachmentsStartTest2,
    ReplicatingAttachmentsCheckTest2(u64),
}

#[test]
#[ignore]
fn atlas_integration_test() {
    if env::var("BITCOIND_TEST") != Ok("1".into()) {
        return;
    }

    let user_1 = StacksPrivateKey::new();
    let initial_balance_user_1 = InitialBalance {
        address: to_addr(&user_1).into(),
        amount: 1_000_000_000 * (core::MICROSTACKS_PER_STACKS as u64),
    };

    // Prepare the config of the bootstrap node
    let (mut conf_bootstrap_node, _) = neon_integration_test_conf();
    let bootstrap_node_public_key = {
        let keychain = Keychain::default(conf_bootstrap_node.node.seed.clone());
        let mut pk = keychain.generate_op_signer().get_public_key();
        pk.set_compressed(true);
        pk.to_hex()
    };
    conf_bootstrap_node
        .initial_balances
        .push(initial_balance_user_1.clone());

    conf_bootstrap_node.node.always_use_affirmation_maps = false;

    // Prepare the config of the follower node
    let (mut conf_follower_node, _) = neon_integration_test_conf();
    let bootstrap_node_url = format!(
        "{}@{}",
        bootstrap_node_public_key, conf_bootstrap_node.node.p2p_bind
    );
    conf_follower_node.node.set_bootstrap_nodes(
        bootstrap_node_url,
        conf_follower_node.burnchain.chain_id,
        conf_follower_node.burnchain.peer_version,
    );
    conf_follower_node.node.miner = false;
    conf_follower_node
        .initial_balances
        .push(initial_balance_user_1.clone());
    conf_follower_node
        .events_observers
        .push(EventObserverConfig {
            endpoint: format!("localhost:{}", test_observer::EVENT_OBSERVER_PORT),
            events_keys: vec![EventKeyType::AnyEvent],
        });

    conf_follower_node.node.always_use_affirmation_maps = false;

    // Our 2 nodes will share the bitcoind node
    let mut btcd_controller = BitcoinCoreController::new(conf_bootstrap_node.clone());
    btcd_controller
        .start_bitcoind()
        .map_err(|_e| ())
        .expect("Failed starting bitcoind");

    let (bootstrap_node_tx, bootstrap_node_rx) = mpsc::channel();
    let (follower_node_tx, follower_node_rx) = mpsc::channel();

    let bootstrap_node_thread = thread::spawn(move || {
        let burnchain_config = Burnchain::regtest(&conf_bootstrap_node.get_burn_db_path());

        let mut btc_regtest_controller = BitcoinRegtestController::with_burnchain(
            conf_bootstrap_node.clone(),
            None,
            Some(burnchain_config.clone()),
            None,
        );
        let http_origin = format!("http://{}", &conf_bootstrap_node.node.rpc_bind);

        btc_regtest_controller.bootstrap_chain(201);

        eprintln!("Chain bootstrapped...");

        let mut run_loop = neon::RunLoop::new(conf_bootstrap_node.clone());
        let blocks_processed = run_loop.get_blocks_processed_arc();
        let client = reqwest::blocking::Client::new();
        let channel = run_loop.get_coordinator_channel().unwrap();

        thread::spawn(move || run_loop.start(Some(burnchain_config), 0));

        // give the run loop some time to start up!
        wait_for_runloop(&blocks_processed);

        // first block wakes up the run loop
        next_block_and_wait(&mut btc_regtest_controller, &blocks_processed);

        // first block will hold our VRF registration
        next_block_and_wait(&mut btc_regtest_controller, &blocks_processed);

        // second block will be the first mined Stacks block
        next_block_and_wait(&mut btc_regtest_controller, &blocks_processed);

        // Let's setup the follower now.
        follower_node_tx
            .send(Signal::BootstrapNodeReady)
            .expect("Unable to send signal");

        match bootstrap_node_rx.recv() {
            Ok(Signal::ReplicatingAttachmentsStartTest1) => {
                println!("Follower node is ready...");
            }
            _ => panic!("Bootstrap node could nod boot. Aborting test."),
        };

        // Let's publish a (1) namespace-preorder, (2) namespace-reveal and (3) name-import in this mempool

        // (define-public (namespace-preorder (hashed-salted-namespace (buff 20))
        //                            (stx-to-burn uint))
        let namespace = "passport";
        let salt = "some-salt";
        let salted_namespace = format!("{}{}", namespace, salt);
        let hashed_namespace = Hash160::from_data(salted_namespace.as_bytes());
        let tx_1 = make_contract_call(
            &user_1,
            0,
            260,
            &StacksAddress::from_string("ST000000000000000000002AMW42H").unwrap(),
            "bns",
            "namespace-preorder",
            &[
                Value::buff_from(hashed_namespace.to_bytes().to_vec()).unwrap(),
                Value::UInt(1000000000),
            ],
        );

        let path = format!("{}/v2/transactions", &http_origin);
        let res = client
            .post(&path)
            .header("Content-Type", "application/octet-stream")
            .body(tx_1.clone())
            .send()
            .unwrap();
        eprintln!("{:#?}", res);
        if res.status().is_success() {
            let res: String = res.json().unwrap();
            assert_eq!(
                res,
                StacksTransaction::consensus_deserialize(&mut &tx_1[..])
                    .unwrap()
                    .txid()
                    .to_string()
            );
        } else {
            eprintln!("{}", res.text().unwrap());
            panic!("");
        }

        // (define-public (namespace-reveal (namespace (buff 20))
        //                                  (namespace-salt (buff 20))
        //                                  (p-func-base uint)
        //                                  (p-func-coeff uint)
        //                                  (p-func-b1 uint)
        //                                  (p-func-b2 uint)
        //                                  (p-func-b3 uint)
        //                                  (p-func-b4 uint)
        //                                  (p-func-b5 uint)
        //                                  (p-func-b6 uint)
        //                                  (p-func-b7 uint)
        //                                  (p-func-b8 uint)
        //                                  (p-func-b9 uint)
        //                                  (p-func-b10 uint)
        //                                  (p-func-b11 uint)
        //                                  (p-func-b12 uint)
        //                                  (p-func-b13 uint)
        //                                  (p-func-b14 uint)
        //                                  (p-func-b15 uint)
        //                                  (p-func-b16 uint)
        //                                  (p-func-non-alpha-discount uint)
        //                                  (p-func-no-vowel-discount uint)
        //                                  (lifetime uint)
        //                                  (namespace-import principal))
        let tx_2 = make_contract_call(
            &user_1,
            1,
            1000,
            &StacksAddress::from_string("ST000000000000000000002AMW42H").unwrap(),
            "bns",
            "namespace-reveal",
            &[
                Value::buff_from(namespace.as_bytes().to_vec()).unwrap(),
                Value::buff_from(salt.as_bytes().to_vec()).unwrap(),
                Value::UInt(1),
                Value::UInt(1),
                Value::UInt(1),
                Value::UInt(1),
                Value::UInt(1),
                Value::UInt(1),
                Value::UInt(1),
                Value::UInt(1),
                Value::UInt(1),
                Value::UInt(1),
                Value::UInt(1),
                Value::UInt(1),
                Value::UInt(1),
                Value::UInt(1),
                Value::UInt(1),
                Value::UInt(1),
                Value::UInt(1),
                Value::UInt(1),
                Value::UInt(1),
                Value::UInt(1),
                Value::UInt(1000),
                Value::Principal(initial_balance_user_1.address.clone()),
            ],
        );

        let path = format!("{}/v2/transactions", &http_origin);
        let res = client
            .post(&path)
            .header("Content-Type", "application/octet-stream")
            .body(tx_2.clone())
            .send()
            .unwrap();
        eprintln!("{:#?}", res);
        if res.status().is_success() {
            let res: String = res.json().unwrap();
            assert_eq!(
                res,
                StacksTransaction::consensus_deserialize(&mut &tx_2[..])
                    .unwrap()
                    .txid()
                    .to_string()
            );
        } else {
            eprintln!("{}", res.text().unwrap());
            panic!("");
        }

        // (define-public (name-import (namespace (buff 20))
        //                             (name (buff 48))
        //                             (zonefile-hash (buff 20)))
        let zonefile_hex = "facade00";
        let hashed_zonefile = Hash160::from_data(&hex_bytes(zonefile_hex).unwrap());
        let tx_3 = make_contract_call(
            &user_1,
            2,
            500,
            &StacksAddress::from_string("ST000000000000000000002AMW42H").unwrap(),
            "bns",
            "name-import",
            &[
                Value::buff_from(namespace.as_bytes().to_vec()).unwrap(),
                Value::buff_from("johndoe".as_bytes().to_vec()).unwrap(),
                Value::Principal(to_addr(&user_1).into()),
                Value::buff_from(hashed_zonefile.as_bytes().to_vec()).unwrap(),
            ],
        );

        let body = {
            let content = PostTransactionRequestBody {
                tx: bytes_to_hex(&tx_3),
                attachment: Some(zonefile_hex.to_string()),
            };
            serde_json::to_vec(&json!(content)).unwrap()
        };

        let path = format!("{}/v2/transactions", &http_origin);
        let res = client
            .post(&path)
            .header("Content-Type", "application/json")
            .body(body)
            .send()
            .unwrap();
        eprintln!("{:#?}", res);
        if !res.status().is_success() {
            eprintln!("{}", res.text().unwrap());
            panic!("");
        }

        // From there, let's mine these transaction, and build more blocks.
        let mut sort_height = channel.get_sortitions_processed();
        let few_blocks = sort_height + 10;

        while sort_height < few_blocks {
            next_block_and_wait(&mut btc_regtest_controller, &blocks_processed);
            sort_height = channel.get_sortitions_processed();
            eprintln!("Sort height: {}", sort_height);
        }

        // Then check that the follower is correctly replicating the attachment
        follower_node_tx
            .send(Signal::ReplicatingAttachmentsCheckTest1(sort_height))
            .expect("Unable to send signal");

        match bootstrap_node_rx.recv() {
            Ok(Signal::ReplicatingAttachmentsStartTest2) => {
                println!("Follower node is ready...");
            }
            _ => panic!("Bootstrap node could nod boot. Aborting test."),
        };

        // From there, let's mine these transaction, and build more blocks.
        let mut sort_height = channel.get_sortitions_processed();
        let few_blocks = sort_height + 10;

        while sort_height < few_blocks {
            next_block_and_wait(&mut btc_regtest_controller, &blocks_processed);
            sort_height = channel.get_sortitions_processed();
            eprintln!("Sort height: {}", sort_height);
        }

        // Poll GET v2/attachments/<attachment-hash>
        for i in 1..10 {
            let mut attachments_did_sync = false;
            let mut timeout = 60;
            while attachments_did_sync != true {
                let zonefile_hex = hex_bytes(&format!("facade0{}", i)).unwrap();
                let hashed_zonefile = Hash160::from_data(&zonefile_hex);
                let path = format!(
                    "{}/v2/attachments/{}",
                    &http_origin,
                    hashed_zonefile.to_hex()
                );
                let res = client
                    .get(&path)
                    .header("Content-Type", "application/json")
                    .send()
                    .unwrap();
                eprintln!("{:#?}", res);
                if res.status().is_success() {
                    let attachment_response: GetAttachmentResponse = res.json().unwrap();
                    assert_eq!(attachment_response.attachment.content, zonefile_hex);
                    attachments_did_sync = true;
                } else {
                    timeout -= 1;
                    if timeout == 0 {
                        panic!("Failed syncing 9 attachments between 2 neon runloops within 60s (failed at {}) - Something is wrong", &to_hex(&zonefile_hex));
                    }
                    eprintln!("Attachment {} not sync'd yet", bytes_to_hex(&zonefile_hex));
                    thread::sleep(Duration::from_millis(1000));
                }
            }
        }

        // Then check that the follower is correctly replicating the attachment
        follower_node_tx
            .send(Signal::ReplicatingAttachmentsCheckTest2(sort_height))
            .expect("Unable to send signal");

        channel.stop_chains_coordinator();
    });

    // Start the attached observer
    test_observer::spawn();

    // The bootstrap node mined a few blocks and is ready, let's setup this node.
    match follower_node_rx.recv() {
        Ok(Signal::BootstrapNodeReady) => {
            println!("Booting follower node...");
        }
        _ => panic!("Bootstrap node could nod boot. Aborting test."),
    };

    let burnchain_config = Burnchain::regtest(&conf_follower_node.get_burn_db_path());
    let http_origin = format!("http://{}", &conf_follower_node.node.rpc_bind);

    eprintln!("Chain bootstrapped...");

    let mut run_loop = neon::RunLoop::new(conf_follower_node.clone());
    let blocks_processed = run_loop.get_blocks_processed_arc();
    let client = reqwest::blocking::Client::new();
    let channel = run_loop.get_coordinator_channel().unwrap();

    thread::spawn(move || run_loop.start(Some(burnchain_config), 0));

    // give the run loop some time to start up!
    wait_for_runloop(&blocks_processed);

    // Follower node is ready, the bootstrap node will now handover
    bootstrap_node_tx
        .send(Signal::ReplicatingAttachmentsStartTest1)
        .expect("Unable to send signal");

    // The bootstrap node published and mined a transaction that includes an attachment.
    // Lets observe the attachments replication kicking in.
    let target_height = match follower_node_rx.recv() {
        Ok(Signal::ReplicatingAttachmentsCheckTest1(target_height)) => target_height,
        _ => panic!("Bootstrap node could nod boot. Aborting test."),
    };

    let mut sort_height = channel.get_sortitions_processed();
    while sort_height < target_height {
        wait_for_runloop(&blocks_processed);
        sort_height = channel.get_sortitions_processed();
    }

    // Now wait for the node to sync the attachment
    let mut attachments_did_sync = false;
    let mut timeout = 60;
    while attachments_did_sync != true {
        let zonefile_hex = "facade00";
        let hashed_zonefile = Hash160::from_data(&hex_bytes(zonefile_hex).unwrap());
        let path = format!(
            "{}/v2/attachments/{}",
            &http_origin,
            hashed_zonefile.to_hex()
        );
        let res = client
            .get(&path)
            .header("Content-Type", "application/json")
            .send()
            .unwrap();
        eprintln!("{:#?}", res);
        if res.status().is_success() {
            eprintln!("Success syncing attachment - {}", res.text().unwrap());
            attachments_did_sync = true;
        } else {
            timeout -= 1;
            if timeout == 0 {
                panic!("Failed syncing 1 attachments between 2 neon runloops within 60s - Something is wrong");
            }
            eprintln!("Attachment {} not sync'd yet", zonefile_hex);
            thread::sleep(Duration::from_millis(1000));
        }
    }

    // Test 2: 9 transactions are posted to the follower.
    // We want to make sure that the miner is able to
    // 1) mine these transactions
    // 2) retrieve the attachments staged on the follower node.
    // 3) ensure that the follower is also instantiating the attachments after
    // executing the transactions, once mined.
    let namespace = "passport";
    for i in 1..10 {
        let user = StacksPrivateKey::new();
        let zonefile_hex = format!("facade0{}", i);
        let hashed_zonefile = Hash160::from_data(&hex_bytes(&zonefile_hex).unwrap());
        let name = format!("johndoe{}", i);
        let tx = make_contract_call(
            &user_1,
            2 + i,
            500,
            &StacksAddress::from_string("ST000000000000000000002AMW42H").unwrap(),
            "bns",
            "name-import",
            &[
                Value::buff_from(namespace.as_bytes().to_vec()).unwrap(),
                Value::buff_from(name.as_bytes().to_vec()).unwrap(),
                Value::Principal(to_addr(&user).into()),
                Value::buff_from(hashed_zonefile.as_bytes().to_vec()).unwrap(),
            ],
        );

        let body = {
            let content = PostTransactionRequestBody {
                tx: bytes_to_hex(&tx),
                attachment: Some(zonefile_hex.to_string()),
            };
            serde_json::to_vec(&json!(content)).unwrap()
        };

        let path = format!("{}/v2/transactions", &http_origin);
        let res = client
            .post(&path)
            .header("Content-Type", "application/json")
            .body(body)
            .send()
            .unwrap();
        eprintln!("{:#?}", res);
        if !res.status().is_success() {
            eprintln!("{}", res.text().unwrap());
            panic!("");
        }
    }

    bootstrap_node_tx
        .send(Signal::ReplicatingAttachmentsStartTest2)
        .expect("Unable to send signal");

    let target_height = match follower_node_rx.recv() {
        Ok(Signal::ReplicatingAttachmentsCheckTest2(target_height)) => target_height,
        _ => panic!("Bootstrap node could not boot. Aborting test."),
    };

    let mut sort_height = channel.get_sortitions_processed();
    while sort_height < target_height {
        wait_for_runloop(&blocks_processed);
        sort_height = channel.get_sortitions_processed();
    }

    // Poll GET v2/attachments/<attachment-hash>
    for i in 1..10 {
        let mut attachments_did_sync = false;
        let mut timeout = 60;
        while attachments_did_sync != true {
            let zonefile_hex = hex_bytes(&format!("facade0{}", i)).unwrap();
            let hashed_zonefile = Hash160::from_data(&zonefile_hex);
            let path = format!(
                "{}/v2/attachments/{}",
                &http_origin,
                hashed_zonefile.to_hex()
            );
            let res = client
                .get(&path)
                .header("Content-Type", "application/json")
                .send()
                .unwrap();
            eprintln!("{:#?}", res);
            if res.status().is_success() {
                let attachment_response: GetAttachmentResponse = res.json().unwrap();
                assert_eq!(attachment_response.attachment.content, zonefile_hex);
                attachments_did_sync = true;
            } else {
                timeout -= 1;
                if timeout == 0 {
                    panic!("Failed syncing 9 attachments between 2 neon runloops within 60s (failed at {}) - Something is wrong", &to_hex(&zonefile_hex));
                }
                eprintln!("Attachment {} not sync'd yet", bytes_to_hex(&zonefile_hex));
                thread::sleep(Duration::from_millis(1000));
            }
        }
    }

    // Ensure that we the attached sidecar was able to receive a total of 10 attachments
    // This last assertion is flacky for some reason, it does not worth bullying the CI or disabling this whole test
    // We're using an inequality as a best effort, to make sure that **some** attachments were received.
    assert!(test_observer::get_attachments().len() > 0);
    test_observer::clear();
    channel.stop_chains_coordinator();

    bootstrap_node_thread.join().unwrap();
}

#[test]
#[ignore]
fn antientropy_integration_test() {
    if env::var("BITCOIND_TEST") != Ok("1".into()) {
        return;
    }

    let user_1 = StacksPrivateKey::new();
    let initial_balance_user_1 = InitialBalance {
        address: to_addr(&user_1).into(),
        amount: 1_000_000_000 * (core::MICROSTACKS_PER_STACKS as u64),
    };

    // Prepare the config of the bootstrap node
    let (mut conf_bootstrap_node, _) = neon_integration_test_conf();
    let bootstrap_node_public_key = {
        let keychain = Keychain::default(conf_bootstrap_node.node.seed.clone());
        let mut pk = keychain.generate_op_signer().get_public_key();
        pk.set_compressed(true);
        pk.to_hex()
    };
    conf_bootstrap_node
        .initial_balances
        .push(initial_balance_user_1.clone());
    conf_bootstrap_node.connection_options.antientropy_retry = 10; // move this along -- do anti-entropy protocol once every 10 seconds
    conf_bootstrap_node.connection_options.antientropy_public = true; // always push blocks, even if we're not NAT'ed
    conf_bootstrap_node.connection_options.max_block_push = 1000;
    conf_bootstrap_node.connection_options.max_microblock_push = 1000;

    conf_bootstrap_node.node.mine_microblocks = true;
    conf_bootstrap_node.miner.microblock_attempt_time_ms = 2_000;
    conf_bootstrap_node.node.wait_time_for_microblocks = 0;
    conf_bootstrap_node.node.microblock_frequency = 0;
    conf_bootstrap_node.miner.first_attempt_time_ms = 1_000_000;
    conf_bootstrap_node.miner.subsequent_attempt_time_ms = 1_000_000;
    conf_bootstrap_node.burnchain.max_rbf = 1000000;
    conf_bootstrap_node.node.wait_time_for_blocks = 1_000;

    conf_bootstrap_node.node.always_use_affirmation_maps = false;

    // Prepare the config of the follower node
    let (mut conf_follower_node, _) = neon_integration_test_conf();
    let bootstrap_node_url = format!(
        "{}@{}",
        bootstrap_node_public_key, conf_bootstrap_node.node.p2p_bind
    );
    conf_follower_node.connection_options.disable_block_download = true;
    conf_follower_node.node.set_bootstrap_nodes(
        bootstrap_node_url,
        conf_follower_node.burnchain.chain_id,
        conf_follower_node.burnchain.peer_version,
    );
    conf_follower_node.node.miner = false;
    conf_follower_node
        .initial_balances
        .push(initial_balance_user_1.clone());
    conf_follower_node
        .events_observers
        .push(EventObserverConfig {
            endpoint: format!("localhost:{}", test_observer::EVENT_OBSERVER_PORT),
            events_keys: vec![EventKeyType::AnyEvent],
        });

    conf_follower_node.node.mine_microblocks = true;
    conf_follower_node.miner.microblock_attempt_time_ms = 2_000;
    conf_follower_node.node.wait_time_for_microblocks = 0;
    conf_follower_node.node.microblock_frequency = 0;
    conf_follower_node.miner.first_attempt_time_ms = 1_000_000;
    conf_follower_node.miner.subsequent_attempt_time_ms = 1_000_000;
    conf_follower_node.burnchain.max_rbf = 1000000;
    conf_follower_node.node.wait_time_for_blocks = 1_000;

    conf_follower_node.node.always_use_affirmation_maps = false;

    // Our 2 nodes will share the bitcoind node
    let mut btcd_controller = BitcoinCoreController::new(conf_bootstrap_node.clone());
    btcd_controller
        .start_bitcoind()
        .map_err(|_e| ())
        .expect("Failed starting bitcoind");

    let (bootstrap_node_tx, bootstrap_node_rx) = mpsc::channel();
    let (follower_node_tx, follower_node_rx) = mpsc::channel();

    let burnchain_config = Burnchain::regtest(&conf_bootstrap_node.get_burn_db_path());
    let target_height = 3 + (3 * burnchain_config.pox_constants.reward_cycle_length);

    let bootstrap_node_thread = thread::spawn(move || {
        let mut btc_regtest_controller = BitcoinRegtestController::with_burnchain(
            conf_bootstrap_node.clone(),
            None,
            Some(burnchain_config.clone()),
            None,
        );

        btc_regtest_controller.bootstrap_chain(201);

        eprintln!("Chain bootstrapped...");

        let mut run_loop = neon::RunLoop::new(conf_bootstrap_node.clone());
        let blocks_processed = run_loop.get_blocks_processed_arc();
        let channel = run_loop.get_coordinator_channel().unwrap();

        thread::spawn(move || run_loop.start(Some(burnchain_config), 0));

        // give the run loop some time to start up!
        wait_for_runloop(&blocks_processed);

        // first block wakes up the run loop
        next_block_and_wait(&mut btc_regtest_controller, &blocks_processed);

        // first block will hold our VRF registration
        next_block_and_wait(&mut btc_regtest_controller, &blocks_processed);

        for i in 0..(target_height - 3) {
            eprintln!("Mine block {}", i);
            next_block_and_wait(&mut btc_regtest_controller, &blocks_processed);
            let sort_height = channel.get_sortitions_processed();
            eprintln!("Sort height: {}", sort_height);
        }

        // Let's setup the follower now.
        follower_node_tx
            .send(Signal::BootstrapNodeReady)
            .expect("Unable to send signal");

        eprintln!("Bootstrap node informed follower that it's ready; waiting for acknowledgement");

        // wait for bootstrap node to terminate
        match bootstrap_node_rx.recv() {
            Ok(Signal::FollowerNodeReady) => {
                println!("Follower has finished");
            }
            Ok(x) => {
                println!("Follower gave a bad signal: {:?}", &x);
                panic!();
            }
            Err(e) => {
                println!("Failed to recv: {:?}", &e);
                panic!();
            }
        };

        channel.stop_chains_coordinator();
    });

    // Start the attached observer
    test_observer::spawn();

    // The bootstrap node mined a few blocks and is ready, let's setup this node.
    match follower_node_rx.recv() {
        Ok(Signal::BootstrapNodeReady) => {
            println!("Booting follower node...");
        }
        _ => panic!("Bootstrap node could not boot. Aborting test."),
    };

    let burnchain_config = Burnchain::regtest(&conf_follower_node.get_burn_db_path());
    let http_origin = format!("http://{}", &conf_follower_node.node.rpc_bind);

    eprintln!("Chain bootstrapped...");

    let mut run_loop = neon::RunLoop::new(conf_follower_node.clone());
    let blocks_processed = run_loop.get_blocks_processed_arc();
    let channel = run_loop.get_coordinator_channel().unwrap();

    let thread_burnchain_config = burnchain_config.clone();
    thread::spawn(move || run_loop.start(Some(thread_burnchain_config), 0));

    // give the run loop some time to start up!
    wait_for_runloop(&blocks_processed);

    let mut sort_height = channel.get_sortitions_processed();
    while sort_height < (target_height + 200) as u64 {
        eprintln!(
            "Follower sortition is {}, target is {}",
            sort_height,
            target_height + 200
        );
        wait_for_runloop(&blocks_processed);
        sort_height = channel.get_sortitions_processed();
        sleep_ms(1000);
    }

    eprintln!("Follower booted up; waiting for blocks");

    // wait for block height to reach target
    let mut tip_height = get_chain_tip_height(&http_origin);
    eprintln!(
        "Follower Stacks tip height is {}, wait until {} >= {} - 3",
        tip_height, tip_height, target_height
    );

    let btc_regtest_controller = BitcoinRegtestController::with_burnchain(
        conf_follower_node.clone(),
        None,
        Some(burnchain_config.clone()),
        None,
    );

    let mut burnchain_deadline = get_epoch_time_secs() + 60;
    while tip_height < (target_height - 3) as u64 {
        sleep_ms(1000);
        tip_height = get_chain_tip_height(&http_origin);

        eprintln!("Follower Stacks tip height is {}", tip_height);

        if burnchain_deadline < get_epoch_time_secs() {
            burnchain_deadline = get_epoch_time_secs() + 60;
            btc_regtest_controller.build_next_block(1);
        }
    }

    bootstrap_node_tx
        .send(Signal::FollowerNodeReady)
        .expect("Unable to send signal");
    bootstrap_node_thread.join().unwrap();

    eprintln!("Follower node finished");

    test_observer::clear();
    channel.stop_chains_coordinator();
}

fn wait_for_mined(
    btc_regtest_controller: &mut BitcoinRegtestController,
    blocks_processed: &Arc<AtomicU64>,
    http_origin: &str,
    users: &[StacksPrivateKey],
    account_before_nonces: &Vec<u64>,
    batch_size: usize,
    batches: usize,
    index_block_hashes: &mut Vec<StacksBlockId>,
) {
    let mut all_mined_vec = vec![false; batches * batch_size];
    let mut account_after_nonces = vec![0; batches * batch_size];
    let mut all_mined = false;
    for _k in 0..10 {
        next_block_and_wait(btc_regtest_controller, &blocks_processed);
        sleep_ms(10_000);

        let (ch, bhh) = get_chain_tip(http_origin);
        let ibh = StacksBlockHeader::make_index_block_hash(&ch, &bhh);

        if let Some(last_ibh) = index_block_hashes.last() {
            if *last_ibh != ibh {
                index_block_hashes.push(ibh);
                eprintln!("Tip is now {}", &ibh);
            }
        }

        for j in 0..batches * batch_size {
            let account_after = get_account(&http_origin, &to_addr(&users[j]));
            let account_after_nonce = account_after.nonce;
            account_after_nonces[j] = account_after_nonce;

            if account_before_nonces[j] + 1 <= account_after_nonce {
                all_mined_vec[j] = true;
            }
        }

        all_mined = all_mined_vec.iter().fold(true, |acc, elem| acc && *elem);
        if all_mined {
            break;
        }
    }
    if !all_mined {
        eprintln!(
            "Failed to mine all transactions: nonces = {:?}, expected {:?} + {}",
            &account_after_nonces, account_before_nonces, batch_size
        );
        panic!();
    }
}

#[test]
#[ignore]
fn atlas_stress_integration_test() {
    if env::var("BITCOIND_TEST") != Ok("1".into()) {
        return;
    }

    let mut initial_balances = vec![];
    let mut users = vec![];

    let batches = 5;
    let batch_size = 20;

    for _i in 0..(2 * batches * batch_size + 1) {
        let user = StacksPrivateKey::new();
        let initial_balance_user = InitialBalance {
            address: to_addr(&user).into(),
            amount: 1_000_000_000 * (core::MICROSTACKS_PER_STACKS as u64),
        };
        users.push(user);
        initial_balances.push(initial_balance_user);
    }

    // Prepare the config of the bootstrap node
    let (mut conf_bootstrap_node, _) = neon_integration_test_conf();
    conf_bootstrap_node
        .initial_balances
        .append(&mut initial_balances.clone());

    conf_bootstrap_node.miner.first_attempt_time_ms = u64::max_value();
    conf_bootstrap_node.miner.subsequent_attempt_time_ms = u64::max_value();

    conf_bootstrap_node.node.mine_microblocks = true;
    conf_bootstrap_node.miner.microblock_attempt_time_ms = 2_000;
    conf_bootstrap_node.node.wait_time_for_microblocks = 0;
    conf_bootstrap_node.node.microblock_frequency = 0;
    conf_bootstrap_node.miner.first_attempt_time_ms = 1_000_000;
    conf_bootstrap_node.miner.subsequent_attempt_time_ms = 2_000_000;
    conf_bootstrap_node.burnchain.max_rbf = 1000000;
    conf_bootstrap_node.node.wait_time_for_blocks = 1_000;

    conf_bootstrap_node.node.always_use_affirmation_maps = false;

    let user_1 = users.pop().unwrap();
    let initial_balance_user_1 = initial_balances.pop().unwrap();

    // Start the attached observer
    test_observer::spawn();

    let mut btcd_controller = BitcoinCoreController::new(conf_bootstrap_node.clone());
    btcd_controller
        .start_bitcoind()
        .map_err(|_e| ())
        .expect("Failed starting bitcoind");

    let burnchain_config = Burnchain::regtest(&conf_bootstrap_node.get_burn_db_path());

    let mut btc_regtest_controller = BitcoinRegtestController::with_burnchain(
        conf_bootstrap_node.clone(),
        None,
        Some(burnchain_config.clone()),
        None,
    );
    let http_origin = format!("http://{}", &conf_bootstrap_node.node.rpc_bind);

    btc_regtest_controller.bootstrap_chain(201);

    eprintln!("Chain bootstrapped...");

    let mut run_loop = neon::RunLoop::new(conf_bootstrap_node.clone());
    let blocks_processed = run_loop.get_blocks_processed_arc();
    let client = reqwest::blocking::Client::new();

    thread::spawn(move || run_loop.start(Some(burnchain_config), 0));

    // give the run loop some time to start up!
    wait_for_runloop(&blocks_processed);

    // first block wakes up the run loop
    next_block_and_wait(&mut btc_regtest_controller, &blocks_processed);

    // first block will hold our VRF registration
    next_block_and_wait(&mut btc_regtest_controller, &blocks_processed);

    // second block will be the first mined Stacks block
    next_block_and_wait(&mut btc_regtest_controller, &blocks_processed);

    let mut index_block_hashes = vec![];

    // Let's publish a (1) namespace-preorder, (2) namespace-reveal and (3) name-import in this mempool

    // (define-public (namespace-preorder (hashed-salted-namespace (buff 20))
    //                            (stx-to-burn uint))
    let namespace = "passport";
    let salt = "some-salt";
    let salted_namespace = format!("{}{}", namespace, salt);
    let hashed_namespace = Hash160::from_data(salted_namespace.as_bytes());
    let tx_1 = make_contract_call(
        &user_1,
        0,
        1000,
        &StacksAddress::from_string("ST000000000000000000002AMW42H").unwrap(),
        "bns",
        "namespace-preorder",
        &[
            Value::buff_from(hashed_namespace.to_bytes().to_vec()).unwrap(),
            Value::UInt(1000000000),
        ],
    );

    let path = format!("{}/v2/transactions", &http_origin);
    let res = client
        .post(&path)
        .header("Content-Type", "application/octet-stream")
        .body(tx_1.clone())
        .send()
        .unwrap();
    eprintln!("{:#?}", res);
    if res.status().is_success() {
        let res: String = res.json().unwrap();
        assert_eq!(
            res,
            StacksTransaction::consensus_deserialize(&mut &tx_1[..])
                .unwrap()
                .txid()
                .to_string()
        );
    } else {
        eprintln!("{}", res.text().unwrap());
        panic!("");
    }

    // (define-public (namespace-reveal (namespace (buff 20))
    //                                  (namespace-salt (buff 20))
    //                                  (p-func-base uint)
    //                                  (p-func-coeff uint)
    //                                  (p-func-b1 uint)
    //                                  (p-func-b2 uint)
    //                                  (p-func-b3 uint)
    //                                  (p-func-b4 uint)
    //                                  (p-func-b5 uint)
    //                                  (p-func-b6 uint)
    //                                  (p-func-b7 uint)
    //                                  (p-func-b8 uint)
    //                                  (p-func-b9 uint)
    //                                  (p-func-b10 uint)
    //                                  (p-func-b11 uint)
    //                                  (p-func-b12 uint)
    //                                  (p-func-b13 uint)
    //                                  (p-func-b14 uint)
    //                                  (p-func-b15 uint)
    //                                  (p-func-b16 uint)
    //                                  (p-func-non-alpha-discount uint)
    //                                  (p-func-no-vowel-discount uint)
    //                                  (lifetime uint)
    //                                  (namespace-import principal))
    let tx_2 = make_contract_call(
        &user_1,
        1,
        1000,
        &StacksAddress::from_string("ST000000000000000000002AMW42H").unwrap(),
        "bns",
        "namespace-reveal",
        &[
            Value::buff_from(namespace.as_bytes().to_vec()).unwrap(),
            Value::buff_from(salt.as_bytes().to_vec()).unwrap(),
            Value::UInt(1),
            Value::UInt(1),
            Value::UInt(1),
            Value::UInt(1),
            Value::UInt(1),
            Value::UInt(1),
            Value::UInt(1),
            Value::UInt(1),
            Value::UInt(1),
            Value::UInt(1),
            Value::UInt(1),
            Value::UInt(1),
            Value::UInt(1),
            Value::UInt(1),
            Value::UInt(1),
            Value::UInt(1),
            Value::UInt(1),
            Value::UInt(1),
            Value::UInt(1),
            Value::UInt(1),
            Value::UInt(1000),
            Value::Principal(initial_balance_user_1.address.clone()),
        ],
    );

    let path = format!("{}/v2/transactions", &http_origin);
    let res = client
        .post(&path)
        .header("Content-Type", "application/octet-stream")
        .body(tx_2.clone())
        .send()
        .unwrap();
    eprintln!("{:#?}", res);
    if res.status().is_success() {
        let res: String = res.json().unwrap();
        assert_eq!(
            res,
            StacksTransaction::consensus_deserialize(&mut &tx_2[..])
                .unwrap()
                .txid()
                .to_string()
        );
    } else {
        eprintln!("{}", res.text().unwrap());
        panic!("");
    }

    let mut mined_namespace_reveal = false;
    for _j in 0..10 {
        next_block_and_wait(&mut btc_regtest_controller, &blocks_processed);
        sleep_ms(10_000);

        let account_after = get_account(&http_origin, &to_addr(&user_1));
        if account_after.nonce == 2 {
            mined_namespace_reveal = true;
            break;
        }
    }
    if !mined_namespace_reveal {
        eprintln!("Did not mine namespace preorder or reveal");
        panic!();
    }

    let mut all_zonefiles = vec![];

    // make a _ton_ of name-imports
    for i in 0..batches {
        let account_before = get_account(&http_origin, &to_addr(&user_1));

        for j in 0..batch_size {
            // (define-public (name-import (namespace (buff 20))
            //                             (name (buff 48))
            //                             (zonefile-hash (buff 20)))
            let zonefile_hex = format!("facade00{:04x}{:04x}{:04x}", batch_size * i + j, i, j);
            let hashed_zonefile = Hash160::from_data(&hex_bytes(&zonefile_hex).unwrap());

            all_zonefiles.push(zonefile_hex.clone());

            let tx_3 = make_contract_call(
                &user_1,
                2 + (batch_size * i + j) as u64,
                1000,
                &StacksAddress::from_string("ST000000000000000000002AMW42H").unwrap(),
                "bns",
                "name-import",
                &[
                    Value::buff_from(namespace.as_bytes().to_vec()).unwrap(),
                    Value::buff_from(format!("johndoe{}", i * batch_size + j).as_bytes().to_vec())
                        .unwrap(),
                    Value::Principal(to_addr(&users[i * batch_size + j]).into()),
                    Value::buff_from(hashed_zonefile.as_bytes().to_vec()).unwrap(),
                ],
            );

            let body = {
                let content = PostTransactionRequestBody {
                    tx: bytes_to_hex(&tx_3),
                    attachment: Some(zonefile_hex.to_string()),
                };
                serde_json::to_vec(&json!(content)).unwrap()
            };

            let path = format!("{}/v2/transactions", &http_origin);
            let res = client
                .post(&path)
                .header("Content-Type", "application/json")
                .body(body)
                .send()
                .unwrap();
            eprintln!("{:#?}", res);
            if !res.status().is_success() {
                eprintln!("{}", res.text().unwrap());
                panic!("");
            }
        }

        // wait for them all to be mined
        let mut all_mined = false;
        let account_after_nonce = 0;
        for _j in 0..10 {
            next_block_and_wait(&mut btc_regtest_controller, &blocks_processed);
            sleep_ms(10_000);

            let (ch, bhh) = get_chain_tip(&http_origin);
            let ibh = StacksBlockHeader::make_index_block_hash(&ch, &bhh);
            index_block_hashes.push(ibh);

            let account_after = get_account(&http_origin, &to_addr(&user_1));
            let account_after_nonce = account_after.nonce;
            if account_before.nonce + (batch_size as u64) <= account_after_nonce {
                all_mined = true;
                break;
            }
        }
        if !all_mined {
            eprintln!(
                "Failed to mine all transactions: nonce = {}, expected {}",
                account_after_nonce,
                account_before.nonce + (batch_size as u64)
            );
            panic!();
        }
    }

    // launch namespace
    // (define-public (namespace-ready (namespace (buff 20)))
    let namespace = "passport";
    let tx_4 = make_contract_call(
        &user_1,
        2 + (batch_size as u64) * (batches as u64),
        1000,
        &StacksAddress::from_string("ST000000000000000000002AMW42H").unwrap(),
        "bns",
        "namespace-ready",
        &[Value::buff_from(namespace.as_bytes().to_vec()).unwrap()],
    );

    let path = format!("{}/v2/transactions", &http_origin);
    let res = client
        .post(&path)
        .header("Content-Type", "application/octet-stream")
        .body(tx_4.clone())
        .send()
        .unwrap();
    eprintln!("{:#?}", res);
    if !res.status().is_success() {
        eprintln!("{}", res.text().unwrap());
        panic!("");
    }

    let mut mined_namespace_ready = false;
    for _j in 0..10 {
        next_block_and_wait(&mut btc_regtest_controller, &blocks_processed);
        sleep_ms(10_000);

        let (ch, bhh) = get_chain_tip(&http_origin);
        let ibh = StacksBlockHeader::make_index_block_hash(&ch, &bhh);
        index_block_hashes.push(ibh);

        let account_after = get_account(&http_origin, &to_addr(&user_1));
        if account_after.nonce == 2 + (batch_size as u64) * (batches as u64) {
            mined_namespace_ready = true;
            break;
        }
    }
    if !mined_namespace_ready {
        eprintln!("Did not mine namespace ready");
        panic!();
    }

    // make a _ton_ of preorders
    {
        let mut account_before_nonces = vec![0; batches * batch_size];
        for j in 0..batches * batch_size {
            let account_before =
                get_account(&http_origin, &to_addr(&users[batches * batch_size + j]));
            account_before_nonces[j] = account_before.nonce;

            let fqn = format!("janedoe{}.passport", j);
            let fqn_bytes = fqn.as_bytes().to_vec();
            let salt = format!("{:04x}", j);
            let salt_bytes = salt.as_bytes().to_vec();
            let mut hash_data = fqn_bytes.clone();
            hash_data.append(&mut salt_bytes.clone());

            let salted_hash = Hash160::from_data(&hash_data);

            let tx_5 = make_contract_call(
                &users[batches * batch_size + j],
                0,
                1000,
                &StacksAddress::from_string("ST000000000000000000002AMW42H").unwrap(),
                "bns",
                "name-preorder",
                &[
                    Value::buff_from(salted_hash.0.to_vec()).unwrap(),
                    Value::UInt(500),
                ],
            );

            let path = format!("{}/v2/transactions", &http_origin);
            let res = client
                .post(&path)
                .header("Content-Type", "application/octet-stream")
                .body(tx_5.clone())
                .send()
                .unwrap();

            eprintln!(
                "sent preorder for {}:\n{:#?}",
                &to_addr(&users[batches * batch_size + j]),
                res
            );
            if !res.status().is_success() {
                panic!("");
            }
        }

        wait_for_mined(
            &mut btc_regtest_controller,
            &blocks_processed,
            &http_origin,
            &users[batches * batch_size..],
            &account_before_nonces,
            batch_size,
            batches,
            &mut index_block_hashes,
        );
    }

    // make a _ton_ of registers
    {
        let mut account_before_nonces = vec![0; batches * batch_size];
        for j in 0..batches * batch_size {
            let account_before =
                get_account(&http_origin, &to_addr(&users[batches * batch_size + j]));
            account_before_nonces[j] = account_before.nonce;

            let name = format!("janedoe{}", j);
            let salt = format!("{:04x}", j);

            let zonefile_hex = format!("facade01{:04x}", j);
            let hashed_zonefile = Hash160::from_data(&hex_bytes(&zonefile_hex).unwrap());

            all_zonefiles.push(zonefile_hex.clone());

            let tx_6 = make_contract_call(
                &users[batches * batch_size + j],
                1,
                1000,
                &StacksAddress::from_string("ST000000000000000000002AMW42H").unwrap(),
                "bns",
                "name-register",
                &[
                    Value::buff_from(namespace.as_bytes().to_vec()).unwrap(),
                    Value::buff_from(name.as_bytes().to_vec()).unwrap(),
                    Value::buff_from(salt.as_bytes().to_vec()).unwrap(),
                    Value::buff_from(hashed_zonefile.as_bytes().to_vec()).unwrap(),
                ],
            );

            let body = {
                let content = PostTransactionRequestBody {
                    tx: bytes_to_hex(&tx_6),
                    attachment: Some(zonefile_hex.to_string()),
                };
                serde_json::to_vec(&json!(content)).unwrap()
            };

            let path = format!("{}/v2/transactions", &http_origin);
            let res = client
                .post(&path)
                .header("Content-Type", "application/json")
                .body(body)
                .send()
                .unwrap();
            eprintln!("{:#?}", res);
            if !res.status().is_success() {
                eprintln!("{}", res.text().unwrap());
                panic!("");
            }
        }

        wait_for_mined(
            &mut btc_regtest_controller,
            &blocks_processed,
            &http_origin,
            &users[batches * batch_size..],
            &account_before_nonces,
            batch_size,
            batches,
            &mut index_block_hashes,
        );
    }

    // make a _ton_ of updates
    {
        let mut account_before_nonces = vec![0; batches * batch_size];
        for j in 0..batches * batch_size {
            let account_before =
                get_account(&http_origin, &to_addr(&users[batches * batch_size + j]));
            account_before_nonces[j] = account_before.nonce;

            let name = format!("janedoe{}", j);
            let zonefile_hex = format!("facade02{:04x}", j);
            let hashed_zonefile = Hash160::from_data(&hex_bytes(&zonefile_hex).unwrap());

            all_zonefiles.push(zonefile_hex.clone());

            let tx_7 = make_contract_call(
                &users[batches * batch_size + j],
                2,
                1000,
                &StacksAddress::from_string("ST000000000000000000002AMW42H").unwrap(),
                "bns",
                "name-update",
                &[
                    Value::buff_from(namespace.as_bytes().to_vec()).unwrap(),
                    Value::buff_from(name.as_bytes().to_vec()).unwrap(),
                    Value::buff_from(hashed_zonefile.as_bytes().to_vec()).unwrap(),
                ],
            );

            let body = {
                let content = PostTransactionRequestBody {
                    tx: bytes_to_hex(&tx_7),
                    attachment: Some(zonefile_hex.to_string()),
                };
                serde_json::to_vec(&json!(content)).unwrap()
            };

            let path = format!("{}/v2/transactions", &http_origin);
            let res = client
                .post(&path)
                .header("Content-Type", "application/json")
                .body(body)
                .send()
                .unwrap();
            eprintln!("{:#?}", res);
            if !res.status().is_success() {
                eprintln!("{}", res.text().unwrap());
                panic!("");
            }
        }

        wait_for_mined(
            &mut btc_regtest_controller,
            &blocks_processed,
            &http_origin,
            &users[batches * batch_size..],
            &account_before_nonces,
            batch_size,
            batches,
            &mut index_block_hashes,
        );
    }

    // make a _ton_ of renewals
    {
        let mut account_before_nonces = vec![0; batches * batch_size];
        for j in 0..batches * batch_size {
            let account_before =
                get_account(&http_origin, &to_addr(&users[batches * batch_size + j]));
            account_before_nonces[j] = account_before.nonce;

            let name = format!("janedoe{}", j);
            let zonefile_hex = format!("facade03{:04x}", j);
            let hashed_zonefile = Hash160::from_data(&hex_bytes(&zonefile_hex).unwrap());

            all_zonefiles.push(zonefile_hex.clone());

            let tx_8 = make_contract_call(
                &users[batches * batch_size + j],
                3,
                1000,
                &StacksAddress::from_string("ST000000000000000000002AMW42H").unwrap(),
                "bns",
                "name-renewal",
                &[
                    Value::buff_from(namespace.as_bytes().to_vec()).unwrap(),
                    Value::buff_from(name.as_bytes().to_vec()).unwrap(),
                    Value::UInt(500),
                    Value::none(),
                    Value::some(Value::buff_from(hashed_zonefile.as_bytes().to_vec()).unwrap())
                        .unwrap(),
                ],
            );

            let body = {
                let content = PostTransactionRequestBody {
                    tx: bytes_to_hex(&tx_8),
                    attachment: Some(zonefile_hex.to_string()),
                };
                serde_json::to_vec(&json!(content)).unwrap()
            };

            let path = format!("{}/v2/transactions", &http_origin);
            let res = client
                .post(&path)
                .header("Content-Type", "application/json")
                .body(body)
                .send()
                .unwrap();
            eprintln!("{:#?}", res);
            if !res.status().is_success() {
                eprintln!("{}", res.text().unwrap());
                panic!("");
            }
        }

        wait_for_mined(
            &mut btc_regtest_controller,
            &blocks_processed,
            &http_origin,
            &users[batches * batch_size..],
            &account_before_nonces,
            batch_size,
            batches,
            &mut index_block_hashes,
        );
    }

    // find all attachment indexes and make sure we can get them
    let mut attachment_indexes = HashMap::new();
    let mut attachment_hashes = HashMap::new();
    {
        let atlasdb_path = conf_bootstrap_node.get_atlas_db_file_path();
        let atlasdb = AtlasDB::connect(AtlasConfig::new(false), &atlasdb_path, false).unwrap();
        for ibh in index_block_hashes.iter() {
            let indexes = query_rows::<u64, _>(
                &atlasdb.conn,
                "SELECT attachment_index FROM attachment_instances WHERE index_block_hash = ?1",
                &[ibh],
            )
            .unwrap();
            if indexes.len() > 0 {
                attachment_indexes.insert(ibh.clone(), indexes.clone());
            }

            for index in indexes.iter() {
                let mut hashes = query_row_columns::<Hash160, _>(
                    &atlasdb.conn,
                    "SELECT content_hash FROM attachment_instances WHERE index_block_hash = ?1 AND attachment_index = ?2",
                    &[ibh as &dyn ToSql, &u64_to_sql(*index).unwrap() as &dyn ToSql],
                    "content_hash")
                .unwrap();
                if hashes.len() > 0 {
                    assert_eq!(hashes.len(), 1);
                    attachment_hashes.insert((ibh.clone(), *index), hashes.pop());
                }
            }
        }
    }
    eprintln!("attachment_indexes = {:?}", &attachment_indexes);

    let max_request_time_ms = 100;

    for (ibh, attachments) in attachment_indexes.iter() {
        let l = attachments.len();
        for i in 0..(l / MAX_ATTACHMENT_INV_PAGES_PER_REQUEST + 1) {
            if i * MAX_ATTACHMENT_INV_PAGES_PER_REQUEST >= l {
                break;
            }

            let attachments_batch = attachments[i * MAX_ATTACHMENT_INV_PAGES_PER_REQUEST
                ..cmp::min((i + 1) * MAX_ATTACHMENT_INV_PAGES_PER_REQUEST, l)]
                .to_vec();
            let path = format!(
                "{}/v2/attachments/inv?index_block_hash={}&pages_indexes={}",
                &http_origin,
                ibh,
                attachments_batch
                    .iter()
                    .map(|a| format!("{}", &a))
                    .collect::<Vec<String>>()
                    .join(",")
            );

            let attempts = 10;
            let ts_begin = get_epoch_time_ms();
            for _ in 0..attempts {
                let res = client.get(&path).send().unwrap();

                if res.status().is_success() {
                    let attachment_inv_response: GetAttachmentsInvResponse = res.json().unwrap();
                    eprintln!(
                        "attachment inv response for {}: {:?}",
                        &path, &attachment_inv_response
                    );
                } else {
                    eprintln!("Bad response for `{}`: `{:?}`", &path, res.text().unwrap());
                    panic!();
                }
            }
            let ts_end = get_epoch_time_ms();
            let total_time = ts_end.saturating_sub(ts_begin);
            eprintln!("Requested {} {} times in {}ms", &path, attempts, total_time);

            // requests should take no more than max_request_time_ms
            assert!(
                total_time < attempts * max_request_time_ms,
                "Atlas inventory request is too slow: {} >= {} * {}",
                total_time,
                attempts,
                max_request_time_ms
            );
        }

        for i in 0..l {
            if attachments[i] == 0 {
                continue;
            }
            let content_hash = attachment_hashes
                .get(&(*ibh, attachments[i]))
                .cloned()
                .unwrap()
                .unwrap();

            let path = format!("{}/v2/attachments/{}", &http_origin, &content_hash);

            let attempts = 10;
            let ts_begin = get_epoch_time_ms();
            for _ in 0..attempts {
                let res = client.get(&path).send().unwrap();

                if res.status().is_success() {
                    let attachment_response: GetAttachmentResponse = res.json().unwrap();
                    eprintln!(
                        "attachment response for {}: {:?}",
                        &path, &attachment_response
                    );
                } else {
                    eprintln!("Bad response for `{}`: `{:?}`", &path, res.text().unwrap());
                    panic!();
                }
            }
            let ts_end = get_epoch_time_ms();
            let total_time = ts_end.saturating_sub(ts_begin);
            eprintln!("Requested {} {} times in {}ms", &path, attempts, total_time);

            // requests should take no more than max_request_time_ms
            assert!(
                total_time < attempts * max_request_time_ms,
                "Atlas chunk request is too slow: {} >= {} * {}",
                total_time,
                attempts,
                max_request_time_ms
            );
        }
    }

    test_observer::clear();
}

/// Run a fixed contract 20 times. Linearly increase the amount paid each time. The cost of the
/// contract should stay the same, and the fee rate paid should monotonically grow. The value
/// should grow faster for lower values of `window_size`, because a bigger window slows down the
/// growth.
fn fuzzed_median_fee_rate_estimation_test(window_size: u64, expected_final_value: f64) {
    if env::var("BITCOIND_TEST") != Ok("1".into()) {
        return;
    }

    let max_contract_src = r#"
;; define counter variable
(define-data-var counter int 0)

;; increment method
(define-public (increment)
  (begin
    (var-set counter (+ (var-get counter) 1))
    (ok (var-get counter))))

  (define-public (increment-many)
    (begin
      (unwrap! (increment) (err u1))
      (unwrap! (increment) (err u1))
      (unwrap! (increment) (err u1))
      (unwrap! (increment) (err u1))
      (ok (var-get counter))))
    "#
    .to_string();

    let spender_sk = StacksPrivateKey::new();
    let spender_addr = to_addr(&spender_sk);

    let (mut conf, _) = neon_integration_test_conf();

    // Set this estimator as special.
    conf.estimation.fee_estimator = Some(FeeEstimatorName::FuzzedWeightedMedianFeeRate);
    // Use randomness of 0 to keep test constant. Randomness is tested in unit tests.
    conf.estimation.fee_rate_fuzzer_fraction = 0f64;
    conf.estimation.fee_rate_window_size = window_size;

    conf.initial_balances.push(InitialBalance {
        address: spender_addr.clone().into(),
        amount: 10000000000,
    });
    test_observer::spawn();
    conf.events_observers.push(EventObserverConfig {
        endpoint: format!("localhost:{}", test_observer::EVENT_OBSERVER_PORT),
        events_keys: vec![EventKeyType::AnyEvent],
    });

    let mut btcd_controller = BitcoinCoreController::new(conf.clone());
    btcd_controller
        .start_bitcoind()
        .map_err(|_e| ())
        .expect("Failed starting bitcoind");

    let mut btc_regtest_controller = BitcoinRegtestController::new(conf.clone(), None);
    let http_origin = format!("http://{}", &conf.node.rpc_bind);

    btc_regtest_controller.bootstrap_chain(200);

    eprintln!("Chain bootstrapped...");

    let mut run_loop = neon::RunLoop::new(conf.clone());
    let blocks_processed = run_loop.get_blocks_processed_arc();

    let channel = run_loop.get_coordinator_channel().unwrap();

    thread::spawn(move || run_loop.start(None, 0));

    wait_for_runloop(&blocks_processed);
    run_until_burnchain_height(&mut btc_regtest_controller, &blocks_processed, 210, &conf);

    submit_tx(
        &http_origin,
        &make_contract_publish(
            &spender_sk,
            0,
            110000,
            "increment-contract",
            &max_contract_src,
        ),
    );
    run_until_burnchain_height(&mut btc_regtest_controller, &blocks_processed, 212, &conf);

    // Loop 20 times. Each time, execute the same transaction, but increase the amount *paid*.
    // This will exercise the window size.
    let mut response_estimated_costs = vec![];
    let mut response_top_fee_rates = vec![];
    for i in 1..21 {
        submit_tx(
            &http_origin,
            &make_contract_call(
                &spender_sk,
                i,          // nonce
                i * 100000, // payment
                &spender_addr.into(),
                "increment-contract",
                "increment-many",
                &[],
            ),
        );
        run_until_burnchain_height(
            &mut btc_regtest_controller,
            &blocks_processed,
            212 + 2 * i,
            &conf,
        );

        {
            // Read from the fee estimation endpoin.
            let path = format!("{}/v2/fees/transaction", &http_origin);

            let tx_payload = TransactionPayload::ContractCall(TransactionContractCall {
                address: spender_addr.clone().into(),
                contract_name: ContractName::try_from("increment-contract").unwrap(),
                function_name: ClarityName::try_from("increment-many").unwrap(),
                function_args: vec![],
            });

            let payload_data = tx_payload.serialize_to_vec();
            let payload_hex = format!("0x{}", to_hex(&payload_data));

            let body = json!({ "transaction_payload": payload_hex.clone() });

            let client = reqwest::blocking::Client::new();
            let fee_rate_result = client
                .post(&path)
                .json(&body)
                .send()
                .expect("Should be able to post")
                .json::<RPCFeeEstimateResponse>()
                .expect("Failed to parse result into JSON");

            response_estimated_costs.push(fee_rate_result.estimated_cost_scalar);
            response_top_fee_rates.push(fee_rate_result.estimations.last().unwrap().fee_rate);
        }
    }

    // Wait two extra blocks to be sure.
    next_block_and_wait(&mut btc_regtest_controller, &blocks_processed);
    next_block_and_wait(&mut btc_regtest_controller, &blocks_processed);

    assert_eq!(response_estimated_costs.len(), response_top_fee_rates.len());

    // Check that:
    // 1) The cost is always the same.
    // 2) Fee rate grows monotonically.
    for i in 1..response_estimated_costs.len() {
        let curr_cost = response_estimated_costs[i];
        let last_cost = response_estimated_costs[i - 1];
        assert_eq!(curr_cost, last_cost);

        let curr_rate = response_top_fee_rates[i] as f64;
        let last_rate = response_top_fee_rates[i - 1] as f64;
        assert!(curr_rate >= last_rate);
    }

    // Check the final value is near input parameter.
    assert!(is_close_f64(
        *response_top_fee_rates.last().unwrap(),
        expected_final_value
    ));

    channel.stop_chains_coordinator();
}

/// Test the FuzzedWeightedMedianFeeRate with window size 5 and randomness 0. We increase the
/// amount paid linearly each time. This estimate should grow *faster* than with window size 10.
#[test]
#[ignore]
fn fuzzed_median_fee_rate_estimation_test_window5() {
    fuzzed_median_fee_rate_estimation_test(5, 202680.0992)
}

/// Test the FuzzedWeightedMedianFeeRate with window size 10 and randomness 0. We increase the
/// amount paid linearly each time. This estimate should grow *slower* than with window size 5.
#[test]
#[ignore]
fn fuzzed_median_fee_rate_estimation_test_window10() {
    fuzzed_median_fee_rate_estimation_test(10, 90080.5496)
}

#[test]
#[ignore]
fn use_latest_tip_integration_test() {
    // The purpose of this test is to check if setting the query parameter `tip` to `latest` is working
    // as expected. Multiple endpoints accept this parameter, and in this test, we are using the
    // GetContractSrc method to test it.
    //
    // The following scenarios are tested here:
    // - The caller does not specify the tip paramater, and the canonical chain tip is used regardless of the
    //    state of the unconfirmed microblock stream.
    // - The caller passes tip=latest with an existing unconfirmed microblock stream, and
    //   Clarity state from the unconfirmed microblock stream is successfully loaded.
    // - The caller passes tip=latest with an empty unconfirmed microblock stream, and
    //   Clarity state from the canonical chain tip is successfully loaded (i.e. you don't
    //   get a 404 even though the unconfirmed chain tip points to a nonexistent MARF trie).
    //
    // Note: In this test, we are manually creating a microblock as well as reloading the unconfirmed
    // state of the chainstate, instead of relying on `next_block_and_wait` to generate
    // microblocks. We do this because the unconfirmed state is not automatically being initialized
    // on the node, so attempting to validate any transactions against the expected unconfirmed
    // state fails.
    if env::var("BITCOIND_TEST") != Ok("1".into()) {
        return;
    }

    let spender_sk = StacksPrivateKey::from_hex(SK_1).unwrap();
    let spender_stacks_addr = to_addr(&spender_sk);
    let spender_addr: PrincipalData = spender_stacks_addr.into();

    let (mut conf, _) = neon_integration_test_conf();

    conf.initial_balances.push(InitialBalance {
        address: spender_addr.clone(),
        amount: 100300,
    });

    conf.node.mine_microblocks = true;
    conf.node.wait_time_for_microblocks = 10_000;
    conf.node.microblock_frequency = 1_000;

    test_observer::spawn();

    conf.events_observers.push(EventObserverConfig {
        endpoint: format!("localhost:{}", test_observer::EVENT_OBSERVER_PORT),
        events_keys: vec![EventKeyType::AnyEvent],
    });

    let mut btcd_controller = BitcoinCoreController::new(conf.clone());
    btcd_controller
        .start_bitcoind()
        .map_err(|_e| ())
        .expect("Failed starting bitcoind");

    let mut btc_regtest_controller = BitcoinRegtestController::new(conf.clone(), None);
    let http_origin = format!("http://{}", &conf.node.rpc_bind);

    btc_regtest_controller.bootstrap_chain(201);

    eprintln!("Chain bootstrapped...");

    let mut run_loop = neon::RunLoop::new(conf.clone());
    let blocks_processed = run_loop.get_blocks_processed_arc();

    thread::spawn(move || run_loop.start(None, 0));

    // Give the run loop some time to start up!
    wait_for_runloop(&blocks_processed);

    // First block wakes up the run loop.
    next_block_and_wait(&mut btc_regtest_controller, &blocks_processed);

    // Second block will hold our VRF registration.
    next_block_and_wait(&mut btc_regtest_controller, &blocks_processed);

    // Third block will be the first mined Stacks block.
    next_block_and_wait(&mut btc_regtest_controller, &blocks_processed);

    // Let's query our first spender.
    let account = get_account(&http_origin, &spender_addr);
    assert_eq!(account.balance, 100300);
    assert_eq!(account.nonce, 0);

    // this call wakes up our node
    next_block_and_wait(&mut btc_regtest_controller, &blocks_processed);

    // Open chainstate.
    // TODO (hack) instantiate the sortdb in the burnchain
    let _ = btc_regtest_controller.sortdb_mut();
    let (consensus_hash, stacks_block) = get_tip_anchored_block(&conf);
    let tip_hash =
        StacksBlockHeader::make_index_block_hash(&consensus_hash, &stacks_block.block_hash());
    let (mut chainstate, _) = StacksChainState::open(
        false,
        CHAIN_ID_TESTNET,
        &conf.get_chainstate_path_str(),
        None,
    )
    .unwrap();

    // Initialize the unconfirmed state.
    chainstate
        .reload_unconfirmed_state(&btc_regtest_controller.sortdb_ref().index_conn(), tip_hash)
        .unwrap();

    // Make microblock with two transactions.
    let recipient = StacksAddress::from_string(ADDR_4).unwrap();
    let transfer_tx =
        make_stacks_transfer_mblock_only(&spender_sk, 0, 1000, &recipient.into(), 1000);

    let caller_src = "
     (define-public (execute)
        (ok stx-liquid-supply))
     ";
    let publish_tx =
        make_contract_publish_microblock_only(&spender_sk, 1, 1000, "caller", caller_src);

    let tx_1 = StacksTransaction::consensus_deserialize(&mut &transfer_tx[..]).unwrap();
    let tx_2 = StacksTransaction::consensus_deserialize(&mut &publish_tx[..]).unwrap();
    let vec_tx = vec![tx_1, tx_2];
    let privk =
        find_microblock_privkey(&conf, &stacks_block.header.microblock_pubkey_hash, 1024).unwrap();
    let mblock = make_microblock(
        &privk,
        &mut chainstate,
        &btc_regtest_controller.sortdb_ref().index_conn(),
        consensus_hash,
        stacks_block.clone(),
        vec_tx,
    );
    let mut mblock_bytes = vec![];
    mblock.consensus_serialize(&mut mblock_bytes).unwrap();

    let client = reqwest::blocking::Client::new();

    // Post the microblock
    let path = format!("{}/v2/microblocks", &http_origin);
    let res: String = client
        .post(&path)
        .header("Content-Type", "application/octet-stream")
        .body(mblock_bytes.clone())
        .send()
        .unwrap()
        .json()
        .unwrap();

    assert_eq!(res, format!("{}", &mblock.block_hash()));

    // Wait for the microblock to be accepted
    sleep_ms(5_000);
    let path = format!("{}/v2/info", &http_origin);
    let mut iter_count = 0;
    loop {
        let tip_info = client
            .get(&path)
            .send()
            .unwrap()
            .json::<RPCPeerInfoData>()
            .unwrap();
        eprintln!("{:#?}", tip_info);
        if tip_info.unanchored_tip == Some(StacksBlockId([0; 32])) {
            iter_count += 1;
            assert!(
                iter_count < 10,
                "Hit retry count while waiting for net module to process pushed microblock"
            );
            sleep_ms(5_000);
            continue;
        } else {
            break;
        }
    }

    // Wait at least two p2p refreshes so it can produce the microblock.
    for i in 0..30 {
        info!(
            "wait {} more seconds for microblock miner to find our transaction...",
            30 - i
        );
        sleep_ms(1000);
    }

    // Check event observer for new microblock event (expect 1).
    let microblock_events = test_observer::get_microblocks();
    assert_eq!(microblock_events.len(), 1);

    // Don't set the tip parameter, and ask for the source of the contract we just defined in a microblock.
    // This should fail because the anchored tip would be unaware of this contract.
    let err_opt = get_contract_src(
        &http_origin,
        spender_stacks_addr,
        "caller".to_string(),
        false,
    );
    match err_opt {
        Ok(_) => {
            panic!(
                "Asking for the contract source off the anchored tip for a contract published \
            only in unconfirmed state should error."
            );
        }
        // Expect to get "NoSuchContract" because the function we are attempting to call is in a
        // contract that only exists on unconfirmed state (and we did not set tip).
        Err(err_str) => {
            assert!(err_str.contains("No contract source data found"));
        }
    }

    // Set tip=latest, and ask for the source of the contract defined in the microblock.
    // This should succeeed.
    assert!(get_contract_src(
        &http_origin,
        spender_stacks_addr,
        "caller".to_string(),
        true,
    )
    .is_ok());

    // Mine an anchored block because now we want to have no unconfirmed state.
    next_block_and_wait(&mut btc_regtest_controller, &blocks_processed);

    // Check that the underlying trie for the unconfirmed state does not exist.
    assert!(chainstate.unconfirmed_state.is_some());
    let unconfirmed_state = chainstate.unconfirmed_state.as_mut().unwrap();
    let trie_exists = match unconfirmed_state
        .clarity_inst
        .trie_exists_for_block(&unconfirmed_state.unconfirmed_chain_tip)
    {
        Ok(res) => res,
        Err(e) => {
            panic!("error when determining whether or not trie exists: {:?}", e);
        }
    };
    assert!(!trie_exists);

    // Set tip=latest, and ask for the source of the contract defined in the previous epoch.
    // The underlying MARF trie for the unconfirmed tip does not exist, so the transaction will be
    // validated against the confirmed chain tip instead of the unconfirmed tip. This should be valid.
    assert!(get_contract_src(
        &http_origin,
        spender_stacks_addr,
        "caller".to_string(),
        true,
    )
    .is_ok());
}

#[test]
#[ignore]
fn test_flash_block_skip_tenure() {
    if env::var("BITCOIND_TEST") != Ok("1".into()) {
        return;
    }

    let (mut conf, miner_account) = neon_integration_test_conf();
    conf.miner.microblock_attempt_time_ms = 5_000;
    conf.node.wait_time_for_microblocks = 0;

    let mut btcd_controller = BitcoinCoreController::new(conf.clone());
    btcd_controller
        .start_bitcoind()
        .map_err(|_e| ())
        .expect("Failed starting bitcoind");

    let mut btc_regtest_controller = BitcoinRegtestController::new(conf.clone(), None);
    let http_origin = format!("http://{}", &conf.node.rpc_bind);

    btc_regtest_controller.bootstrap_chain(201);

    eprintln!("Chain bootstrapped...");

    let mut run_loop = neon::RunLoop::new(conf);
    let blocks_processed = run_loop.get_blocks_processed_arc();
    let missed_tenures = run_loop.get_missed_tenures_arc();

    let channel = run_loop.get_coordinator_channel().unwrap();

    thread::spawn(move || run_loop.start(None, 0));

    // give the run loop some time to start up!
    wait_for_runloop(&blocks_processed);

    // first block wakes up the run loop
    next_block_and_wait(&mut btc_regtest_controller, &blocks_processed);

    // first block will hold our VRF registration
    next_block_and_wait(&mut btc_regtest_controller, &blocks_processed);

    // second block will be the first mined Stacks block
    next_block_and_wait(&mut btc_regtest_controller, &blocks_processed);

    // fault injection: force tenures to take too long
    std::env::set_var("STX_TEST_SLOW_TENURE".to_string(), "11000".to_string());

    for i in 0..10 {
        // build one bitcoin block every 10 seconds
        eprintln!("Build bitcoin block +{}", i);
        btc_regtest_controller.build_next_block(1);
        sleep_ms(10000);
    }

    // at least one tenure was skipped
    let num_skipped = missed_tenures.load(Ordering::SeqCst);
    eprintln!("Skipped {} tenures", &num_skipped);
    assert!(num_skipped > 1);

    // let's query the miner's account nonce:

    eprintln!("Miner account: {}", miner_account);

    let account = get_account(&http_origin, &miner_account);
    eprintln!("account = {:?}", &account);
    assert_eq!(account.balance, 0);
    assert_eq!(account.nonce, 2);

    channel.stop_chains_coordinator();
}

#[test]
#[ignore]
fn test_chainwork_first_intervals() {
    let (conf, _) = neon_integration_test_conf();
    let mut btcd_controller = BitcoinCoreController::new(conf.clone());
    btcd_controller
        .start_bitcoind()
        .map_err(|_e| ())
        .expect("Failed starting bitcoind");

    let mut btc_regtest_controller = BitcoinRegtestController::new(conf.clone(), None);

    btc_regtest_controller.bootstrap_chain(2016 * 2 - 1);

    eprintln!("Chain bootstrapped...");

    let mut run_loop = neon::RunLoop::new(conf);
    let blocks_processed = run_loop.get_blocks_processed_arc();

    let channel = run_loop.get_coordinator_channel().unwrap();

    thread::spawn(move || run_loop.start(None, 0));

    // give the run loop some time to start up!
    wait_for_runloop(&blocks_processed);
    channel.stop_chains_coordinator();
}

#[test]
#[ignore]
fn test_chainwork_partial_interval() {
    let (conf, _) = neon_integration_test_conf();
    let mut btcd_controller = BitcoinCoreController::new(conf.clone());
    btcd_controller
        .start_bitcoind()
        .map_err(|_e| ())
        .expect("Failed starting bitcoind");

    let mut btc_regtest_controller = BitcoinRegtestController::new(conf.clone(), None);

    btc_regtest_controller.bootstrap_chain(2016 - 1);

    eprintln!("Chain bootstrapped...");

    let mut run_loop = neon::RunLoop::new(conf);
    let blocks_processed = run_loop.get_blocks_processed_arc();

    let channel = run_loop.get_coordinator_channel().unwrap();

    thread::spawn(move || run_loop.start(None, 0));

    // give the run loop some time to start up!
    wait_for_runloop(&blocks_processed);
    channel.stop_chains_coordinator();
}

#[test]
#[ignore]
fn test_problematic_txs_are_not_stored() {
    if env::var("BITCOIND_TEST") != Ok("1".into()) {
        return;
    }

    let spender_sk_1 = StacksPrivateKey::from_hex(SK_1).unwrap();
    let spender_sk_2 = StacksPrivateKey::from_hex(SK_2).unwrap();
    let spender_sk_3 = StacksPrivateKey::from_hex(SK_3).unwrap();
    let spender_stacks_addr_1 = to_addr(&spender_sk_1);
    let spender_stacks_addr_2 = to_addr(&spender_sk_2);
    let spender_stacks_addr_3 = to_addr(&spender_sk_3);
    let spender_addr_1: PrincipalData = spender_stacks_addr_1.into();
    let spender_addr_2: PrincipalData = spender_stacks_addr_2.into();
    let spender_addr_3: PrincipalData = spender_stacks_addr_3.into();

    let (mut conf, _) = neon_integration_test_conf();

    conf.initial_balances.push(InitialBalance {
        address: spender_addr_1.clone(),
        amount: 1_000_000_000_000,
    });
    conf.initial_balances.push(InitialBalance {
        address: spender_addr_2.clone(),
        amount: 1_000_000_000_000,
    });
    conf.initial_balances.push(InitialBalance {
        address: spender_addr_3.clone(),
        amount: 1_000_000_000_000,
    });

    // force mainnet limits in 2.05 for this test
    conf.burnchain.epochs = Some(vec![
        StacksEpoch {
            epoch_id: StacksEpochId::Epoch20,
            start_height: 0,
            end_height: 1,
            block_limit: BLOCK_LIMIT_MAINNET_20.clone(),
            network_epoch: PEER_VERSION_EPOCH_2_0,
        },
        StacksEpoch {
            epoch_id: StacksEpochId::Epoch2_05,
            start_height: 1,
            end_height: 10_002,
            block_limit: BLOCK_LIMIT_MAINNET_205.clone(),
            network_epoch: PEER_VERSION_EPOCH_2_05,
        },
        StacksEpoch {
            epoch_id: StacksEpochId::Epoch21,
            start_height: 10_002,
            end_height: 9223372036854775807,
            block_limit: BLOCK_LIMIT_MAINNET_21.clone(),
            network_epoch: PEER_VERSION_EPOCH_2_1,
        },
    ]);
    conf.burnchain.pox_2_activation = Some(10_003);

    // take effect immediately
    conf.burnchain.ast_precheck_size_height = Some(0);

    test_observer::spawn();

    conf.events_observers.push(EventObserverConfig {
        endpoint: format!("localhost:{}", test_observer::EVENT_OBSERVER_PORT),
        events_keys: vec![EventKeyType::AnyEvent],
    });

    let mut btcd_controller = BitcoinCoreController::new(conf.clone());

    btcd_controller
        .start_bitcoind()
        .map_err(|_e| ())
        .expect("Failed starting bitcoind");

    let mut btc_regtest_controller = BitcoinRegtestController::new(conf.clone(), None);
    let http_origin = format!("http://{}", &conf.node.rpc_bind);

    // something at the limit of the expression depth (will get mined and processed)
    let edge_repeat_factor = AST_CALL_STACK_DEPTH_BUFFER + (MAX_CALL_STACK_DEPTH as u64) - 1;
    let tx_edge_body_start = "{ a : ".repeat(edge_repeat_factor as usize);
    let tx_edge_body_end = "} ".repeat(edge_repeat_factor as usize);
    let tx_edge_body = format!("{}u1 {}", tx_edge_body_start, tx_edge_body_end);

    let tx_edge = make_contract_publish(
        &spender_sk_1,
        0,
        (tx_edge_body.len() * 100) as u64,
        "test-edge",
        &tx_edge_body,
    );
    let tx_edge_txid = StacksTransaction::consensus_deserialize(&mut &tx_edge[..])
        .unwrap()
        .txid();

    // something just over the limit of the expression depth
    let exceeds_repeat_factor = edge_repeat_factor + 1;
    let tx_exceeds_body_start = "{ a : ".repeat(exceeds_repeat_factor as usize);
    let tx_exceeds_body_end = "} ".repeat(exceeds_repeat_factor as usize);
    let tx_exceeds_body = format!("{}u1 {}", tx_exceeds_body_start, tx_exceeds_body_end);

    let tx_exceeds = make_contract_publish(
        &spender_sk_2,
        0,
        (tx_exceeds_body.len() * 100) as u64,
        "test-exceeds",
        &tx_exceeds_body,
    );
    let tx_exceeds_txid = StacksTransaction::consensus_deserialize(&mut &tx_exceeds[..])
        .unwrap()
        .txid();

    // something stupidly high over the expression depth
    let high_repeat_factor = 128 * 1024;
    let tx_high_body_start = "{ a : ".repeat(high_repeat_factor as usize);
    let tx_high_body_end = "} ".repeat(high_repeat_factor as usize);
    let tx_high_body = format!("{}u1 {}", tx_high_body_start, tx_high_body_end);

    let tx_high = make_contract_publish(
        &spender_sk_3,
        0,
        (tx_high_body.len() * 100) as u64,
        "test-high",
        &tx_high_body,
    );
    let tx_high_txid = StacksTransaction::consensus_deserialize(&mut &tx_high[..])
        .unwrap()
        .txid();

    btc_regtest_controller.bootstrap_chain(201);

    eprintln!("Chain bootstrapped...");

    let mut run_loop = neon::RunLoop::new(conf.clone());
    let blocks_processed = run_loop.get_blocks_processed_arc();
    let channel = run_loop.get_coordinator_channel().unwrap();

    thread::spawn(move || run_loop.start(None, 0));

    // Give the run loop some time to start up!
    wait_for_runloop(&blocks_processed);

    // First block wakes up the run loop.
    next_block_and_wait(&mut btc_regtest_controller, &blocks_processed);

    // Second block will hold our VRF registration.
    next_block_and_wait(&mut btc_regtest_controller, &blocks_processed);

    // Third block will be the first mined Stacks block.
    next_block_and_wait(&mut btc_regtest_controller, &blocks_processed);

    submit_tx(&http_origin, &tx_edge);
    submit_tx(&http_origin, &tx_exceeds);
    submit_tx(&http_origin, &tx_high);

    // only tx_edge should be in the mempool
    assert!(get_unconfirmed_tx(&http_origin, &tx_edge_txid).is_some());
    assert!(get_unconfirmed_tx(&http_origin, &tx_exceeds_txid).is_none());
    assert!(get_unconfirmed_tx(&http_origin, &tx_high_txid).is_none());

    channel.stop_chains_coordinator();
}

fn find_new_files(dirp: &str, prev_files: &HashSet<String>) -> (Vec<String>, HashSet<String>) {
    let dirpp = Path::new(dirp);
    debug!("readdir {}", dirp);
    let cur_files = fs::read_dir(dirp).unwrap();
    let mut new_files = vec![];
    let mut cur_files_set = HashSet::new();
    for cur_file in cur_files.into_iter() {
        let cur_file = cur_file.unwrap();
        let cur_file_fullpath = dirpp.join(cur_file.path()).to_str().unwrap().to_string();
        test_debug!("file in {}: {}", dirp, &cur_file_fullpath);
        cur_files_set.insert(cur_file_fullpath.clone());
        if prev_files.contains(&cur_file_fullpath) {
            test_debug!("already contains {}", &cur_file_fullpath);
            continue;
        }
        test_debug!("new file {}", &cur_file_fullpath);
        new_files.push(cur_file_fullpath);
    }
    debug!(
        "Checked {} for new files; found {} (all: {})",
        dirp,
        new_files.len(),
        cur_files_set.len()
    );
    (new_files, cur_files_set)
}

fn spawn_follower_node(
    initial_conf: &Config,
) -> (
    Config,
    neon::RunLoopCounter,
    PoxSyncWatchdogComms,
    CoordinatorChannels,
) {
    let bootstrap_node_public_key = {
        let keychain = Keychain::default(initial_conf.node.seed.clone());
        let mut pk = keychain.generate_op_signer().get_public_key();
        pk.set_compressed(true);
        pk.to_hex()
    };

    let (mut conf, _) = neon_integration_test_conf();
    conf.node.set_bootstrap_nodes(
        format!(
            "{}@{}",
            &bootstrap_node_public_key, initial_conf.node.p2p_bind
        ),
        conf.burnchain.chain_id,
        conf.burnchain.peer_version,
    );

    conf.events_observers.push(EventObserverConfig {
        endpoint: format!("localhost:{}", test_observer::EVENT_OBSERVER_PORT),
        events_keys: vec![EventKeyType::AnyEvent],
    });

    conf.initial_balances = initial_conf.initial_balances.clone();
    conf.burnchain.epochs = initial_conf.burnchain.epochs.clone();
    conf.burnchain.ast_precheck_size_height =
        initial_conf.burnchain.ast_precheck_size_height.clone();

    conf.connection_options.inv_sync_interval = 3;

    conf.node.always_use_affirmation_maps = false;

    let mut run_loop = neon::RunLoop::new(conf.clone());
    let blocks_processed = run_loop.get_blocks_processed_arc();
    let channel = run_loop.get_coordinator_channel().unwrap();
    let pox_sync = run_loop.get_pox_sync_comms();

    thread::spawn(move || run_loop.start(None, 0));

    // Give the run loop some time to start up!
    wait_for_runloop(&blocks_processed);

    (conf, blocks_processed, pox_sync, channel)
}

// TODO: test in epoch 2.1 with parser_v2
#[test]
#[ignore]
fn test_problematic_blocks_are_not_mined() {
    if env::var("BITCOIND_TEST") != Ok("1".into()) {
        return;
    }

    let bad_blocks_dir = "/tmp/bad-blocks-test_problematic_blocks_are_not_mined";
    if fs::metadata(&bad_blocks_dir).is_ok() {
        fs::remove_dir_all(&bad_blocks_dir).unwrap();
    }
    fs::create_dir_all(&bad_blocks_dir).unwrap();

    std::env::set_var("STACKS_BAD_BLOCKS_DIR", bad_blocks_dir.to_string());

    let spender_sk_1 = StacksPrivateKey::from_hex(SK_1).unwrap();
    let spender_sk_2 = StacksPrivateKey::from_hex(SK_2).unwrap();
    let spender_sk_3 = StacksPrivateKey::from_hex(SK_3).unwrap();
    let spender_stacks_addr_1 = to_addr(&spender_sk_1);
    let spender_stacks_addr_2 = to_addr(&spender_sk_2);
    let spender_stacks_addr_3 = to_addr(&spender_sk_3);
    let spender_addr_1: PrincipalData = spender_stacks_addr_1.into();
    let spender_addr_2: PrincipalData = spender_stacks_addr_2.into();
    let spender_addr_3: PrincipalData = spender_stacks_addr_3.into();

    let (mut conf, _) = neon_integration_test_conf();

    conf.initial_balances.push(InitialBalance {
        address: spender_addr_1.clone(),
        amount: 1_000_000_000_000,
    });
    conf.initial_balances.push(InitialBalance {
        address: spender_addr_2.clone(),
        amount: 1_000_000_000_000,
    });
    conf.initial_balances.push(InitialBalance {
        address: spender_addr_3.clone(),
        amount: 1_000_000_000_000,
    });

    // force mainnet limits in 2.05 for this test
    conf.burnchain.epochs = Some(vec![
        StacksEpoch {
            epoch_id: StacksEpochId::Epoch20,
            start_height: 0,
            end_height: 1,
            block_limit: BLOCK_LIMIT_MAINNET_20.clone(),
            network_epoch: PEER_VERSION_EPOCH_2_0,
        },
        StacksEpoch {
            epoch_id: StacksEpochId::Epoch2_05,
            start_height: 1,
            end_height: 10_002,
            block_limit: BLOCK_LIMIT_MAINNET_205.clone(),
            network_epoch: PEER_VERSION_EPOCH_2_05,
        },
        StacksEpoch {
            epoch_id: StacksEpochId::Epoch21,
            start_height: 10_002,
            end_height: 9223372036854775807,
            block_limit: BLOCK_LIMIT_MAINNET_21.clone(),
            network_epoch: PEER_VERSION_EPOCH_2_1,
        },
    ]);
    conf.burnchain.pox_2_activation = Some(10_003);

    // AST precheck becomes default at burn height
    conf.burnchain.ast_precheck_size_height = Some(210);

    test_observer::spawn();

    conf.events_observers.push(EventObserverConfig {
        endpoint: format!("localhost:{}", test_observer::EVENT_OBSERVER_PORT),
        events_keys: vec![EventKeyType::AnyEvent],
    });

    let mut btcd_controller = BitcoinCoreController::new(conf.clone());
    btcd_controller
        .start_bitcoind()
        .map_err(|_e| ())
        .expect("Failed starting bitcoind");

    let mut btc_regtest_controller = BitcoinRegtestController::new(conf.clone(), None);
    let http_origin = format!("http://{}", &conf.node.rpc_bind);

    // something just over the limit of the expression depth
    let exceeds_repeat_factor = 32;
    let tx_exceeds_body_start = "{ a : ".repeat(exceeds_repeat_factor as usize);
    let tx_exceeds_body_end = "} ".repeat(exceeds_repeat_factor as usize);
    let tx_exceeds_body = format!("{}u1 {}", tx_exceeds_body_start, tx_exceeds_body_end);

    let tx_exceeds = make_contract_publish(
        &spender_sk_2,
        0,
        (tx_exceeds_body.len() * 100) as u64,
        "test-exceeds",
        &tx_exceeds_body,
    );
    let tx_exceeds_txid = StacksTransaction::consensus_deserialize(&mut &tx_exceeds[..])
        .unwrap()
        .txid();

    // something stupidly high over the expression depth
    let high_repeat_factor = 3200;
    let tx_high_body_start = "{ a : ".repeat(high_repeat_factor as usize);
    let tx_high_body_end = "} ".repeat(high_repeat_factor as usize);
    let tx_high_body = format!("{}u1 {}", tx_high_body_start, tx_high_body_end);

    let tx_high = make_contract_publish(
        &spender_sk_3,
        0,
        (tx_high_body.len() * 100) as u64,
        "test-high",
        &tx_high_body,
    );
    let tx_high_txid = StacksTransaction::consensus_deserialize(&mut &tx_high[..])
        .unwrap()
        .txid();

    btc_regtest_controller.bootstrap_chain(201);

    eprintln!("Chain bootstrapped...");

    let mut run_loop = neon::RunLoop::new(conf.clone());
    let blocks_processed = run_loop.get_blocks_processed_arc();
    let channel = run_loop.get_coordinator_channel().unwrap();

    thread::spawn(move || run_loop.start(None, 0));

    // Give the run loop some time to start up!
    wait_for_runloop(&blocks_processed);

    // First block wakes up the run loop.
    next_block_and_wait(&mut btc_regtest_controller, &blocks_processed);

    // Second block will hold our VRF registration.
    next_block_and_wait(&mut btc_regtest_controller, &blocks_processed);

    // Third block will be the first mined Stacks block.
    next_block_and_wait(&mut btc_regtest_controller, &blocks_processed);

    debug!(
        "Submit problematic tx_exceeds transaction {}",
        &tx_exceeds_txid
    );
    std::env::set_var(
        "STACKS_DISABLE_TX_PROBLEMATIC_CHECK".to_string(),
        "1".to_string(),
    );
    submit_tx(&http_origin, &tx_exceeds);
    assert!(get_unconfirmed_tx(&http_origin, &tx_exceeds_txid).is_some());
    std::env::set_var(
        "STACKS_DISABLE_TX_PROBLEMATIC_CHECK".to_string(),
        "0".to_string(),
    );

    let (_, mut cur_files) = find_new_files(bad_blocks_dir, &HashSet::new());
    let old_tip_info = get_chain_info(&conf);
    let mut all_new_files = vec![];

    for _i in 0..5 {
        next_block_and_wait(&mut btc_regtest_controller, &blocks_processed);
        let cur_files_old = cur_files.clone();
        let (mut new_files, cur_files_new) = find_new_files(bad_blocks_dir, &cur_files_old);
        all_new_files.append(&mut new_files);
        cur_files = cur_files_new;
    }

    let tip_info = get_chain_info(&conf);

    // blocks were all processed
    assert_eq!(
        tip_info.stacks_tip_height,
        old_tip_info.stacks_tip_height + 5
    );
    // no blocks considered problematic
    assert_eq!(all_new_files.len(), 0);

    // one block contained tx_exceeds
    let blocks = test_observer::get_blocks();
    let mut found = false;
    for block in blocks {
        let transactions = block.get("transactions").unwrap().as_array().unwrap();
        for tx in transactions.iter() {
            let raw_tx = tx.get("raw_tx").unwrap().as_str().unwrap();
            if raw_tx == "0x00" {
                continue;
            }
            let tx_bytes = hex_bytes(&raw_tx[2..]).unwrap();
            let parsed = StacksTransaction::consensus_deserialize(&mut &tx_bytes[..]).unwrap();
            if let TransactionPayload::SmartContract(..) = &parsed.payload {
                if parsed.txid() == tx_exceeds_txid {
                    found = true;
                    break;
                }
            }
        }
    }

    assert!(found);

    let (tip, cur_ast_rules) = {
        let sortdb = btc_regtest_controller.sortdb_mut();
        let tip = SortitionDB::get_canonical_burn_chain_tip(&sortdb.conn()).unwrap();
        eprintln!("Sort db tip: {}", tip.block_height);
        let cur_ast_rules = SortitionDB::get_ast_rules(sortdb.conn(), tip.block_height).unwrap();
        (tip, cur_ast_rules)
    };

    assert_eq!(cur_ast_rules, ASTRules::Typical);

    // add another bad tx to the mempool
    debug!("Submit problematic tx_high transaction {}", &tx_high_txid);
    std::env::set_var(
        "STACKS_DISABLE_TX_PROBLEMATIC_CHECK".to_string(),
        "1".to_string(),
    );
    submit_tx(&http_origin, &tx_high);
    assert!(get_unconfirmed_tx(&http_origin, &tx_high_txid).is_some());
    std::env::set_var(
        "STACKS_DISABLE_TX_PROBLEMATIC_CHECK".to_string(),
        "0".to_string(),
    );

    btc_regtest_controller.build_next_block(1);

    // wait for runloop to advance
    loop {
        sleep_ms(1_000);
        let sortdb = btc_regtest_controller.sortdb_mut();
        let new_tip = SortitionDB::get_canonical_burn_chain_tip(&sortdb.conn()).unwrap();
        if new_tip.block_height > tip.block_height {
            break;
        }
    }

    let cur_ast_rules = {
        let sortdb = btc_regtest_controller.sortdb_mut();
        let tip = SortitionDB::get_canonical_burn_chain_tip(&sortdb.conn()).unwrap();
        eprintln!("Sort db tip: {}", tip.block_height);
        let cur_ast_rules = SortitionDB::get_ast_rules(sortdb.conn(), tip.block_height).unwrap();
        cur_ast_rules
    };

    // new rules took effect
    assert_eq!(cur_ast_rules, ASTRules::PrecheckSize);

    let (_, mut cur_files) = find_new_files(bad_blocks_dir, &HashSet::new());
    let old_tip_info = get_chain_info(&conf);
    let mut all_new_files = vec![];

    eprintln!("old_tip_info = {:?}", &old_tip_info);

    // mine some blocks, and log problematic blocks
    for _i in 0..6 {
        next_block_and_wait(&mut btc_regtest_controller, &blocks_processed);
        let cur_files_old = cur_files.clone();
        let (mut new_files, cur_files_new) = find_new_files(bad_blocks_dir, &cur_files_old);
        all_new_files.append(&mut new_files);
        cur_files = cur_files_new;
    }

    let tip_info = get_chain_info(&conf);

    // all blocks were processed
    assert!(tip_info.stacks_tip_height >= old_tip_info.stacks_tip_height + 5);
    // none were problematic
    assert_eq!(all_new_files.len(), 0);

    // recently-submitted problematic transactions are not in the mempool
    // (but old ones that were already mined, and thus never considered, could still be present)
    for txid in &[&tx_high_txid] {
        test_debug!("Problematic tx {} should be dropped", txid);
        assert!(get_unconfirmed_tx(&http_origin, txid).is_none());
    }

    // no block contained the tx_high bad transaction, ever
    let blocks = test_observer::get_blocks();
    for block in blocks {
        let transactions = block.get("transactions").unwrap().as_array().unwrap();
        for tx in transactions.iter() {
            let raw_tx = tx.get("raw_tx").unwrap().as_str().unwrap();
            if raw_tx == "0x00" {
                continue;
            }
            let tx_bytes = hex_bytes(&raw_tx[2..]).unwrap();
            let parsed = StacksTransaction::consensus_deserialize(&mut &tx_bytes[..]).unwrap();
            if let TransactionPayload::SmartContract(..) = &parsed.payload {
                assert!(parsed.txid() != tx_high_txid);
            }
        }
    }

    let new_tip_info = get_chain_info(&conf);

    eprintln!("\nBooting follower\n");

    // verify that a follower node that boots up with this node as a bootstrap peer will process
    // all of the blocks available, even if they are problematic, with the checks on.
    let (follower_conf, _, pox_sync_comms, follower_channel) = spawn_follower_node(&conf);

    eprintln!(
        "\nFollower booted on port {},{}\n",
        follower_conf.node.p2p_bind, follower_conf.node.rpc_bind
    );

    let deadline = get_epoch_time_secs() + 300;
    while get_epoch_time_secs() < deadline {
        let follower_tip_info = get_chain_info(&follower_conf);
        if follower_tip_info.stacks_tip_height == new_tip_info.stacks_tip_height {
            break;
        }
        eprintln!(
            "\nFollower is at burn block {} stacks block {}\n",
            follower_tip_info.burn_block_height, follower_tip_info.stacks_tip_height,
        );
        sleep_ms(1000);
    }

    // make sure we aren't just slow -- wait for the follower to do a few download passes
    let num_download_passes = pox_sync_comms.get_download_passes();
    eprintln!(
        "\nFollower has performed {} download passes; wait for {}\n",
        num_download_passes,
        num_download_passes + 5
    );

    while num_download_passes + 5 > pox_sync_comms.get_download_passes() {
        sleep_ms(1000);
        eprintln!(
            "\nFollower has performed {} download passes; wait for {}\n",
            pox_sync_comms.get_download_passes(),
            num_download_passes + 5
        );
    }

    eprintln!(
        "\nFollower has performed {} download passes\n",
        pox_sync_comms.get_download_passes()
    );

    let follower_tip_info = get_chain_info(&follower_conf);
    eprintln!(
        "\nFollower is at burn block {} stacks block {}\n",
        follower_tip_info.burn_block_height, follower_tip_info.stacks_tip_height
    );

    assert_eq!(
        follower_tip_info.stacks_tip_height,
        new_tip_info.stacks_tip_height
    );

    test_observer::clear();
    channel.stop_chains_coordinator();
    follower_channel.stop_chains_coordinator();
}

// TODO: test in epoch 2.1 with parser_v2
#[test]
#[ignore]
fn test_problematic_blocks_are_not_relayed_or_stored() {
    if env::var("BITCOIND_TEST") != Ok("1".into()) {
        return;
    }

    let bad_blocks_dir = "/tmp/bad-blocks-test_problematic_blocks_are_not_relayed_or_stored";
    if fs::metadata(&bad_blocks_dir).is_ok() {
        fs::remove_dir_all(&bad_blocks_dir).unwrap();
    }
    fs::create_dir_all(&bad_blocks_dir).unwrap();

    std::env::set_var("STACKS_BAD_BLOCKS_DIR", bad_blocks_dir.to_string());

    let spender_sk_1 = StacksPrivateKey::from_hex(SK_1).unwrap();
    let spender_sk_2 = StacksPrivateKey::from_hex(SK_2).unwrap();
    let spender_sk_3 = StacksPrivateKey::from_hex(SK_3).unwrap();
    let spender_stacks_addr_1 = to_addr(&spender_sk_1);
    let spender_stacks_addr_2 = to_addr(&spender_sk_2);
    let spender_stacks_addr_3 = to_addr(&spender_sk_3);
    let spender_addr_1: PrincipalData = spender_stacks_addr_1.into();
    let spender_addr_2: PrincipalData = spender_stacks_addr_2.into();
    let spender_addr_3: PrincipalData = spender_stacks_addr_3.into();

    let (mut conf, _) = neon_integration_test_conf();

    conf.initial_balances.push(InitialBalance {
        address: spender_addr_1.clone(),
        amount: 1_000_000_000_000,
    });
    conf.initial_balances.push(InitialBalance {
        address: spender_addr_2.clone(),
        amount: 1_000_000_000_000,
    });
    conf.initial_balances.push(InitialBalance {
        address: spender_addr_3.clone(),
        amount: 1_000_000_000_000,
    });

    // force mainnet limits in 2.05 for this test
    conf.burnchain.epochs = Some(vec![
        StacksEpoch {
            epoch_id: StacksEpochId::Epoch20,
            start_height: 0,
            end_height: 1,
            block_limit: BLOCK_LIMIT_MAINNET_20.clone(),
            network_epoch: PEER_VERSION_EPOCH_2_0,
        },
        StacksEpoch {
            epoch_id: StacksEpochId::Epoch2_05,
            start_height: 1,
            end_height: 10_002,
            block_limit: BLOCK_LIMIT_MAINNET_205.clone(),
            network_epoch: PEER_VERSION_EPOCH_2_05,
        },
        StacksEpoch {
            epoch_id: StacksEpochId::Epoch21,
            start_height: 10_002,
            end_height: 9223372036854775807,
            block_limit: BLOCK_LIMIT_MAINNET_21.clone(),
            network_epoch: PEER_VERSION_EPOCH_2_1,
        },
    ]);
    conf.burnchain.pox_2_activation = Some(10_003);

    // AST precheck becomes default at burn height
    conf.burnchain.ast_precheck_size_height = Some(210);

    test_observer::spawn();

    conf.events_observers.push(EventObserverConfig {
        endpoint: format!("localhost:{}", test_observer::EVENT_OBSERVER_PORT),
        events_keys: vec![EventKeyType::AnyEvent],
    });

    let mut btcd_controller = BitcoinCoreController::new(conf.clone());
    btcd_controller
        .start_bitcoind()
        .map_err(|_e| ())
        .expect("Failed starting bitcoind");

    let mut btc_regtest_controller = BitcoinRegtestController::new(conf.clone(), None);
    let http_origin = format!("http://{}", &conf.node.rpc_bind);

    // something just over the limit of the expression depth
    let exceeds_repeat_factor = 32;
    let tx_exceeds_body_start = "{ a : ".repeat(exceeds_repeat_factor as usize);
    let tx_exceeds_body_end = "} ".repeat(exceeds_repeat_factor as usize);
    let tx_exceeds_body = format!("{}u1 {}", tx_exceeds_body_start, tx_exceeds_body_end);

    let tx_exceeds = make_contract_publish(
        &spender_sk_2,
        0,
        (tx_exceeds_body.len() * 100) as u64,
        "test-exceeds",
        &tx_exceeds_body,
    );
    let tx_exceeds_txid = StacksTransaction::consensus_deserialize(&mut &tx_exceeds[..])
        .unwrap()
        .txid();

    let high_repeat_factor = 70;
    let tx_high_body_start = "{ a : ".repeat(high_repeat_factor as usize);
    let tx_high_body_end = "} ".repeat(high_repeat_factor as usize);
    let tx_high_body = format!("{}u1 {}", tx_high_body_start, tx_high_body_end);

    let tx_high = make_contract_publish(
        &spender_sk_3,
        0,
        (tx_high_body.len() * 100) as u64,
        "test-high",
        &tx_high_body,
    );
    let tx_high_txid = StacksTransaction::consensus_deserialize(&mut &tx_high[..])
        .unwrap()
        .txid();

    btc_regtest_controller.bootstrap_chain(201);

    eprintln!("Chain bootstrapped...");

    let mut run_loop = neon::RunLoop::new(conf.clone());
    let blocks_processed = run_loop.get_blocks_processed_arc();
    let channel = run_loop.get_coordinator_channel().unwrap();

    thread::spawn(move || run_loop.start(None, 0));

    // Give the run loop some time to start up!
    wait_for_runloop(&blocks_processed);

    // First block wakes up the run loop.
    next_block_and_wait(&mut btc_regtest_controller, &blocks_processed);

    // Second block will hold our VRF registration.
    next_block_and_wait(&mut btc_regtest_controller, &blocks_processed);

    // Third block will be the first mined Stacks block.
    next_block_and_wait(&mut btc_regtest_controller, &blocks_processed);

    debug!(
        "Submit problematic tx_exceeds transaction {}",
        &tx_exceeds_txid
    );
    std::env::set_var(
        "STACKS_DISABLE_TX_PROBLEMATIC_CHECK".to_string(),
        "1".to_string(),
    );
    submit_tx(&http_origin, &tx_exceeds);
    assert!(get_unconfirmed_tx(&http_origin, &tx_exceeds_txid).is_some());
    std::env::set_var(
        "STACKS_DISABLE_TX_PROBLEMATIC_CHECK".to_string(),
        "0".to_string(),
    );

    let (_, mut cur_files) = find_new_files(bad_blocks_dir, &HashSet::new());
    let old_tip_info = get_chain_info(&conf);
    let mut all_new_files = vec![];

    for _i in 0..5 {
        next_block_and_wait(&mut btc_regtest_controller, &blocks_processed);
        let cur_files_old = cur_files.clone();
        let (mut new_files, cur_files_new) = find_new_files(bad_blocks_dir, &cur_files_old);
        all_new_files.append(&mut new_files);
        cur_files = cur_files_new;
    }

    let tip_info = get_chain_info(&conf);

    // blocks were all processed
    assert_eq!(
        tip_info.stacks_tip_height,
        old_tip_info.stacks_tip_height + 5
    );
    // no blocks considered problematic
    assert_eq!(all_new_files.len(), 0);

    // one block contained tx_exceeds
    let blocks = test_observer::get_blocks();
    let mut found = false;
    for block in blocks {
        let transactions = block.get("transactions").unwrap().as_array().unwrap();
        for tx in transactions.iter() {
            let raw_tx = tx.get("raw_tx").unwrap().as_str().unwrap();
            if raw_tx == "0x00" {
                continue;
            }
            let tx_bytes = hex_bytes(&raw_tx[2..]).unwrap();
            let parsed = StacksTransaction::consensus_deserialize(&mut &tx_bytes[..]).unwrap();
            if let TransactionPayload::SmartContract(..) = &parsed.payload {
                if parsed.txid() == tx_exceeds_txid {
                    found = true;
                    break;
                }
            }
        }
    }

    assert!(found);

    let (tip, cur_ast_rules) = {
        let sortdb = btc_regtest_controller.sortdb_mut();
        let tip = SortitionDB::get_canonical_burn_chain_tip(&sortdb.conn()).unwrap();
        eprintln!("Sort db tip: {}", tip.block_height);
        let cur_ast_rules = SortitionDB::get_ast_rules(sortdb.conn(), tip.block_height).unwrap();
        (tip, cur_ast_rules)
    };

    assert_eq!(cur_ast_rules, ASTRules::Typical);

    btc_regtest_controller.build_next_block(1);

    // wait for runloop to advance
    loop {
        sleep_ms(1_000);
        let sortdb = btc_regtest_controller.sortdb_mut();
        let new_tip = SortitionDB::get_canonical_burn_chain_tip(&sortdb.conn()).unwrap();
        if new_tip.block_height > tip.block_height {
            break;
        }
    }
    let cur_ast_rules = {
        let sortdb = btc_regtest_controller.sortdb_mut();
        let tip = SortitionDB::get_canonical_burn_chain_tip(&sortdb.conn()).unwrap();
        eprintln!("Sort db tip: {}", tip.block_height);
        let cur_ast_rules = SortitionDB::get_ast_rules(sortdb.conn(), tip.block_height).unwrap();
        cur_ast_rules
    };

    // new rules took effect
    assert_eq!(cur_ast_rules, ASTRules::PrecheckSize);

    // the follower we will soon boot up will start applying the new AST rules at this height.
    // Make it so the miner does *not* follow the rules
    {
        let sortdb = btc_regtest_controller.sortdb_mut();
        let mut tx = sortdb.tx_begin().unwrap();
        SortitionDB::override_ast_rule_height(&mut tx, ASTRules::PrecheckSize, 10_000).unwrap();
        tx.commit().unwrap();
    }
    let cur_ast_rules = {
        let sortdb = btc_regtest_controller.sortdb_mut();
        let tip = SortitionDB::get_canonical_burn_chain_tip(&sortdb.conn()).unwrap();
        eprintln!("Sort db tip: {}", tip.block_height);
        let cur_ast_rules = SortitionDB::get_ast_rules(sortdb.conn(), tip.block_height).unwrap();
        cur_ast_rules
    };

    // we reverted to the old rules (but the follower won't)
    assert_eq!(cur_ast_rules, ASTRules::Typical);

    // add another bad tx to the mempool.
    // because the miner is now non-conformant, it should mine this tx.
    debug!("Submit problematic tx_high transaction {}", &tx_high_txid);
    std::env::set_var(
        "STACKS_DISABLE_TX_PROBLEMATIC_CHECK".to_string(),
        "1".to_string(),
    );
    submit_tx(&http_origin, &tx_high);
    assert!(get_unconfirmed_tx(&http_origin, &tx_high_txid).is_some());
    std::env::set_var(
        "STACKS_DISABLE_TX_PROBLEMATIC_CHECK".to_string(),
        "0".to_string(),
    );

    let (_, mut cur_files) = find_new_files(bad_blocks_dir, &HashSet::new());
    let old_tip_info = get_chain_info(&conf);
    let mut all_new_files = vec![];

    eprintln!("old_tip_info = {:?}", &old_tip_info);

    // mine some blocks, and log problematic blocks
    for _i in 0..6 {
        next_block_and_wait(&mut btc_regtest_controller, &blocks_processed);
        let cur_files_old = cur_files.clone();
        let (mut new_files, cur_files_new) = find_new_files(bad_blocks_dir, &cur_files_old);
        all_new_files.append(&mut new_files);
        cur_files = cur_files_new;

        let cur_ast_rules = {
            let sortdb = btc_regtest_controller.sortdb_mut();
            let tip = SortitionDB::get_canonical_burn_chain_tip(&sortdb.conn()).unwrap();
            let cur_ast_rules =
                SortitionDB::get_ast_rules(sortdb.conn(), tip.block_height).unwrap();
            cur_ast_rules
        };

        // we reverted to the old rules (but the follower won't)
        assert_eq!(cur_ast_rules, ASTRules::Typical);
    }

    let tip_info = get_chain_info(&conf);

    // all blocks were processed
    assert!(tip_info.stacks_tip_height >= old_tip_info.stacks_tip_height + 5);
    // one was problematic -- i.e. the one that included tx_high
    assert_eq!(all_new_files.len(), 1);

    // tx_high got mined by the miner
    let blocks = test_observer::get_blocks();
    let mut bad_block_height = None;
    for block in blocks {
        let transactions = block.get("transactions").unwrap().as_array().unwrap();
        for tx in transactions.iter() {
            let raw_tx = tx.get("raw_tx").unwrap().as_str().unwrap();
            if raw_tx == "0x00" {
                continue;
            }
            let tx_bytes = hex_bytes(&raw_tx[2..]).unwrap();
            let parsed = StacksTransaction::consensus_deserialize(&mut &tx_bytes[..]).unwrap();
            if let TransactionPayload::SmartContract(..) = &parsed.payload {
                if parsed.txid() == tx_high_txid {
                    bad_block_height = Some(block.get("block_height").unwrap().as_u64().unwrap());
                }
            }
        }
    }
    assert!(bad_block_height.is_some());
    let bad_block_height = bad_block_height.unwrap();

    // follower should not process bad_block_height or higher
    let new_tip_info = get_chain_info(&conf);

    eprintln!("\nBooting follower\n");

    // verify that a follower node that boots up with this node as a bootstrap peer will process
    // all of the blocks available, even if they are problematic, with the checks on.
    let (follower_conf, _, pox_sync_comms, follower_channel) = spawn_follower_node(&conf);

    eprintln!(
        "\nFollower booted on port {},{}\n",
        follower_conf.node.p2p_bind, follower_conf.node.rpc_bind
    );

    let deadline = get_epoch_time_secs() + 300;
    while get_epoch_time_secs() < deadline {
        let follower_tip_info = get_chain_info(&follower_conf);
        if follower_tip_info.stacks_tip_height == new_tip_info.stacks_tip_height
            || follower_tip_info.stacks_tip_height + 1 == bad_block_height
        {
            break;
        }
        eprintln!(
            "\nFollower is at burn block {} stacks block {} (bad_block is {})\n",
            follower_tip_info.burn_block_height,
            follower_tip_info.stacks_tip_height,
            bad_block_height
        );
        sleep_ms(1000);
    }

    // make sure we aren't just slow -- wait for the follower to do a few download passes
    let num_download_passes = pox_sync_comms.get_download_passes();
    eprintln!(
        "\nFollower has performed {} download passes; wait for {}\n",
        num_download_passes,
        num_download_passes + 5
    );

    while num_download_passes + 5 > pox_sync_comms.get_download_passes() {
        sleep_ms(1000);
        eprintln!(
            "\nFollower has performed {} download passes; wait for {}\n",
            pox_sync_comms.get_download_passes(),
            num_download_passes + 5
        );
    }

    eprintln!(
        "\nFollower has performed {} download passes\n",
        pox_sync_comms.get_download_passes()
    );

    let follower_tip_info = get_chain_info(&follower_conf);
    eprintln!(
        "\nFollower is at burn block {} stacks block {} (bad block is {})\n",
        follower_tip_info.burn_block_height, follower_tip_info.stacks_tip_height, bad_block_height
    );

    // follower rejects the bad block
    assert_eq!(follower_tip_info.stacks_tip_height, bad_block_height - 1);

    test_observer::clear();
    channel.stop_chains_coordinator();
    follower_channel.stop_chains_coordinator();
}

// TODO: test in epoch 2.1 with parser_v2
#[test]
#[ignore]
fn test_problematic_microblocks_are_not_mined() {
    if env::var("BITCOIND_TEST") != Ok("1".into()) {
        return;
    }

    let bad_blocks_dir = "/tmp/bad-blocks-test_problematic_microblocks_are_not_mined";
    if fs::metadata(&bad_blocks_dir).is_ok() {
        fs::remove_dir_all(&bad_blocks_dir).unwrap();
    }
    fs::create_dir_all(&bad_blocks_dir).unwrap();

    std::env::set_var("STACKS_BAD_BLOCKS_DIR", bad_blocks_dir.to_string());

    let spender_sk_1 = StacksPrivateKey::from_hex(SK_1).unwrap();
    let spender_sk_2 = StacksPrivateKey::from_hex(SK_2).unwrap();
    let spender_sk_3 = StacksPrivateKey::from_hex(SK_3).unwrap();
    let spender_stacks_addr_1 = to_addr(&spender_sk_1);
    let spender_stacks_addr_2 = to_addr(&spender_sk_2);
    let spender_stacks_addr_3 = to_addr(&spender_sk_3);
    let spender_addr_1: PrincipalData = spender_stacks_addr_1.into();
    let spender_addr_2: PrincipalData = spender_stacks_addr_2.into();
    let spender_addr_3: PrincipalData = spender_stacks_addr_3.into();

    let (mut conf, _) = neon_integration_test_conf();

    conf.initial_balances.push(InitialBalance {
        address: spender_addr_1.clone(),
        amount: 1_000_000_000_000,
    });
    conf.initial_balances.push(InitialBalance {
        address: spender_addr_2.clone(),
        amount: 1_000_000_000_000,
    });
    conf.initial_balances.push(InitialBalance {
        address: spender_addr_3.clone(),
        amount: 1_000_000_000_000,
    });

    // force mainnet limits in 2.05 for this test
    conf.burnchain.epochs = Some(vec![
        StacksEpoch {
            epoch_id: StacksEpochId::Epoch20,
            start_height: 0,
            end_height: 1,
            block_limit: BLOCK_LIMIT_MAINNET_20.clone(),
            network_epoch: PEER_VERSION_EPOCH_2_0,
        },
        StacksEpoch {
            epoch_id: StacksEpochId::Epoch2_05,
            start_height: 1,
            end_height: 10_002,
            block_limit: BLOCK_LIMIT_MAINNET_205.clone(),
            network_epoch: PEER_VERSION_EPOCH_2_05,
        },
        StacksEpoch {
            epoch_id: StacksEpochId::Epoch21,
            start_height: 10_002,
            end_height: 9223372036854775807,
            block_limit: BLOCK_LIMIT_MAINNET_21.clone(),
            network_epoch: PEER_VERSION_EPOCH_2_1,
        },
    ]);
    conf.burnchain.pox_2_activation = Some(10_003);

    // AST precheck becomes default at burn height
    conf.burnchain.ast_precheck_size_height = Some(210);

    // mine microblocks
    conf.node.mine_microblocks = true;
    conf.node.microblock_frequency = 1_000;
    conf.miner.microblock_attempt_time_ms = 1_000;
    conf.node.wait_time_for_microblocks = 0;

    test_observer::spawn();

    conf.events_observers.push(EventObserverConfig {
        endpoint: format!("localhost:{}", test_observer::EVENT_OBSERVER_PORT),
        events_keys: vec![EventKeyType::AnyEvent],
    });

    let mut btcd_controller = BitcoinCoreController::new(conf.clone());
    btcd_controller
        .start_bitcoind()
        .map_err(|_e| ())
        .expect("Failed starting bitcoind");

    let mut btc_regtest_controller = BitcoinRegtestController::new(conf.clone(), None);
    let http_origin = format!("http://{}", &conf.node.rpc_bind);

    // something just over the limit of the expression depth
    let exceeds_repeat_factor = 32;
    let tx_exceeds_body_start = "{ a : ".repeat(exceeds_repeat_factor as usize);
    let tx_exceeds_body_end = "} ".repeat(exceeds_repeat_factor as usize);
    let tx_exceeds_body = format!("{}u1 {}", tx_exceeds_body_start, tx_exceeds_body_end);

    let tx_exceeds = make_contract_publish_microblock_only(
        &spender_sk_2,
        0,
        (tx_exceeds_body.len() * 100) as u64,
        "test-exceeds",
        &tx_exceeds_body,
    );
    let tx_exceeds_txid = StacksTransaction::consensus_deserialize(&mut &tx_exceeds[..])
        .unwrap()
        .txid();

    // something stupidly high over the expression depth
    let high_repeat_factor =
        (AST_CALL_STACK_DEPTH_BUFFER as u64) + (MAX_CALL_STACK_DEPTH as u64) + 1;
    let tx_high_body_start = "{ a : ".repeat(high_repeat_factor as usize);
    let tx_high_body_end = "} ".repeat(high_repeat_factor as usize);
    let tx_high_body = format!("{}u1 {}", tx_high_body_start, tx_high_body_end);

    let tx_high = make_contract_publish_microblock_only(
        &spender_sk_3,
        0,
        (tx_high_body.len() * 100) as u64,
        "test-high",
        &tx_high_body,
    );
    let tx_high_txid = StacksTransaction::consensus_deserialize(&mut &tx_high[..])
        .unwrap()
        .txid();

    btc_regtest_controller.bootstrap_chain(201);

    eprintln!("Chain bootstrapped...");

    let mut run_loop = neon::RunLoop::new(conf.clone());
    let blocks_processed = run_loop.get_blocks_processed_arc();
    let channel = run_loop.get_coordinator_channel().unwrap();

    thread::spawn(move || run_loop.start(None, 0));

    // Give the run loop some time to start up!
    wait_for_runloop(&blocks_processed);

    // First block wakes up the run loop.
    next_block_and_wait(&mut btc_regtest_controller, &blocks_processed);

    // Second block will hold our VRF registration.
    next_block_and_wait(&mut btc_regtest_controller, &blocks_processed);

    // Third block will be the first mined Stacks block.
    next_block_and_wait(&mut btc_regtest_controller, &blocks_processed);

    info!(
        "Submit problematic tx_exceeds transaction {}",
        &tx_exceeds_txid
    );
    std::env::set_var(
        "STACKS_DISABLE_TX_PROBLEMATIC_CHECK".to_string(),
        "1".to_string(),
    );
    submit_tx(&http_origin, &tx_exceeds);
    assert!(get_unconfirmed_tx(&http_origin, &tx_exceeds_txid).is_some());
    std::env::set_var(
        "STACKS_DISABLE_TX_PROBLEMATIC_CHECK".to_string(),
        "0".to_string(),
    );
    info!(
        "Submitted problematic tx_exceeds transaction {}",
        &tx_exceeds_txid
    );

    let (_, mut cur_files) = find_new_files(bad_blocks_dir, &HashSet::new());
    let old_tip_info = get_chain_info(&conf);
    let mut all_new_files = vec![];

    for _i in 0..5 {
        next_block_and_wait(&mut btc_regtest_controller, &blocks_processed);
        let cur_files_old = cur_files.clone();
        let (mut new_files, cur_files_new) = find_new_files(bad_blocks_dir, &cur_files_old);
        all_new_files.append(&mut new_files);
        cur_files = cur_files_new;

        // give the microblock miner a chance
        sleep_ms(5_000);
    }

    let tip_info = get_chain_info(&conf);

    // microblocks and blocks were all processed
    assert_eq!(
        tip_info.stacks_tip_height,
        old_tip_info.stacks_tip_height + 5
    );
    // no microblocks considered problematic
    assert_eq!(all_new_files.len(), 0);

    // one microblock contained tx_exceeds
    let microblocks = test_observer::get_microblocks();
    let mut found = false;
    for microblock in microblocks {
        let transactions = microblock.get("transactions").unwrap().as_array().unwrap();
        for tx in transactions.iter() {
            let raw_tx = tx.get("raw_tx").unwrap().as_str().unwrap();
            if raw_tx == "0x00" {
                continue;
            }
            let tx_bytes = hex_bytes(&raw_tx[2..]).unwrap();
            let parsed = StacksTransaction::consensus_deserialize(&mut &tx_bytes[..]).unwrap();
            if let TransactionPayload::SmartContract(..) = &parsed.payload {
                if parsed.txid() == tx_exceeds_txid {
                    found = true;
                    break;
                }
            }
        }
    }

    assert!(found);

    let (tip, cur_ast_rules) = {
        let sortdb = btc_regtest_controller.sortdb_mut();
        let tip = SortitionDB::get_canonical_burn_chain_tip(&sortdb.conn()).unwrap();
        eprintln!("Sort db tip: {}", tip.block_height);
        let cur_ast_rules = SortitionDB::get_ast_rules(sortdb.conn(), tip.block_height).unwrap();
        (tip, cur_ast_rules)
    };

    assert_eq!(cur_ast_rules, ASTRules::Typical);

    // add another bad tx to the mempool
    info!("Submit problematic tx_high transaction {}", &tx_high_txid);
    std::env::set_var(
        "STACKS_DISABLE_TX_PROBLEMATIC_CHECK".to_string(),
        "1".to_string(),
    );
    submit_tx(&http_origin, &tx_high);
    assert!(get_unconfirmed_tx(&http_origin, &tx_high_txid).is_some());
    std::env::set_var(
        "STACKS_DISABLE_TX_PROBLEMATIC_CHECK".to_string(),
        "0".to_string(),
    );
    info!(
        "Submitted problematic tx_high transaction {}",
        &tx_high_txid
    );

    btc_regtest_controller.build_next_block(1);
    info!(
        "Mined block after submitting problematic tx_high transaction {}",
        &tx_high_txid
    );

    // wait for runloop to advance
    loop {
        sleep_ms(1_000);
        let sortdb = btc_regtest_controller.sortdb_mut();
        let new_tip = SortitionDB::get_canonical_burn_chain_tip(&sortdb.conn()).unwrap();
        if new_tip.block_height > tip.block_height {
            break;
        }
    }
    let cur_ast_rules = {
        let sortdb = btc_regtest_controller.sortdb_mut();
        let tip = SortitionDB::get_canonical_burn_chain_tip(&sortdb.conn()).unwrap();
        eprintln!("Sort db tip: {}", tip.block_height);
        let cur_ast_rules = SortitionDB::get_ast_rules(sortdb.conn(), tip.block_height).unwrap();
        cur_ast_rules
    };

    // new rules took effect
    assert_eq!(cur_ast_rules, ASTRules::PrecheckSize);

    let (_, mut cur_files) = find_new_files(bad_blocks_dir, &HashSet::new());
    let old_tip_info = get_chain_info(&conf);
    let mut all_new_files = vec![];

    eprintln!("old_tip_info = {:?}", &old_tip_info);

    // mine some microblocks, and log problematic microblocks
    for _i in 0..6 {
        next_block_and_wait(&mut btc_regtest_controller, &blocks_processed);
        let cur_files_old = cur_files.clone();
        let (mut new_files, cur_files_new) = find_new_files(bad_blocks_dir, &cur_files_old);
        all_new_files.append(&mut new_files);
        cur_files = cur_files_new;

        // give the microblock miner a chance
        sleep_ms(5_000);
    }

    // sleep a little longer before checking tip info; this should help with test flakiness
    sleep_ms(10_000);
    let tip_info = get_chain_info(&conf);

    // all microblocks were processed
    assert!(tip_info.stacks_tip_height >= old_tip_info.stacks_tip_height + 5);
    // none were problematic
    assert_eq!(all_new_files.len(), 0);

    // recently-submitted problematic transactions are not in the mempool
    // (but old ones that were already mined, and thus never considered, could still be present)
    for txid in &[&tx_high_txid] {
        test_debug!("Problematic tx {} should be dropped", txid);
        assert!(get_unconfirmed_tx(&http_origin, txid).is_none());
    }

    // no microblock contained the tx_high bad transaction, ever
    let microblocks = test_observer::get_microblocks();
    for microblock in microblocks {
        let transactions = microblock.get("transactions").unwrap().as_array().unwrap();
        for tx in transactions.iter() {
            let raw_tx = tx.get("raw_tx").unwrap().as_str().unwrap();
            if raw_tx == "0x00" {
                continue;
            }
            let tx_bytes = hex_bytes(&raw_tx[2..]).unwrap();
            let parsed = StacksTransaction::consensus_deserialize(&mut &tx_bytes[..]).unwrap();
            if let TransactionPayload::SmartContract(..) = &parsed.payload {
                assert_ne!(parsed.txid(), tx_high_txid);
            }
        }
    }

    let new_tip_info = get_chain_info(&conf);

    eprintln!("\nBooting follower\n");

    // verify that a follower node that boots up with this node as a bootstrap peer will process
    // all of the blocks available, even if they are problematic, with the checks on.
    let (follower_conf, _, pox_sync_comms, follower_channel) = spawn_follower_node(&conf);

    eprintln!(
        "\nFollower booted on port {},{}\n",
        follower_conf.node.p2p_bind, follower_conf.node.rpc_bind
    );

    let deadline = get_epoch_time_secs() + 300;
    while get_epoch_time_secs() < deadline {
        let follower_tip_info = get_chain_info(&follower_conf);
        if follower_tip_info.stacks_tip_height == new_tip_info.stacks_tip_height {
            break;
        }
        eprintln!(
            "\nFollower is at burn block {} stacks block {}\n",
            follower_tip_info.burn_block_height, follower_tip_info.stacks_tip_height,
        );
        sleep_ms(1000);
    }

    // make sure we aren't just slow -- wait for the follower to do a few download passes
    let num_download_passes = pox_sync_comms.get_download_passes();
    eprintln!(
        "\nFollower has performed {} download passes; wait for {}\n",
        num_download_passes,
        num_download_passes + 5
    );

    while num_download_passes + 5 > pox_sync_comms.get_download_passes() {
        sleep_ms(1000);
        eprintln!(
            "\nFollower has performed {} download passes; wait for {}\n",
            pox_sync_comms.get_download_passes(),
            num_download_passes + 5
        );
    }

    eprintln!(
        "\nFollower has performed {} download passes\n",
        pox_sync_comms.get_download_passes()
    );

    let follower_tip_info = get_chain_info(&follower_conf);
    eprintln!(
        "\nFollower is at burn block {} stacks block {}\n",
        follower_tip_info.burn_block_height, follower_tip_info.stacks_tip_height
    );

    assert_eq!(
        follower_tip_info.stacks_tip_height,
        new_tip_info.stacks_tip_height
    );

    test_observer::clear();
    channel.stop_chains_coordinator();
    follower_channel.stop_chains_coordinator();
}

// TODO: test in epoch 2.1 with parser_v2
#[test]
#[ignore]
fn test_problematic_microblocks_are_not_relayed_or_stored() {
    if env::var("BITCOIND_TEST") != Ok("1".into()) {
        return;
    }

    let bad_blocks_dir = "/tmp/bad-blocks-test_problematic_microblocks_are_not_relayed_or_stored";
    if fs::metadata(&bad_blocks_dir).is_ok() {
        fs::remove_dir_all(&bad_blocks_dir).unwrap();
    }
    fs::create_dir_all(&bad_blocks_dir).unwrap();

    std::env::set_var("STACKS_BAD_BLOCKS_DIR", bad_blocks_dir.to_string());

    let spender_sk_1 = StacksPrivateKey::from_hex(SK_1).unwrap();
    let spender_sk_2 = StacksPrivateKey::from_hex(SK_2).unwrap();
    let spender_sk_3 = StacksPrivateKey::from_hex(SK_3).unwrap();
    let spender_stacks_addr_1 = to_addr(&spender_sk_1);
    let spender_stacks_addr_2 = to_addr(&spender_sk_2);
    let spender_stacks_addr_3 = to_addr(&spender_sk_3);
    let spender_addr_1: PrincipalData = spender_stacks_addr_1.into();
    let spender_addr_2: PrincipalData = spender_stacks_addr_2.into();
    let spender_addr_3: PrincipalData = spender_stacks_addr_3.into();

    let (mut conf, _) = neon_integration_test_conf();

    conf.initial_balances.push(InitialBalance {
        address: spender_addr_1.clone(),
        amount: 1_000_000_000_000,
    });
    conf.initial_balances.push(InitialBalance {
        address: spender_addr_2.clone(),
        amount: 1_000_000_000_000,
    });
    conf.initial_balances.push(InitialBalance {
        address: spender_addr_3.clone(),
        amount: 1_000_000_000_000,
    });

    // force mainnet limits in 2.05 for this test
    conf.burnchain.epochs = Some(vec![
        StacksEpoch {
            epoch_id: StacksEpochId::Epoch20,
            start_height: 0,
            end_height: 1,
            block_limit: BLOCK_LIMIT_MAINNET_20.clone(),
            network_epoch: PEER_VERSION_EPOCH_2_0,
        },
        StacksEpoch {
            epoch_id: StacksEpochId::Epoch2_05,
            start_height: 1,
            end_height: 10_002,
            block_limit: BLOCK_LIMIT_MAINNET_205.clone(),
            network_epoch: PEER_VERSION_EPOCH_2_05,
        },
        StacksEpoch {
            epoch_id: StacksEpochId::Epoch21,
            start_height: 10_002,
            end_height: 9223372036854775807,
            block_limit: BLOCK_LIMIT_MAINNET_21.clone(),
            network_epoch: PEER_VERSION_EPOCH_2_1,
        },
    ]);
    conf.burnchain.pox_2_activation = Some(10_003);

    // AST precheck becomes default at burn height
    conf.burnchain.ast_precheck_size_height = Some(210);

    // mine microblocks
    conf.node.mine_microblocks = true;
    conf.node.microblock_frequency = 1_000;
    conf.miner.microblock_attempt_time_ms = 1_000;
    conf.node.wait_time_for_microblocks = 0;

    conf.connection_options.inv_sync_interval = 3;

    test_observer::spawn();

    conf.events_observers.push(EventObserverConfig {
        endpoint: format!("localhost:{}", test_observer::EVENT_OBSERVER_PORT),
        events_keys: vec![EventKeyType::AnyEvent],
    });

    let mut btcd_controller = BitcoinCoreController::new(conf.clone());
    btcd_controller
        .start_bitcoind()
        .map_err(|_e| ())
        .expect("Failed starting bitcoind");

    let mut btc_regtest_controller = BitcoinRegtestController::new(conf.clone(), None);
    let http_origin = format!("http://{}", &conf.node.rpc_bind);

    // something just over the limit of the expression depth
    let exceeds_repeat_factor = 32;
    let tx_exceeds_body_start = "{ a : ".repeat(exceeds_repeat_factor as usize);
    let tx_exceeds_body_end = "} ".repeat(exceeds_repeat_factor as usize);
    let tx_exceeds_body = format!("{}u1 {}", tx_exceeds_body_start, tx_exceeds_body_end);

    let tx_exceeds = make_contract_publish_microblock_only(
        &spender_sk_2,
        0,
        (tx_exceeds_body.len() * 100) as u64,
        "test-exceeds",
        &tx_exceeds_body,
    );
    let tx_exceeds_txid = StacksTransaction::consensus_deserialize(&mut &tx_exceeds[..])
        .unwrap()
        .txid();

    // greatly exceeds AST depth, but is still mineable without a stack overflow
    let high_repeat_factor =
        (AST_CALL_STACK_DEPTH_BUFFER as u64) + (MAX_CALL_STACK_DEPTH as u64) + 1;
    let tx_high_body_start = "{ a : ".repeat(high_repeat_factor as usize);
    let tx_high_body_end = "} ".repeat(high_repeat_factor as usize);
    let tx_high_body = format!("{}u1 {}", tx_high_body_start, tx_high_body_end);

    let tx_high = make_contract_publish_microblock_only(
        &spender_sk_3,
        0,
        (tx_high_body.len() * 100) as u64,
        "test-high",
        &tx_high_body,
    );
    let tx_high_txid = StacksTransaction::consensus_deserialize(&mut &tx_high[..])
        .unwrap()
        .txid();

    btc_regtest_controller.bootstrap_chain(201);

    eprintln!("Chain bootstrapped...");

    let mut run_loop = neon::RunLoop::new(conf.clone());
    let blocks_processed = run_loop.get_blocks_processed_arc();
    let channel = run_loop.get_coordinator_channel().unwrap();

    thread::spawn(move || run_loop.start(None, 0));

    // Give the run loop some time to start up!
    wait_for_runloop(&blocks_processed);

    // First block wakes up the run loop.
    next_block_and_wait(&mut btc_regtest_controller, &blocks_processed);

    // Second block will hold our VRF registration.
    next_block_and_wait(&mut btc_regtest_controller, &blocks_processed);

    // Third block will be the first mined Stacks block.
    next_block_and_wait(&mut btc_regtest_controller, &blocks_processed);

    debug!(
        "Submit problematic tx_exceeds transaction {}",
        &tx_exceeds_txid
    );
    std::env::set_var(
        "STACKS_DISABLE_TX_PROBLEMATIC_CHECK".to_string(),
        "1".to_string(),
    );
    submit_tx(&http_origin, &tx_exceeds);
    assert!(get_unconfirmed_tx(&http_origin, &tx_exceeds_txid).is_some());
    std::env::set_var(
        "STACKS_DISABLE_TX_PROBLEMATIC_CHECK".to_string(),
        "0".to_string(),
    );

    let (_, mut cur_files) = find_new_files(bad_blocks_dir, &HashSet::new());
    let old_tip_info = get_chain_info(&conf);
    let mut all_new_files = vec![];

    for _i in 0..5 {
        next_block_and_wait(&mut btc_regtest_controller, &blocks_processed);
        let cur_files_old = cur_files.clone();
        let (mut new_files, cur_files_new) = find_new_files(bad_blocks_dir, &cur_files_old);
        all_new_files.append(&mut new_files);
        cur_files = cur_files_new;

        // give the microblock miner a chance
        sleep_ms(5_000);
    }

    let tip_info = get_chain_info(&conf);

    // microblocks were all processed
    assert_eq!(
        tip_info.stacks_tip_height,
        old_tip_info.stacks_tip_height + 5
    );
    // no microblocks considered problematic
    assert_eq!(all_new_files.len(), 0);

    // one microblock contained tx_exceeds
    let microblocks = test_observer::get_microblocks();
    let mut found = false;
    for microblock in microblocks {
        let transactions = microblock.get("transactions").unwrap().as_array().unwrap();
        for tx in transactions.iter() {
            let raw_tx = tx.get("raw_tx").unwrap().as_str().unwrap();
            if raw_tx == "0x00" {
                continue;
            }
            let tx_bytes = hex_bytes(&raw_tx[2..]).unwrap();
            let parsed = StacksTransaction::consensus_deserialize(&mut &tx_bytes[..]).unwrap();
            if let TransactionPayload::SmartContract(..) = &parsed.payload {
                if parsed.txid() == tx_exceeds_txid {
                    found = true;
                    break;
                }
            }
        }
    }

    assert!(found);

    let (tip, cur_ast_rules) = {
        let sortdb = btc_regtest_controller.sortdb_mut();
        let tip = SortitionDB::get_canonical_burn_chain_tip(&sortdb.conn()).unwrap();
        eprintln!("Sort db tip: {}", tip.block_height);
        let cur_ast_rules = SortitionDB::get_ast_rules(sortdb.conn(), tip.block_height).unwrap();
        (tip, cur_ast_rules)
    };

    assert_eq!(cur_ast_rules, ASTRules::Typical);

    btc_regtest_controller.build_next_block(1);

    // wait for runloop to advance
    loop {
        sleep_ms(1_000);
        let sortdb = btc_regtest_controller.sortdb_mut();
        let new_tip = SortitionDB::get_canonical_burn_chain_tip(&sortdb.conn()).unwrap();
        if new_tip.block_height > tip.block_height {
            break;
        }
    }
    let cur_ast_rules = {
        let sortdb = btc_regtest_controller.sortdb_mut();
        let tip = SortitionDB::get_canonical_burn_chain_tip(&sortdb.conn()).unwrap();
        eprintln!("Sort db tip: {}", tip.block_height);
        let cur_ast_rules = SortitionDB::get_ast_rules(sortdb.conn(), tip.block_height).unwrap();
        cur_ast_rules
    };

    // new rules took effect
    assert_eq!(cur_ast_rules, ASTRules::PrecheckSize);

    // the follower we will soon boot up will start applying the new AST rules at this height.
    // Make it so the miner does *not* follow the rules
    {
        let sortdb = btc_regtest_controller.sortdb_mut();
        let mut tx = sortdb.tx_begin().unwrap();
        SortitionDB::override_ast_rule_height(&mut tx, ASTRules::PrecheckSize, 10_000).unwrap();
        tx.commit().unwrap();
    }
    let cur_ast_rules = {
        let sortdb = btc_regtest_controller.sortdb_mut();
        let tip = SortitionDB::get_canonical_burn_chain_tip(&sortdb.conn()).unwrap();
        eprintln!("Sort db tip: {}", tip.block_height);
        let cur_ast_rules = SortitionDB::get_ast_rules(sortdb.conn(), tip.block_height).unwrap();
        cur_ast_rules
    };

    // we reverted to the old rules (but the follower won't)
    assert_eq!(cur_ast_rules, ASTRules::Typical);

    // add another bad tx to the mempool.
    // because the miner is now non-conformant, it should mine this tx.
    debug!("Submit problematic tx_high transaction {}", &tx_high_txid);

    std::env::set_var(
        "STACKS_DISABLE_TX_PROBLEMATIC_CHECK".to_string(),
        "1".to_string(),
    );
    submit_tx(&http_origin, &tx_high);
    assert!(get_unconfirmed_tx(&http_origin, &tx_high_txid).is_some());
    std::env::set_var(
        "STACKS_DISABLE_TX_PROBLEMATIC_CHECK".to_string(),
        "0".to_string(),
    );

    let (_, mut cur_files) = find_new_files(bad_blocks_dir, &HashSet::new());
    let old_tip_info = get_chain_info(&conf);
    let mut all_new_files = vec![];

    eprintln!("old_tip_info = {:?}", &old_tip_info);

    // mine some blocks, and log problematic microblocks
    for _i in 0..6 {
        next_block_and_wait(&mut btc_regtest_controller, &blocks_processed);
        let cur_files_old = cur_files.clone();
        let (mut new_files, cur_files_new) = find_new_files(bad_blocks_dir, &cur_files_old);
        all_new_files.append(&mut new_files);
        cur_files = cur_files_new;

        let cur_ast_rules = {
            let sortdb = btc_regtest_controller.sortdb_mut();
            let tip = SortitionDB::get_canonical_burn_chain_tip(&sortdb.conn()).unwrap();
            let cur_ast_rules =
                SortitionDB::get_ast_rules(sortdb.conn(), tip.block_height).unwrap();
            cur_ast_rules
        };

        // we reverted to the old rules (but the follower won't)
        assert_eq!(cur_ast_rules, ASTRules::Typical);

        // give the microblock miner a chance
        sleep_ms(5_000);
    }

    // sleep a little longer before checking tip info; this should help with test flakiness
    sleep_ms(10_000);
    let tip_info = get_chain_info(&conf);

    // all microblocks were processed
    assert!(tip_info.stacks_tip_height >= old_tip_info.stacks_tip_height + 5);
    // at least one was problematic.
    // the miner might make multiple microblocks (only some of which are confirmed), so also check
    // the event observer to see that we actually picked up tx_high
    assert!(all_new_files.len() >= 1);

    // tx_high got mined by the miner
    let microblocks = test_observer::get_microblocks();
    let mut bad_block_id = None;
    for microblock in microblocks {
        let transactions = microblock.get("transactions").unwrap().as_array().unwrap();
        for tx in transactions.iter() {
            let raw_tx = tx.get("raw_tx").unwrap().as_str().unwrap();
            if raw_tx == "0x00" {
                continue;
            }
            let tx_bytes = hex_bytes(&raw_tx[2..]).unwrap();
            let parsed = StacksTransaction::consensus_deserialize(&mut &tx_bytes[..]).unwrap();
            if let TransactionPayload::SmartContract(..) = &parsed.payload {
                if parsed.txid() == tx_high_txid {
                    bad_block_id = {
                        let parts: Vec<_> = microblock
                            .get("parent_index_block_hash")
                            .unwrap()
                            .as_str()
                            .unwrap()
                            .split("0x")
                            .collect();
                        let bad_block_id_hex = parts[1];
                        debug!("bad_block_id_hex = '{}'", &bad_block_id_hex);
                        Some(StacksBlockId::from_hex(&bad_block_id_hex).unwrap())
                    };
                }
            }
        }
    }
    assert!(bad_block_id.is_some());
    let bad_block_id = bad_block_id.unwrap();
    let bad_block = get_block(&http_origin, &bad_block_id).unwrap();
    let bad_block_height = bad_block.header.total_work.work;

    // follower should not process bad_block_height or higher
    let new_tip_info = get_chain_info(&conf);

    eprintln!("\nBooting follower\n");

    // verify that a follower node that boots up with this node as a bootstrap peer will process
    // all of the blocks available, even if they are problematic, with the checks on.
    let (follower_conf, _, pox_sync_comms, follower_channel) = spawn_follower_node(&conf);

    eprintln!(
        "\nFollower booted on port {},{}\n",
        follower_conf.node.p2p_bind, follower_conf.node.rpc_bind
    );

    let deadline = get_epoch_time_secs() + 300;
    while get_epoch_time_secs() < deadline {
        let follower_tip_info = get_chain_info(&follower_conf);
        if follower_tip_info.stacks_tip_height == new_tip_info.stacks_tip_height
            || follower_tip_info.stacks_tip_height == bad_block_height
        {
            break;
        }
        eprintln!(
            "\nFollower is at burn block {} stacks block {} (bad_block is {})\n",
            follower_tip_info.burn_block_height,
            follower_tip_info.stacks_tip_height,
            bad_block_height
        );
        sleep_ms(1000);
    }

    // make sure we aren't just slow -- wait for the follower to do a few download passes
    let num_download_passes = pox_sync_comms.get_download_passes();
    eprintln!(
        "\nFollower has performed {} download passes; wait for {}\n",
        num_download_passes,
        num_download_passes + 5
    );

    while num_download_passes + 5 > pox_sync_comms.get_download_passes() {
        sleep_ms(1000);
        eprintln!(
            "\nFollower has performed {} download passes; wait for {}\n",
            pox_sync_comms.get_download_passes(),
            num_download_passes + 5
        );
    }

    eprintln!(
        "\nFollower has performed {} download passes\n",
        pox_sync_comms.get_download_passes()
    );

    let follower_tip_info = get_chain_info(&follower_conf);
    eprintln!(
        "\nFollower is at burn block {} stacks block {} (bad block is {})\n",
        follower_tip_info.burn_block_height, follower_tip_info.stacks_tip_height, bad_block_height
    );

    // follower rejects the bad microblock -- can't append subsequent blocks
    assert_eq!(follower_tip_info.stacks_tip_height, bad_block_height);

    test_observer::clear();
    channel.stop_chains_coordinator();
    follower_channel.stop_chains_coordinator();
}

/// Verify that we push all boot receipts even before bootstrapping
#[test]
#[ignore]
fn push_boot_receipts() {
    if env::var("BITCOIND_TEST") != Ok("1".into()) {
        return;
    }

    let (mut conf, _) = neon_integration_test_conf();
    conf.events_observers.push(EventObserverConfig {
        endpoint: format!("localhost:{}", test_observer::EVENT_OBSERVER_PORT),
        events_keys: vec![EventKeyType::AnyEvent],
    });

    let burnchain_config = Burnchain::regtest(&conf.get_burn_db_path());

    test_observer::spawn();

    let mut btcd_controller = BitcoinCoreController::new(conf.clone());
    btcd_controller
        .start_bitcoind()
        .map_err(|_e| ())
        .expect("Failed starting bitcoind");

    let mut btc_regtest_controller = BitcoinRegtestController::new(conf.clone(), None);

    btc_regtest_controller.bootstrap_chain(201);

    eprintln!("Chain bootstrapped...");

    let mut run_loop = neon::RunLoop::new(conf);
    let _chainstate = run_loop.boot_chainstate(&burnchain_config);

    // verify that the event observer got its boot receipts
    let blocks = test_observer::get_blocks();
    assert_eq!(blocks.len(), 1);

    let events = blocks[0]
        .as_object()
        .expect("Expected JSON object for mined block event")
        .get("events")
        .expect("Expected events key in mined block event")
        .as_array()
        .expect("Expected events key to be an array in mined block event");

    assert_eq!(events.len(), 26);
}

/// Verify that we can operate with a custom wallet name
#[test]
#[ignore]
fn run_with_custom_wallet() {
    if env::var("BITCOIND_TEST") != Ok("1".into()) {
        return;
    }

    let (mut conf, _) = neon_integration_test_conf();
    conf.events_observers.push(EventObserverConfig {
        endpoint: format!("localhost:{}", test_observer::EVENT_OBSERVER_PORT),
        events_keys: vec![EventKeyType::AnyEvent],
    });

    // custom wallet
    conf.burnchain.wallet_name = "test_with_custom_wallet".to_string();

    test_observer::spawn();

    let mut btcd_controller = BitcoinCoreController::new(conf.clone());
    btcd_controller
        .start_bitcoind()
        .map_err(|_e| ())
        .expect("Failed starting bitcoind");

    let mut btc_regtest_controller = BitcoinRegtestController::new(conf.clone(), None);

    btc_regtest_controller.bootstrap_chain(201);

    eprintln!("Chain bootstrapped...");

    let mut run_loop = neon::RunLoop::new(conf.clone());
    let blocks_processed = run_loop.get_blocks_processed_arc();

    thread::spawn(move || run_loop.start(None, 0));

    // Give the run loop some time to start up!
    wait_for_runloop(&blocks_processed);

    // First block wakes up the run loop.
    next_block_and_wait(&mut btc_regtest_controller, &blocks_processed);

    // Second block will hold our VRF registration.
    next_block_and_wait(&mut btc_regtest_controller, &blocks_processed);

    // Third block will be the first mined Stacks block.
    next_block_and_wait(&mut btc_regtest_controller, &blocks_processed);

    // verify that the event observer got its boot receipts.
    // If we get this far, then it also means that mining and block-production worked.
    let blocks = test_observer::get_blocks();
    assert!(blocks.len() > 1);

    // bitcoin node knows of this wallet
    let wallets = BitcoinRPCRequest::list_wallets(&conf).unwrap();
    let mut found = false;
    for w in wallets {
        if w == conf.burnchain.wallet_name {
            found = true;
        }
    }
    assert!(found);
}

/// Make a contract that takes a parameterized amount of runtime
/// `num_index_of` is the number of times to call `index-of`
fn make_runtime_sized_contract(num_index_of: usize, nonce: u64, addr_prefix: &str) -> String {
    let iters_256 = num_index_of / 256;
    let iters_mod = num_index_of % 256;
    let full_iters_code_parts: Vec<String> = (0..iters_256)
        .map(|_cnt| "(unwrap-panic (index-of BUFF_TO_BYTE input))".to_string())
        .collect();

    let full_iters_code = full_iters_code_parts.join("\n      ");

    let iters_mod_code_parts: Vec<String> = (0..iters_mod)
        .map(|cnt| format!("0x{:0>2x}", cnt))
        .collect();

    let iters_mod_code = format!("(list {})", iters_mod_code_parts.join(" "));

    let code = format!(
        "
        (define-constant BUFF_TO_BYTE (list 
           0x00 0x01 0x02 0x03 0x04 0x05 0x06 0x07 0x08 0x09 0x0a 0x0b 0x0c 0x0d 0x0e 0x0f
           0x10 0x11 0x12 0x13 0x14 0x15 0x16 0x17 0x18 0x19 0x1a 0x1b 0x1c 0x1d 0x1e 0x1f
           0x20 0x21 0x22 0x23 0x24 0x25 0x26 0x27 0x28 0x29 0x2a 0x2b 0x2c 0x2d 0x2e 0x2f
           0x30 0x31 0x32 0x33 0x34 0x35 0x36 0x37 0x38 0x39 0x3a 0x3b 0x3c 0x3d 0x3e 0x3f
           0x40 0x41 0x42 0x43 0x44 0x45 0x46 0x47 0x48 0x49 0x4a 0x4b 0x4c 0x4d 0x4e 0x4f
           0x50 0x51 0x52 0x53 0x54 0x55 0x56 0x57 0x58 0x59 0x5a 0x5b 0x5c 0x5d 0x5e 0x5f
           0x60 0x61 0x62 0x63 0x64 0x65 0x66 0x67 0x68 0x69 0x6a 0x6b 0x6c 0x6d 0x6e 0x6f
           0x70 0x71 0x72 0x73 0x74 0x75 0x76 0x77 0x78 0x79 0x7a 0x7b 0x7c 0x7d 0x7e 0x7f
           0x80 0x81 0x82 0x83 0x84 0x85 0x86 0x87 0x88 0x89 0x8a 0x8b 0x8c 0x8d 0x8e 0x8f
           0x90 0x91 0x92 0x93 0x94 0x95 0x96 0x97 0x98 0x99 0x9a 0x9b 0x9c 0x9d 0x9e 0x9f
           0xa0 0xa1 0xa2 0xa3 0xa4 0xa5 0xa6 0xa7 0xa8 0xa9 0xaa 0xab 0xac 0xad 0xae 0xaf
           0xb0 0xb1 0xb2 0xb3 0xb4 0xb5 0xb6 0xb7 0xb8 0xb9 0xba 0xbb 0xbc 0xbd 0xbe 0xbf
           0xc0 0xc1 0xc2 0xc3 0xc4 0xc5 0xc6 0xc7 0xc8 0xc9 0xca 0xcb 0xcc 0xcd 0xce 0xcf
           0xd0 0xd1 0xd2 0xd3 0xd4 0xd5 0xd6 0xd7 0xd8 0xd9 0xda 0xdb 0xdc 0xdd 0xde 0xdf
           0xe0 0xe1 0xe2 0xe3 0xe4 0xe5 0xe6 0xe7 0xe8 0xe9 0xea 0xeb 0xec 0xed 0xee 0xef
           0xf0 0xf1 0xf2 0xf3 0xf4 0xf5 0xf6 0xf7 0xf8 0xf9 0xfa 0xfb 0xfc 0xfd 0xfe 0xff
        ))
        (define-private (crash-me-folder (input (buff 1)) (ctr uint))
            (begin
                ;; full_iters_code
                {}
                (+ u1 ctr)
            )
        )
        (define-public (crash-me (name (string-ascii 128)))
            (begin
                ;; call index-of (iters_256 * 256) times
                (fold crash-me-folder BUFF_TO_BYTE u0)
                ;; call index-of iters_mod times
                (fold crash-me-folder {} u0)
                (print name)
                (ok u0)
            )
        )
        (begin
            (crash-me \"{}\"))
        ",
        full_iters_code,
        iters_mod_code,
        &format!("large-{}-{}-{}", nonce, &addr_prefix, num_index_of)
    );

    eprintln!("{}", &code);
    code
}

enum TxChainStrategy {
    Expensive,
    Random,
}

pub fn make_expensive_tx_chain(
    privk: &StacksPrivateKey,
    fee_plus: u64,
    mblock_only: bool,
) -> Vec<Vec<u8>> {
    let addr = to_addr(&privk);
    let mut chain = vec![];
    for nonce in 0..25 {
        let mut addr_prefix = addr.to_string();
        let _ = addr_prefix.split_off(12);
        let contract_name = format!("large-{}-{}-{}", nonce, &addr_prefix, 256);
        eprintln!("Make tx {}", &contract_name);
        let tx = if mblock_only {
            make_contract_publish_microblock_only(
                privk,
                nonce,
                1049230 + nonce + fee_plus,
                &contract_name,
                &make_runtime_sized_contract(256, nonce, &addr_prefix),
            )
        } else {
            make_contract_publish(
                privk,
                nonce,
                1049230 + nonce + fee_plus,
                &contract_name,
                &make_runtime_sized_contract(256, nonce, &addr_prefix),
            )
        };
        chain.push(tx);
    }
    chain
}

pub fn make_random_tx_chain(
    privk: &StacksPrivateKey,
    fee_plus: u64,
    mblock_only: bool,
) -> Vec<Vec<u8>> {
    let addr = to_addr(&privk);
    let mut chain = vec![];

    for nonce in 0..25 {
        // N.B. private keys are 32-33 bytes, so this is always safe
        let random_iters = privk.to_bytes()[nonce as usize] as usize;

        let be_bytes = [
            privk.to_bytes()[nonce as usize],
            privk.to_bytes()[(nonce + 1) as usize],
        ];

        let random_extra_fee = u16::from_be_bytes(be_bytes) as u64;

        let mut addr_prefix = addr.to_string();
        let _ = addr_prefix.split_off(12);
        let contract_name = format!("large-{}-{}-{}", nonce, &addr_prefix, random_iters);
        eprintln!("Make tx {}", &contract_name);
        let tx = if mblock_only {
            make_contract_publish_microblock_only(
                privk,
                nonce,
                1049230 + nonce + fee_plus + random_extra_fee,
                &contract_name,
                &make_runtime_sized_contract(random_iters, nonce, &addr_prefix),
            )
        } else {
            make_contract_publish(
                privk,
                nonce,
                1049230 + nonce + fee_plus + random_extra_fee,
                &contract_name,
                &make_runtime_sized_contract(random_iters, nonce, &addr_prefix),
            )
        };
        chain.push(tx);
    }
    chain
}

fn make_mblock_tx_chain(privk: &StacksPrivateKey, fee_plus: u64) -> Vec<Vec<u8>> {
    let addr = to_addr(&privk);
    let mut chain = vec![];

    for nonce in 0..25 {
        // N.B. private keys are 32-33 bytes, so this is always safe
        let random_iters = privk.to_bytes()[nonce as usize] as usize;

        let be_bytes = [
            privk.to_bytes()[nonce as usize],
            privk.to_bytes()[(nonce + 1) as usize],
        ];

        let random_extra_fee = u16::from_be_bytes(be_bytes) as u64;

        let mut addr_prefix = addr.to_string();
        let _ = addr_prefix.split_off(12);
        let contract_name = format!("crct-{nonce}-{addr_prefix}-{random_iters}");
        eprintln!("Make tx {contract_name}");
        let tx = make_contract_publish_microblock_only(
            privk,
            nonce,
            1049230 + nonce + fee_plus + random_extra_fee,
            &contract_name,
            &make_runtime_sized_contract(1, nonce, &addr_prefix),
        );
        chain.push(tx);
    }
    chain
}

fn test_competing_miners_build_on_same_chain(
    num_miners: usize,
    conf_template: Config,
    mblock_only: bool,
    block_time_ms: u64,
    chain_strategy: TxChainStrategy,
) {
    if env::var("BITCOIND_TEST") != Ok("1".into()) {
        return;
    }

    let privks: Vec<_> = (0..100)
        .into_iter()
        .map(|_| StacksPrivateKey::new())
        .collect();
    let balances: Vec<_> = privks
        .iter()
        .map(|privk| {
            let addr = to_addr(privk);
            InitialBalance {
                address: addr.into(),
                amount: 1_000_000_000,
            }
        })
        .collect();

    let mut confs = vec![];
    let mut burnchain_configs = vec![];
    let mut blocks_processed = vec![];

    for _i in 0..num_miners {
        let seed = StacksPrivateKey::new().to_bytes();
        let (mut conf, _) = neon_integration_test_conf_with_seed(seed);

        conf.initial_balances.append(&mut balances.clone());

        conf.node.mine_microblocks = conf_template.node.mine_microblocks;
        conf.miner.microblock_attempt_time_ms = conf_template.miner.microblock_attempt_time_ms;
        conf.node.wait_time_for_microblocks = conf_template.node.wait_time_for_microblocks;
        conf.node.microblock_frequency = conf_template.node.microblock_frequency;
        conf.miner.first_attempt_time_ms = conf_template.miner.first_attempt_time_ms;
        conf.miner.subsequent_attempt_time_ms = conf_template.miner.subsequent_attempt_time_ms;
        conf.node.wait_time_for_blocks = conf_template.node.wait_time_for_blocks;
        conf.burnchain.max_rbf = conf_template.burnchain.max_rbf;

        // multiple nodes so they must download from each other
        conf.miner.wait_for_block_download = true;

        confs.push(conf);
    }

    let node_privkey_1 = Secp256k1PrivateKey::from_seed(&confs[0].node.local_peer_seed);
    for i in 1..num_miners {
        let chain_id = confs[0].burnchain.chain_id;
        let peer_version = confs[0].burnchain.peer_version;
        let p2p_bind = confs[0].node.p2p_bind.clone();

        confs[i].node.set_bootstrap_nodes(
            format!(
                "{}@{}",
                &StacksPublicKey::from_private(&node_privkey_1).to_hex(),
                p2p_bind
            ),
            chain_id,
            peer_version,
        );
    }

    // use long reward cycles
    for i in 0..num_miners {
        let mut burnchain_config = Burnchain::regtest(&confs[i].get_burn_db_path());
        let reward_cycle_len = 100;
        let prepare_phase_len = 20;
        let pox_constants = PoxConstants::new(
            reward_cycle_len,
            prepare_phase_len,
            4 * prepare_phase_len / 5,
            5,
            15,
            (16 * reward_cycle_len - 1).into(),
            (17 * reward_cycle_len).into(),
            u32::MAX,
            u32::MAX,
            u32::MAX,
        );
        burnchain_config.pox_constants = pox_constants.clone();

        burnchain_configs.push(burnchain_config);
    }

    let mut btcd_controller = BitcoinCoreController::new(confs[0].clone());
    btcd_controller
        .start_bitcoind()
        .map_err(|_e| ())
        .expect("Failed starting bitcoind");

    let mut btc_regtest_controller = BitcoinRegtestController::with_burnchain(
        confs[0].clone(),
        None,
        Some(burnchain_configs[0].clone()),
        None,
    );

    btc_regtest_controller.bootstrap_chain(1);

    // make sure all miners have BTC
    for i in 1..num_miners {
        let old_mining_pubkey = btc_regtest_controller.get_mining_pubkey().unwrap();
        btc_regtest_controller
            .set_mining_pubkey(confs[i].burnchain.local_mining_public_key.clone().unwrap());
        btc_regtest_controller.bootstrap_chain(1);
        btc_regtest_controller.set_mining_pubkey(old_mining_pubkey);
    }

    btc_regtest_controller.bootstrap_chain((199 - num_miners) as u64);

    eprintln!("Chain bootstrapped...");

    for (i, burnchain_config) in burnchain_configs.into_iter().enumerate() {
        let mut run_loop = neon::RunLoop::new(confs[i].clone());
        let blocks_processed_arc = run_loop.get_blocks_processed_arc();

        blocks_processed.push(blocks_processed_arc);
        thread::spawn(move || run_loop.start(Some(burnchain_config), 0));
    }

    let http_origin = format!("http://{}", &confs[0].node.rpc_bind);

    // give the run loops some time to start up!
    for i in 0..num_miners {
        wait_for_runloop(&blocks_processed[i]);
    }

    // activate miners
    eprintln!("\n\nBoot miner 0\n\n");
    loop {
        let tip_info_opt = get_chain_info_opt(&confs[0]);
        if let Some(tip_info) = tip_info_opt {
            eprintln!("\n\nMiner 1: {tip_info:?}\n\n");
            if tip_info.stacks_tip_height > 0 {
                break;
            }
        } else {
            eprintln!("\n\nWaiting for miner 0...\n\n");
        }
        next_block_and_wait(&mut btc_regtest_controller, &blocks_processed[0]);
    }

    for i in 1..num_miners {
        eprintln!("\n\nBoot miner {i}\n\n");
        loop {
            let tip_info_opt = get_chain_info_opt(&confs[i]);
            if let Some(tip_info) = tip_info_opt {
                eprintln!("\n\nMiner 2: {tip_info:?}\n\n");
                if tip_info.stacks_tip_height > 0 {
                    break;
                }
            } else {
                eprintln!("\n\nWaiting for miner {i}...\n\n");
            }
            next_block_and_iterate(&mut btc_regtest_controller, &blocks_processed[i], 5_000);
        }
    }

    eprintln!("\n\nBegin transactions\n\n");

    // blast out lots of expensive transactions.
    // keeps the mempool full, and makes it so miners will spend a nontrivial amount of time
    // building blocks
    let all_txs: Vec<_> = privks
        .iter()
        .enumerate()
        .map(|(i, pk)| match chain_strategy {
            TxChainStrategy::Expensive => make_expensive_tx_chain(pk, (25 * i) as u64, mblock_only),
            TxChainStrategy::Random => make_random_tx_chain(pk, (25 * i) as u64, mblock_only),
        })
        .collect();
    let mut cnt = 0;
    for tx_chain in all_txs {
        for tx in tx_chain {
            eprintln!("\n\nSubmit tx {cnt}\n\n");
            submit_tx(&http_origin, &tx);
            cnt += 1;
        }
    }

    eprintln!("\n\nBegin mining\n\n");

    // mine quickly -- see if we can induce flash blocks
    for i in 0..1000 {
        eprintln!("\n\nBuild block {i}\n\n");
        btc_regtest_controller.build_next_block(1);
        sleep_ms(block_time_ms);
    }
}

#[test]
#[ignore]
fn block_proposal_endpoint() {
    if env::var("BITCOIND_TEST") != Ok("1".into()) {
        return;
    }

    let (mut conf, _) = neon_integration_test_conf();
    test_observer::spawn();
    conf.events_observers.push(EventObserverConfig {
        endpoint: format!("localhost:{}", test_observer::EVENT_OBSERVER_PORT),
        events_keys: vec![EventKeyType::AnyEvent],
    });
    conf.node.support_block_proposals = true;

    // Start bitcoind
    let mut btcd_controller = BitcoinCoreController::new(conf.clone());
    btcd_controller
        .start_bitcoind()
        .map_err(|_e| ())
        .expect("Failed starting bitcoind");

    let burnchain_config = Burnchain::regtest(&conf.get_burn_db_path());

    let mut btc_regtest_controller = BitcoinRegtestController::with_burnchain(
        conf.clone(),
        None,
        Some(burnchain_config.clone()),
        None,
    );
    btc_regtest_controller.bootstrap_chain(201);

    eprintln!("Chain bootstrapped...");

    // Start Stacks node
    let mut run_loop = neon::RunLoop::new(conf.clone());
    let blocks_processed = run_loop.get_blocks_processed_arc();
    let channel = run_loop.get_coordinator_channel().unwrap();

    thread::spawn(move || run_loop.start(None, 0));

    // Give the run loop some time to start up!
    wait_for_runloop(&blocks_processed);

    // first block wakes up the run loop
    next_block_and_wait(&mut btc_regtest_controller, &blocks_processed);

    // first block will hold our VRF registration
    next_block_and_wait(&mut btc_regtest_controller, &blocks_processed);

    // second block will be the first mined Stacks block
    next_block_and_wait(&mut btc_regtest_controller, &blocks_processed);

    // And a couple more blocks...
    next_block_and_wait(&mut btc_regtest_controller, &blocks_processed);
    next_block_and_wait(&mut btc_regtest_controller, &blocks_processed);

    // TODO (hack) instantiate the sortdb in the burnchain
    let _ = btc_regtest_controller.sortdb_mut();

    // ----- Setup boilerplate finished, test block proposal API endpoint -----

    // Build URL
    let client = reqwest::blocking::Client::new();
    let http_origin = format!("http://{}", &conf.node.rpc_bind);
    let path = format!("{http_origin}/v2/block_proposal");

    // Construct valid block proposal
    let tip_info = get_chain_info(&conf);
    let stacks_tip_hash = tip_info.stacks_tip;
    let (consensus_hash, stacks_tip_block) = get_tip_anchored_block(&conf);

    let (mut chainstate, _) = StacksChainState::open(
        false,
        conf.burnchain.chain_id,
        &conf.get_chainstate_path_str(),
        None,
    )
    .unwrap();

    let parent_stacks_header = StacksChainState::get_anchored_block_header_info(
        chainstate.db(),
        &consensus_hash,
        &stacks_tip_hash,
    )
    .unwrap()
    .unwrap();

    let proof = parent_stacks_header.anchored_header.proof.clone();
    let total_burn = 0; // TODO
    let burn_tip = parent_stacks_header.burn_header_hash.clone();
    let burn_tip_height = parent_stacks_header.burn_header_height;

    // Put block builder in code block so any database locks expire at the end
    let block = {
        let mut builder = StacksBlockBuilder::make_block_builder(
            false, // chainstate.mainnet,
            &parent_stacks_header,
            proof,
            total_burn,
            stacks_tip_block.header.microblock_pubkey_hash.clone(), // ???
        )
        .unwrap();

        let (chainstate_tx, clarity_instance) = chainstate.chainstate_tx_begin().unwrap();
        let burn_dbconn = btc_regtest_controller.sortdb_ref().index_conn();
        let ast_rules = burn_dbconn.get_ast_rules(burn_tip_height);

        // Setup the MinerEpochInfo that would normally be done by pre_epoch_begin
        // but we must do so manually because we use the provided parameters in the proposal
        let mut miner_epoch_info = MinerEpochInfo {
            chainstate_tx,
            clarity_instance,
            burn_tip: burn_tip.clone(),
            burn_tip_height,
            parent_microblocks: vec![], // ???
            mainnet: false,
            ast_rules,
        };

        let (mut epoch_tx, _) = builder
            .epoch_begin(&burn_dbconn, &mut miner_epoch_info)
            .unwrap();

        let block = builder.mine_anchored_block(&mut epoch_tx);
        let _consumed = builder.epoch_finish(epoch_tx);
        block
    };
    let microblock_pubkey_hash = block.header.microblock_pubkey_hash.clone(); // ???

    let proposal = BlockProposal {
        parent_consensus_hash: parent_stacks_header.consensus_hash,
        block,
        microblocks_confirmed: vec![],
        burn_tip,
        burn_tip_height,
        is_mainnet: false,
        microblock_pubkey_hash,
        total_burn,
    };

    let test_cases = [
        (
            "Try with genesis block",
            BlockProposal {
                block: StacksBlock::genesis_block(),
                ..proposal.clone()
            },
            Some(ValidateRejectCode::UnknownParent),
        ),
        (
            "Try with invalid parent block",
            BlockProposal {
                block: StacksBlock {
                    header: StacksBlockHeader {
                        parent_block: BlockHeaderHash::from_bytes(&[0x11; 32]).unwrap(),
                        ..proposal.block.header.clone()
                    },
                    ..proposal.block.clone()
                },
                ..proposal.clone()
            },
            Some(ValidateRejectCode::UnknownParent),
        ),
        (
            "Try with invalid VRF proof",
            BlockProposal {
                block: StacksBlock {
                    header: StacksBlockHeader {
                        proof: stacks::util::vrf::VRFProof::empty(),
                        ..proposal.block.header.clone()
                    },
                    ..proposal.block.clone()
                },
                ..proposal.clone()
            },
            Some(ValidateRejectCode::BadBlockHash),
        ),
        (
            "Try with invalid consensus_hash",
            BlockProposal {
                parent_consensus_hash: ConsensusHash::from_bytes(&[0x22; 20]).unwrap(),
                ..proposal.clone()
            },
            Some(ValidateRejectCode::UnknownParent),
        ),
        ("Try valid proposal", proposal, None),
    ];

    for (description, proposal, reject_code) in test_cases {
        eprintln!("test_block_proposal()::'{description}': Sending proposal...");
        eprintln!("{proposal:?}");

        let current_response_len = test_observer::get_async_responses().len();

        // Send POST request
        let res = client
            .post(&path)
            .header("Content-Type", "application/json")
            .json(&proposal)
            .send()
            .expect("Failed to POST");

        // Response should be 202 Accepted
        assert_eq!(res.status().as_u16(), 202);

        let start_time = Instant::now();
        while current_response_len >= test_observer::get_async_responses().len() {
            assert!(
                start_time.elapsed() <= Duration::from_secs(30),
                "Took over 30 seconds to process invalid block proposal request"
            );
            thread::sleep(Duration::from_secs(5));
        }

        let last_proposal_result: BlockValidateResponse = test_observer::get_async_responses()
            .last()
            .cloned()
            .unwrap();

        match reject_code {
            Some(code) => {
                eprintln!("test_block_proposal()::'{description}': Response rejected: {code:?}");
                let last_proposal_reject = match last_proposal_result {
                    BlockValidateResponse::Ok(_) => panic!("Proposal should be invalid"),
                    BlockValidateResponse::Reject(x) => x,
                };
                assert_eq!(last_proposal_reject.reason_code, code);
            }
            None => {
                eprintln!("test_block_proposal()::'{description}': OK");
                let last_proposal_ok = match last_proposal_result {
                    BlockValidateResponse::Ok(x) => x,
                    BlockValidateResponse::Reject(_) => panic!("Proposal should be valid"),
                };
                assert_eq!(
                    last_proposal_ok.block.block_hash(),
                    proposal.block.block_hash()
                );
            }
        }
    }

    test_observer::clear();
    channel.stop_chains_coordinator();
}

// TODO: this needs to run as a smoke test, since they take too long to run in CI
#[test]
#[ignore]
fn test_one_miner_build_anchor_blocks_on_same_chain_without_rbf() {
    let (mut conf, _) = neon_integration_test_conf();

    conf.node.mine_microblocks = false;
    conf.miner.microblock_attempt_time_ms = 5_000;
    conf.node.wait_time_for_microblocks = 0;
    conf.node.microblock_frequency = 10_000;
    conf.miner.first_attempt_time_ms = 2_000;
    conf.miner.subsequent_attempt_time_ms = 5_000;
    conf.burnchain.max_rbf = 0;
    conf.node.wait_time_for_blocks = 1_000;

    test_competing_miners_build_on_same_chain(1, conf, false, 10_000, TxChainStrategy::Random)
}

// TODO: this needs to run as a smoke test, since they take too long to run in CI
#[test]
#[ignore]
fn test_competing_miners_build_anchor_blocks_on_same_chain_without_rbf() {
    let (mut conf, _) = neon_integration_test_conf();

    conf.node.mine_microblocks = false;
    conf.miner.microblock_attempt_time_ms = 5_000;
    conf.node.wait_time_for_microblocks = 0;
    conf.node.microblock_frequency = 10_000;
    conf.miner.first_attempt_time_ms = 2_000;
    conf.miner.subsequent_attempt_time_ms = 5_000;
    conf.burnchain.max_rbf = 0;
    conf.node.wait_time_for_blocks = 1_000;

    test_competing_miners_build_on_same_chain(5, conf, false, 10_000, TxChainStrategy::Expensive)
}

// TODO: this needs to run as a smoke test, since they take too long to run in CI
#[test]
#[ignore]
fn test_competing_miners_build_anchor_blocks_and_microblocks_on_same_chain() {
    let (mut conf, _) = neon_integration_test_conf();

    conf.node.mine_microblocks = true;
    conf.miner.microblock_attempt_time_ms = 2_000;
    conf.node.wait_time_for_microblocks = 0;
    conf.node.microblock_frequency = 0;
    conf.miner.first_attempt_time_ms = 2_000;
    conf.miner.subsequent_attempt_time_ms = 5_000;
    conf.burnchain.max_rbf = 1000000;
    conf.node.wait_time_for_blocks = 1_000;

    test_competing_miners_build_on_same_chain(5, conf, true, 15_000, TxChainStrategy::Random)
}

#[test]
#[ignore]
fn microblock_miner_multiple_attempts() {
    let (mut conf, miner_account) = neon_integration_test_conf();

    conf.node.mine_microblocks = true;
    conf.miner.microblock_attempt_time_ms = 2_000;
    conf.node.wait_time_for_microblocks = 100;
    conf.node.microblock_frequency = 100;
    conf.miner.first_attempt_time_ms = 2_000;
    conf.miner.subsequent_attempt_time_ms = 5_000;
    conf.burnchain.max_rbf = 1000000;
    conf.node.wait_time_for_blocks = 1_000;

    let privks: Vec<_> = (0..100)
        .into_iter()
        .map(|_| StacksPrivateKey::new())
        .collect();
    let balances: Vec<_> = privks
        .iter()
        .map(|privk| {
            let addr = to_addr(privk);
            InitialBalance {
                address: addr.into(),
                amount: 1_000_000_000,
            }
        })
        .collect();

    conf.initial_balances = balances;

    let mut btcd_controller = BitcoinCoreController::new(conf.clone());
    btcd_controller
        .start_bitcoind()
        .map_err(|_e| ())
        .expect("Failed starting bitcoind");

    let mut btc_regtest_controller = BitcoinRegtestController::new(conf.clone(), None);
    let http_origin = format!("http://{}", &conf.node.rpc_bind);

    btc_regtest_controller.bootstrap_chain(201);

    eprintln!("Chain bootstrapped...");

    let mut run_loop = neon::RunLoop::new(conf);
    let blocks_processed = run_loop.get_blocks_processed_arc();

    let channel = run_loop.get_coordinator_channel().unwrap();

    thread::spawn(move || run_loop.start(None, 0));

    // give the run loop some time to start up!
    wait_for_runloop(&blocks_processed);

    // first block wakes up the run loop
    next_block_and_wait(&mut btc_regtest_controller, &blocks_processed);

    // first block will hold our VRF registration
    next_block_and_wait(&mut btc_regtest_controller, &blocks_processed);

    // second block will be the first mined Stacks block
    next_block_and_wait(&mut btc_regtest_controller, &blocks_processed);
    next_block_and_wait(&mut btc_regtest_controller, &blocks_processed);

    // let's query the miner's account nonce:

    let account = get_account(&http_origin, &miner_account);
    eprintln!("Miner account: {:?}", &account);

    let all_txs: Vec<_> = privks
        .iter()
        .enumerate()
        .map(|(i, pk)| make_mblock_tx_chain(pk, (25 * i) as u64))
        .collect();

    let _handle = thread::spawn(move || {
        for txi in 0..all_txs.len() {
            for j in 0..all_txs[txi].len() {
                let tx = &all_txs[txi][j];
                eprintln!("\n\nSubmit tx {},{}\n\n", txi, j);
                submit_tx(&http_origin, tx);
                sleep_ms(1_000);
            }
        }
    });

    for _i in 0..10 {
        sleep_ms(30_000);
        btc_regtest_controller.build_next_block(1);
    }

    channel.stop_chains_coordinator();
}<|MERGE_RESOLUTION|>--- conflicted
+++ resolved
@@ -1,11 +1,5 @@
-<<<<<<< HEAD
-use std::cmp;
-use std::convert::TryFrom;
-use std::fs;
-=======
 use std::collections::{HashMap, HashSet};
 use std::convert::TryFrom;
->>>>>>> 5ac03fca
 use std::path::Path;
 use std::sync::atomic::{AtomicU64, Ordering};
 use std::sync::{mpsc, Arc};
@@ -14,45 +8,31 @@
 
 use clarity::vm::ast::stack_depth_checker::AST_CALL_STACK_DEPTH_BUFFER;
 use clarity::vm::ast::ASTRules;
-<<<<<<< HEAD
-use clarity::vm::MAX_CALL_STACK_DEPTH;
-=======
 use clarity::vm::costs::ExecutionCost;
 use clarity::vm::types::PrincipalData;
 use clarity::vm::{ClarityName, ClarityVersion, ContractName, Value, MAX_CALL_STACK_DEPTH};
->>>>>>> 5ac03fca
 use rand::Rng;
 use rusqlite::types::ToSql;
 use stacks::burnchains::bitcoin::address::{BitcoinAddress, LegacyBitcoinAddressType};
 use stacks::burnchains::bitcoin::BitcoinNetworkType;
-<<<<<<< HEAD
-use stacks::burnchains::Txid;
-=======
 use stacks::burnchains::db::BurnchainDB;
 use stacks::burnchains::{Address, Burnchain, PoxConstants, Txid};
->>>>>>> 5ac03fca
 use stacks::chainstate::burn::db::sortdb::SortitionDB;
 use stacks::chainstate::burn::operations::{
     BlockstackOperationType, DelegateStxOp, PreStxOp, TransferStxOp,
 };
 use stacks::chainstate::burn::ConsensusHash;
 use stacks::chainstate::coordinator::comm::CoordinatorChannels;
-<<<<<<< HEAD
-use stacks::chainstate::stacks::miner::BlockValidateResponse;
-use stacks::chainstate::stacks::miner::ValidateRejectCode;
-use stacks::chainstate::stacks::miner::{
-    signal_mining_blocked, signal_mining_ready, BlockProposal, TransactionErrorEvent,
-    TransactionEvent, TransactionSuccessEvent,
-=======
 use stacks::chainstate::stacks::db::StacksChainState;
 use stacks::chainstate::stacks::miner::{
-    signal_mining_blocked, signal_mining_ready, TransactionErrorEvent, TransactionEvent,
-    TransactionSuccessEvent,
+    signal_mining_blocked, signal_mining_ready, BlockProposal, BlockValidateResponse,
+    MinerEpochInfo, TransactionErrorEvent, TransactionEvent, TransactionSuccessEvent,
+    ValidateRejectCode,
 };
 use stacks::chainstate::stacks::{
-    StacksBlock, StacksBlockHeader, StacksMicroblock, StacksMicroblockHeader, StacksPrivateKey,
-    StacksPublicKey, StacksTransaction, TransactionContractCall, TransactionPayload,
->>>>>>> 5ac03fca
+    StacksBlock, StacksBlockBuilder, StacksBlockHeader, StacksMicroblock, StacksMicroblockHeader,
+    StacksPrivateKey, StacksPublicKey, StacksTransaction, TransactionContractCall,
+    TransactionPayload,
 };
 use stacks::clarity_cli::vm_execute as execute;
 use stacks::core;
@@ -62,34 +42,12 @@
     PEER_VERSION_EPOCH_2_0, PEER_VERSION_EPOCH_2_05, PEER_VERSION_EPOCH_2_1,
 };
 use stacks::net::atlas::{AtlasConfig, AtlasDB, MAX_ATTACHMENT_INV_PAGES_PER_REQUEST};
-use stacks::net::RPCFeeEstimateResponse;
 use stacks::net::{
     AccountEntryResponse, ContractSrcResponse, GetAttachmentResponse, GetAttachmentsInvResponse,
     PostTransactionRequestBody, RPCFeeEstimateResponse, RPCPeerInfoData, RPCPoxInfoData,
     StacksBlockAcceptedData, UnconfirmedTransactionResponse,
 };
 use stacks::util_lib::boot::boot_code_id;
-<<<<<<< HEAD
-use stacks::vm::types::PrincipalData;
-use stacks::vm::ClarityName;
-use stacks::vm::ClarityVersion;
-use stacks::vm::ContractName;
-use stacks::vm::Value;
-use stacks::{
-    burnchains::db::BurnchainDB,
-    burnchains::{Address, Burnchain, PoxConstants},
-    chainstate::burn::ConsensusHash,
-    chainstate::stacks::{
-        db::StacksChainState, miner::MinerEpochInfo, StacksBlock, StacksBlockBuilder,
-        StacksBlockHeader, StacksMicroblock, StacksMicroblockHeader, StacksPrivateKey,
-        StacksPublicKey, StacksTransaction, TransactionContractCall, TransactionPayload,
-    },
-    net::RPCPoxInfoData,
-    util_lib::db::{query_row_columns, query_rows, u64_to_sql},
-    vm::costs::ExecutionCost,
-    vm::database::BurnStateDB,
-};
-=======
 use stacks::util_lib::db::{query_row_columns, query_rows, u64_to_sql};
 use stacks_common::codec::StacksMessageCodec;
 use stacks_common::types::chainstate::{
@@ -97,8 +55,7 @@
 };
 use stacks_common::util::hash::{bytes_to_hex, hex_bytes, to_hex, Hash160};
 use stacks_common::util::secp256k1::{Secp256k1PrivateKey, Secp256k1PublicKey};
-use stacks_common::util::{get_epoch_time_ms, get_epoch_time_secs, sleep_ms};
->>>>>>> 5ac03fca
+use stacks_common::util::{get_epoch_time_ms, get_epoch_time_secs, sleep_ms, vrf};
 
 use super::bitcoin_regtest::BitcoinCoreController;
 use super::{
@@ -106,20 +63,6 @@
     make_microblock, make_stacks_transfer, make_stacks_transfer_mblock_only, to_addr, ADDR_4, SK_1,
     SK_2,
 };
-<<<<<<< HEAD
-use crate::config::FeeEstimatorName;
-use crate::stacks_common::types::PrivateKey;
-use crate::tests::SK_3;
-use crate::util::hash::{MerkleTree, Sha512Trunc256Sum};
-use crate::util::secp256k1::MessageSignature;
-use crate::{
-    burnchains::bitcoin_regtest_controller::BitcoinRPCRequest,
-    burnchains::bitcoin_regtest_controller::UTXO, config::EventKeyType,
-    config::EventObserverConfig, config::InitialBalance, neon, operations::BurnchainOpSigner,
-    syncctl::PoxSyncWatchdogComms, BitcoinRegtestController, BurnchainController, Config,
-    ConfigFile, Keychain,
-};
-=======
 use crate::burnchains::bitcoin_regtest_controller::{BitcoinRPCRequest, UTXO};
 use crate::config::{EventKeyType, EventObserverConfig, FeeEstimatorName, InitialBalance};
 use crate::operations::BurnchainOpSigner;
@@ -129,7 +72,6 @@
 use crate::util::hash::{MerkleTree, Sha512Trunc256Sum};
 use crate::util::secp256k1::MessageSignature;
 use crate::{neon, BitcoinRegtestController, BurnchainController, Config, ConfigFile, Keychain};
->>>>>>> 5ac03fca
 
 fn inner_neon_integration_test_conf(seed: Option<Vec<u8>>) -> (Config, StacksAddress) {
     let mut conf = super::new_test_conf();
@@ -231,12 +173,7 @@
     use std::sync::Mutex;
     use std::thread;
 
-<<<<<<< HEAD
     use stacks::chainstate::stacks::miner::BlockValidateResponse;
-    use tokio;
-    use warp;
-=======
->>>>>>> 5ac03fca
     use warp::Filter;
     use {tokio, warp};
 
@@ -10858,7 +10795,8 @@
 
         let (chainstate_tx, clarity_instance) = chainstate.chainstate_tx_begin().unwrap();
         let burn_dbconn = btc_regtest_controller.sortdb_ref().index_conn();
-        let ast_rules = burn_dbconn.get_ast_rules(burn_tip_height);
+        let ast_rules =
+            SortitionDB::get_ast_rules(&burn_dbconn, u64::from(burn_tip_height)).unwrap();
 
         // Setup the MinerEpochInfo that would normally be done by pre_epoch_begin
         // but we must do so manually because we use the provided parameters in the proposal
@@ -10921,7 +10859,7 @@
             BlockProposal {
                 block: StacksBlock {
                     header: StacksBlockHeader {
-                        proof: stacks::util::vrf::VRFProof::empty(),
+                        proof: vrf::VRFProof::empty(),
                         ..proposal.block.header.clone()
                     },
                     ..proposal.block.clone()
