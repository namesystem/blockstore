// Copyright (C) 2013-2020 Blockstack PBC, a public benefit corporation
// Copyright (C) 2020-2023 Stacks Open Internet Foundation
//
// This program is free software: you can redistribute it and/or modify
// it under the terms of the GNU General Public License as published by
// the Free Software Foundation, either version 3 of the License, or
// (at your option) any later version.
//
// This program is distributed in the hope that it will be useful,
// but WITHOUT ANY WARRANTY; without even the implied warranty of
// MERCHANTABILITY or FITNESS FOR A PARTICULAR PURPOSE.  See the
// GNU General Public License for more details.
//
// You should have received a copy of the GNU General Public License
// along with this program.  If not, see <http://www.gnu.org/licenses/>.
use std::collections::HashMap;
use std::thread;
use std::thread::JoinHandle;
use std::time::{Duration, Instant};

use clarity::boot_util::boot_code_id;
use clarity::vm::clarity::ClarityConnection;
use clarity::vm::types::{PrincipalData, QualifiedContractIdentifier};
use hashbrown::HashSet;
use libsigner::v0::messages::{MinerSlotID, SignerMessage as SignerMessageV0};
use libsigner::v1::messages::{MessageSlotID, SignerMessage as SignerMessageV1};
use libsigner::StackerDBSession;
use stacks::burnchains::Burnchain;
use stacks::chainstate::burn::db::sortdb::SortitionDB;
use stacks::chainstate::burn::{BlockSnapshot, ConsensusHash};
use stacks::chainstate::coordinator::OnChainRewardSetProvider;
use stacks::chainstate::nakamoto::coordinator::load_nakamoto_reward_set;
use stacks::chainstate::nakamoto::miner::{NakamotoBlockBuilder, NakamotoTenureInfo};
use stacks::chainstate::nakamoto::signer_set::NakamotoSigners;
use stacks::chainstate::nakamoto::staging_blocks::NakamotoBlockObtainMethod;
use stacks::chainstate::nakamoto::{NakamotoBlock, NakamotoChainState};
use stacks::chainstate::stacks::boot::{RewardSet, MINERS_NAME};
use stacks::chainstate::stacks::db::{StacksChainState, StacksHeaderInfo};
use stacks::chainstate::stacks::{
    CoinbasePayload, Error as ChainstateError, StacksTransaction, StacksTransactionSigner,
    TenureChangeCause, TenureChangePayload, TransactionAnchorMode, TransactionPayload,
    TransactionVersion,
};
use stacks::net::p2p::NetworkHandle;
use stacks::net::stackerdb::StackerDBs;
use stacks::net::{NakamotoBlocksData, StacksMessageType};
use stacks::util::secp256k1::MessageSignature;
use stacks_common::codec::read_next;
use stacks_common::types::chainstate::{StacksAddress, StacksBlockId};
use stacks_common::types::{PrivateKey, StacksEpochId};
use stacks_common::util::vrf::VRFProof;
use wsts::curve::scalar::Scalar;

use super::relayer::RelayerThread;
use super::sign_coordinator::SignCoordinator;
use super::{Config, Error as NakamotoNodeError, EventDispatcher, Keychain};
use crate::nakamoto_node::VRF_MOCK_MINER_KEY;
use crate::neon_node;
use crate::run_loop::nakamoto::Globals;
use crate::run_loop::RegisteredKey;

#[cfg(test)]
pub static TEST_BROADCAST_STALL: std::sync::Mutex<Option<bool>> = std::sync::Mutex::new(None);
#[cfg(test)]
pub static TEST_SKIP_P2P_BROADCAST: std::sync::Mutex<Option<bool>> = std::sync::Mutex::new(None);

/// If the miner was interrupted while mining a block, how long should the
///  miner thread sleep before trying again?
const ABORT_TRY_AGAIN_MS: u64 = 200;

pub enum MinerDirective {
    /// The miner won sortition so they should begin a new tenure
    BeginTenure {
        parent_tenure_start: StacksBlockId,
        burnchain_tip: BlockSnapshot,
    },
    /// The miner should try to continue their tenure if they are the active miner
    ContinueTenure { new_burn_view: ConsensusHash },
    /// The miner did not win sortition
    StopTenure,
}

#[derive(PartialEq, Debug, Clone)]
/// Tenure info needed to construct a tenure change or tenure extend transaction
struct ParentTenureInfo {
    /// The number of blocks in the parent tenure
    parent_tenure_blocks: u64,
    /// The consensus hash of the parent tenure
    parent_tenure_consensus_hash: ConsensusHash,
}

/// Metadata required for beginning a new tenure
struct ParentStacksBlockInfo {
    /// Header metadata for the Stacks block we're going to build on top of
    stacks_parent_header: StacksHeaderInfo,
    /// nonce to use for this new block's coinbase transaction
    coinbase_nonce: u64,
    parent_tenure: Option<ParentTenureInfo>,
}

/// The reason the miner thread was spawned
#[derive(PartialEq, Clone, Debug)]
pub enum MinerReason {
    /// The miner thread was spawned to begin a new tenure
    BlockFound,
    /// The miner thread was spawned to extend an existing tenure
    Extended {
        /// Current consensus hash on the underlying burnchain.  Corresponds to the last-seen
        /// sortition.
        burn_view_consensus_hash: ConsensusHash,
    },
}

impl std::fmt::Display for MinerReason {
    fn fmt(&self, f: &mut std::fmt::Formatter<'_>) -> std::fmt::Result {
        match self {
            MinerReason::BlockFound => write!(f, "BlockFound"),
            MinerReason::Extended {
                burn_view_consensus_hash,
            } => write!(
                f,
                "Extended: burn_view_consensus_hash = {burn_view_consensus_hash:?}",
            ),
        }
    }
}

pub struct BlockMinerThread {
    /// node config struct
    config: Config,
    /// handle to global state
    globals: Globals,
    /// copy of the node's keychain
    keychain: Keychain,
    /// burnchain configuration
    burnchain: Burnchain,
    /// Set of blocks that we have mined
    mined_blocks: Vec<NakamotoBlock>,
    /// Copy of the node's registered VRF key
    registered_key: RegisteredKey,
    /// Burnchain block snapshot which elected this miner
    burn_election_block: BlockSnapshot,
    /// Current burnchain tip
    burn_block: BlockSnapshot,
    /// The start of the parent tenure for this tenure
    parent_tenure_id: StacksBlockId,
    /// Handle to the node's event dispatcher
    event_dispatcher: EventDispatcher,
    /// The reason the miner thread was spawned
    reason: MinerReason,
    /// Handle to the p2p thread for block broadcast
    p2p_handle: NetworkHandle,
}

impl BlockMinerThread {
    /// Instantiate the miner thread
    pub fn new(
        rt: &RelayerThread,
        registered_key: RegisteredKey,
        burn_election_block: BlockSnapshot,
        burn_block: BlockSnapshot,
        parent_tenure_id: StacksBlockId,
        reason: MinerReason,
    ) -> BlockMinerThread {
        BlockMinerThread {
            config: rt.config.clone(),
            globals: rt.globals.clone(),
            keychain: rt.keychain.clone(),
            burnchain: rt.burnchain.clone(),
            mined_blocks: vec![],
            registered_key,
            burn_election_block,
            burn_block,
            event_dispatcher: rt.event_dispatcher.clone(),
            parent_tenure_id,
            reason,
            p2p_handle: rt.get_p2p_handle(),
        }
    }

    /// Stop a miner tenure by blocking the miner and then joining the tenure thread
    pub fn stop_miner(
        globals: &Globals,
        prior_miner: JoinHandle<Result<(), NakamotoNodeError>>,
    ) -> Result<(), NakamotoNodeError> {
        globals.block_miner();
        let prior_miner_result = prior_miner
            .join()
            .map_err(|_| NakamotoNodeError::MiningFailure(ChainstateError::MinerAborted))?;
        if let Err(e) = prior_miner_result {
            // it's okay if the prior miner thread exited with an error.
            // in many cases this is expected (i.e., a burnchain block occurred)
            // if some error condition should be handled though, this is the place
            //  to do that handling.
            debug!("Prior mining thread exited with: {e:?}");
        }
        globals.unblock_miner();
        Ok(())
    }

    pub fn run_miner(
        mut self,
        prior_miner: Option<JoinHandle<Result<(), NakamotoNodeError>>>,
    ) -> Result<(), NakamotoNodeError> {
        // when starting a new tenure, block the mining thread if its currently running.
        // the new mining thread will join it (so that the new mining thread stalls, not the relayer)
        debug!(
            "New miner thread starting";
            "had_prior_miner" => prior_miner.is_some(),
            "parent_tenure_id" => %self.parent_tenure_id,
            "thread_id" => ?thread::current().id(),
            "burn_block_consensus_hash" => %self.burn_block.consensus_hash,
            "reason" => %self.reason,
        );
        if let Some(prior_miner) = prior_miner {
            Self::stop_miner(&self.globals, prior_miner)?;
        }
        let mut stackerdbs = StackerDBs::connect(&self.config.get_stacker_db_file_path(), true)
            .map_err(|e| NakamotoNodeError::MiningFailure(ChainstateError::NetError(e)))?;

        let mut attempts = 0;
        // now, actually run this tenure
        loop {
            let new_block = loop {
                match self.mine_block(&stackerdbs) {
                    Ok(x) => break Some(x),
                    Err(NakamotoNodeError::MiningFailure(ChainstateError::MinerAborted)) => {
                        info!("Miner interrupted while mining, will try again");
                        // sleep, and try again. if the miner was interrupted because the burnchain
                        // view changed, the next `mine_block()` invocation will error
                        thread::sleep(Duration::from_millis(ABORT_TRY_AGAIN_MS));
                        continue;
                    }
                    Err(NakamotoNodeError::MiningFailure(
                        ChainstateError::NoTransactionsToMine,
                    )) => {
                        debug!("Miner did not find any transactions to mine");
                        break None;
                    }
                    Err(e) => {
                        warn!("Failed to mine block: {e:?}");
                        return Err(NakamotoNodeError::MiningFailure(
                            ChainstateError::MinerAborted,
                        ));
                    }
                }
            };

            if let Some(mut new_block) = new_block {
                let (reward_set, signer_signature) = match self.gather_signatures(
                    &mut new_block,
                    self.burn_block.block_height,
                    &mut stackerdbs,
                    &mut attempts,
                ) {
                    Ok(x) => x,
                    Err(e) => {
                        error!("Error while gathering signatures: {e:?}. Will try mining again.");
                        continue;
                    }
                };

                new_block.header.signer_signature = signer_signature;
                if let Err(e) = self.broadcast(new_block.clone(), reward_set, &stackerdbs) {
                    warn!("Error accepting own block: {e:?}. Will try mining again.");
                    continue;
                } else {
                    info!(
                        "Miner: Block signed by signer set and broadcasted";
                        "signer_sighash" => %new_block.header.signer_signature_hash(),
                        "block_hash" => %new_block.header.block_hash(),
                        "stacks_block_id" => %new_block.header.block_id(),
                        "block_height" => new_block.header.chain_length,
                        "consensus_hash" => %new_block.header.consensus_hash,
                    );
                    self.globals.coord().announce_new_stacks_block();
                }

                self.globals.counters.bump_naka_mined_blocks();
                if self.mined_blocks.is_empty() {
                    // this is the first block of the tenure, bump tenure counter
                    self.globals.counters.bump_naka_mined_tenures();
                }
                self.mined_blocks.push(new_block);
            }

            let Ok(sort_db) = SortitionDB::open(
                &self.config.get_burn_db_file_path(),
                true,
                self.burnchain.pox_constants.clone(),
            ) else {
                error!("Failed to open sortition DB. Will try mining again.");
                continue;
            };

            let wait_start = Instant::now();
            while wait_start.elapsed() < self.config.miner.wait_on_interim_blocks {
                thread::sleep(Duration::from_millis(ABORT_TRY_AGAIN_MS));
                if self.check_burn_tip_changed(&sort_db).is_err() {
                    return Err(NakamotoNodeError::BurnchainTipChanged);
                }
            }
        }
    }

    /// Gather a list of signatures from the signers for the block
    fn gather_signatures(
        &mut self,
        new_block: &mut NakamotoBlock,
        burn_block_height: u64,
        stackerdbs: &mut StackerDBs,
        attempts: &mut u64,
    ) -> Result<(RewardSet, Vec<MessageSignature>), NakamotoNodeError> {
        let Some(miner_privkey) = self.config.miner.mining_key else {
            return Err(NakamotoNodeError::MinerConfigurationFailed(
                "No mining key configured, cannot mine",
            ));
        };
        let sort_db = SortitionDB::open(
            &self.config.get_burn_db_file_path(),
            true,
            self.burnchain.pox_constants.clone(),
        )
        .map_err(|e| {
            NakamotoNodeError::SigningCoordinatorFailure(format!(
                "Failed to open sortition DB. Cannot mine! {e:?}"
            ))
        })?;

        let tip = SortitionDB::get_block_snapshot_consensus(
            sort_db.conn(),
            &new_block.header.consensus_hash,
        )
        .map_err(|e| {
            NakamotoNodeError::SigningCoordinatorFailure(format!(
                "Failed to retrieve chain tip: {:?}",
                e
            ))
        })
        .and_then(|result| {
            result.ok_or_else(|| {
                NakamotoNodeError::SigningCoordinatorFailure("Failed to retrieve chain tip".into())
            })
        })?;

        let mut chain_state =
            neon_node::open_chainstate_with_faults(&self.config).map_err(|e| {
                NakamotoNodeError::SigningCoordinatorFailure(format!(
                    "Failed to open chainstate DB. Cannot mine! {e:?}"
                ))
            })?;

        let reward_info = match load_nakamoto_reward_set(
            self.burnchain
                .pox_reward_cycle(tip.block_height.saturating_add(1))
                .expect("FATAL: no reward cycle for sortition"),
            &tip.sortition_id,
            &self.burnchain,
            &mut chain_state,
            &new_block.header.parent_block_id,
            &sort_db,
            &OnChainRewardSetProvider::new(),
        ) {
            Ok(Some((reward_info, _))) => reward_info,
            Ok(None) => {
                return Err(NakamotoNodeError::SigningCoordinatorFailure(
                    "No reward set stored yet. Cannot mine!".into(),
                ));
            }
            Err(e) => {
                return Err(NakamotoNodeError::SigningCoordinatorFailure(format!(
                    "Failure while fetching reward set. Cannot initialize miner coordinator. {e:?}"
                )));
            }
        };

        let Some(reward_set) = reward_info.known_selected_anchor_block_owned() else {
            return Err(NakamotoNodeError::SigningCoordinatorFailure(
                "Current reward cycle did not select a reward set. Cannot mine!".into(),
            ));
        };

        let miner_privkey_as_scalar = Scalar::from(miner_privkey.as_slice().clone());
        let mut coordinator =
            SignCoordinator::new(&reward_set, miner_privkey_as_scalar, &self.config).map_err(
                |e| {
                    NakamotoNodeError::SigningCoordinatorFailure(format!(
                        "Failed to initialize the signing coordinator. Cannot mine! {e:?}"
                    ))
                },
            )?;

        *attempts += 1;
        let signature = coordinator.begin_sign_v0(
            new_block,
            burn_block_height,
            *attempts,
            &tip,
            &self.burnchain,
            &sort_db,
            &stackerdbs,
            &self.globals.counters,
        )?;

        return Ok((reward_set, signature));
    }

    fn get_stackerdb_contract_and_slots(
        &self,
        stackerdbs: &StackerDBs,
        msg_id: &MessageSlotID,
        reward_cycle: u64,
    ) -> Result<(QualifiedContractIdentifier, HashMap<u32, StacksAddress>), NakamotoNodeError> {
        let stackerdb_contracts = stackerdbs
            .get_stackerdb_contract_ids()
            .expect("FATAL: could not get the stacker DB contract ids");

        let signers_contract_id =
            msg_id.stacker_db_contract(self.config.is_mainnet(), reward_cycle);
        if !stackerdb_contracts.contains(&signers_contract_id) {
            return Err(NakamotoNodeError::SignerSignatureError(
                "No signers contract found, cannot wait for signers".into(),
            ));
        };
        // Get the slots for every signer
        let signers = stackerdbs
            .get_signers(&signers_contract_id)
            .expect("FATAL: could not get signers from stacker DB");
        let mut slot_ids_addresses = HashMap::with_capacity(signers.len());
        for (slot_id, address) in stackerdbs
            .get_signers(&signers_contract_id)
            .expect("FATAL: could not get signers from stacker DB")
            .into_iter()
            .enumerate()
        {
            slot_ids_addresses.insert(
                u32::try_from(slot_id).expect("FATAL: too many signers to fit into u32 range"),
                address,
            );
        }
        Ok((signers_contract_id, slot_ids_addresses))
    }

    fn get_signer_transactions(
        &self,
        chainstate: &mut StacksChainState,
        sortdb: &SortitionDB,
        stackerdbs: &StackerDBs,
    ) -> Result<Vec<StacksTransaction>, NakamotoNodeError> {
        let next_reward_cycle = self
            .burnchain
            .block_height_to_reward_cycle(self.burn_block.block_height)
            .expect("FATAL: no reward cycle for burn block")
            .wrapping_add(1);
        let (signers_contract_id, slot_ids_addresses) = self.get_stackerdb_contract_and_slots(
            stackerdbs,
            &MessageSlotID::Transactions,
            next_reward_cycle,
        )?;
        let slot_ids = slot_ids_addresses.keys().cloned().collect::<Vec<_>>();
        let addresses = slot_ids_addresses.values().cloned().collect::<HashSet<_>>();
        // Get the transactions from the signers for the next block
        let signer_chunks = stackerdbs
            .get_latest_chunks(&signers_contract_id, &slot_ids)
            .expect("FATAL: could not get latest chunks from stacker DB");
        let signer_messages: Vec<(u32, SignerMessageV1)> = slot_ids
            .iter()
            .zip(signer_chunks.into_iter())
            .filter_map(|(slot_id, chunk)| {
                chunk.and_then(|chunk| {
                    read_next::<SignerMessageV1, _>(&mut &chunk[..])
                        .ok()
                        .map(|msg| (*slot_id, msg))
                })
            })
            .collect();

        if signer_messages.is_empty() {
            return Ok(vec![]);
        }

        let (consensus_hash, block_bhh) =
            SortitionDB::get_canonical_stacks_chain_tip_hash(sortdb.conn()).unwrap();
        let stacks_block_id = StacksBlockId::new(&consensus_hash, &block_bhh);

        // Get all nonces for the signers from clarity DB to use to validate transactions
        let account_nonces = chainstate
            .with_read_only_clarity_tx(
                &sortdb
                    .index_handle_at_block(chainstate, &stacks_block_id)
                    .map_err(|_| NakamotoNodeError::UnexpectedChainState)?,
                &stacks_block_id,
                |clarity_tx| {
                    clarity_tx.with_clarity_db_readonly(|clarity_db| {
                        addresses
                            .iter()
                            .map(|address| {
                                (
                                    address.clone(),
                                    clarity_db
                                        .get_account_nonce(&address.clone().into())
                                        .unwrap_or(0),
                                )
                            })
                            .collect::<HashMap<StacksAddress, u64>>()
                    })
                },
            )
            .unwrap_or_default();
        let mut filtered_transactions: HashMap<StacksAddress, StacksTransaction> = HashMap::new();
        for (_slot, signer_message) in signer_messages {
            match signer_message {
                SignerMessageV1::Transactions(transactions) => {
                    NakamotoSigners::update_filtered_transactions(
                        &mut filtered_transactions,
                        &account_nonces,
                        self.config.is_mainnet(),
                        transactions,
                    )
                }
                _ => {} // Any other message is ignored
            }
        }
        Ok(filtered_transactions.into_values().collect())
    }

<<<<<<< HEAD
    /// Store a block to the chainstate, and if successful (it should be since we mined it),
    /// broadcast it via the p2p network.
=======
    fn broadcast_p2p(
        sort_db: &SortitionDB,
        chain_state: &mut StacksChainState,
        block: &NakamotoBlock,
        reward_set: RewardSet,
    ) -> Result<(), ChainstateError> {
        #[cfg(test)]
        {
            if *TEST_SKIP_P2P_BROADCAST.lock().unwrap() == Some(true) {
                return Ok(());
            }
        }

        let mut sortition_handle = sort_db.index_handle_at_ch(&block.header.consensus_hash)?;
        let chainstate_config = chain_state.config();
        let (headers_conn, staging_tx) = chain_state.headers_conn_and_staging_tx_begin()?;
        NakamotoChainState::accept_block(
            &chainstate_config,
            &block,
            &mut sortition_handle,
            &staging_tx,
            headers_conn,
            reward_set,
        )?;
        staging_tx.commit()?;
        Ok(())
    }

>>>>>>> d688786e
    fn broadcast(
        &mut self,
        block: NakamotoBlock,
        reward_set: RewardSet,
        stackerdbs: &StackerDBs,
    ) -> Result<(), NakamotoNodeError> {
        #[cfg(test)]
        {
            if *TEST_BROADCAST_STALL.lock().unwrap() == Some(true) {
                // Do an extra check just so we don't log EVERY time.
                warn!("Broadcasting is stalled due to testing directive.";
                    "block_id" => %block.block_id(),
                    "height" => block.header.chain_length,
                );
                while *TEST_BROADCAST_STALL.lock().unwrap() == Some(true) {
                    std::thread::sleep(std::time::Duration::from_millis(10));
                }
                info!("Broadcasting is no longer stalled due to testing directive.";
                    "block_id" => %block.block_id(),
                    "height" => block.header.chain_length,
                );
            }
        }
        let mut chain_state = neon_node::open_chainstate_with_faults(&self.config)
            .expect("FATAL: could not open chainstate DB");
        let sort_db = SortitionDB::open(
            &self.config.get_burn_db_file_path(),
            true,
            self.burnchain.pox_constants.clone(),
        )
        .expect("FATAL: could not open sortition DB");

<<<<<<< HEAD
        let mut sortition_handle = sort_db.index_handle_at_ch(&block.header.consensus_hash)?;
        let (headers_conn, staging_tx) = chain_state.headers_conn_and_staging_tx_begin()?;
        let accepted = NakamotoChainState::accept_block(
            &chainstate_config,
            &block,
            &mut sortition_handle,
            &staging_tx,
            headers_conn,
            reward_set,
            NakamotoBlockObtainMethod::Mined,
        )?;
        staging_tx.commit()?;

        if !accepted {
            warn!("Did NOT accept block {} we mined", &block.block_id());

            // not much we can do here, but try and mine again and hope we produce a valid one.
            return Ok(());
        }

        // forward to p2p thread
        let block_id = block.block_id();
        if let Err(e) = self.p2p_handle.broadcast_message(
            vec![],
            StacksMessageType::NakamotoBlocks(NakamotoBlocksData {
                blocks: vec![block],
            }),
        ) {
            warn!("Failed to broadcast blocok {}: {:?}", &block_id, &e);
        }
        Ok(())
=======
        Self::broadcast_p2p(&sort_db, &mut chain_state, &block, reward_set)
            .map_err(NakamotoNodeError::AcceptFailure)?;

        let Some(ref miner_privkey) = self.config.miner.mining_key else {
            return Err(NakamotoNodeError::MinerConfigurationFailed(
                "No mining key configured, cannot mine",
            ));
        };

        let rpc_socket = self.config.node.get_rpc_loopback().ok_or_else(|| {
            NakamotoNodeError::MinerConfigurationFailed("Failed to get RPC loopback socket")
        })?;
        let miners_contract_id = boot_code_id(MINERS_NAME, chain_state.mainnet);
        let mut miners_session = StackerDBSession::new(&rpc_socket.to_string(), miners_contract_id);

        SignCoordinator::send_miners_message(
            miner_privkey,
            &sort_db,
            &self.burn_block,
            &stackerdbs,
            SignerMessageV0::BlockPushed(block),
            MinerSlotID::BlockPushed,
            chain_state.mainnet,
            &mut miners_session,
        )
        .map_err(NakamotoNodeError::SigningCoordinatorFailure)
>>>>>>> d688786e
    }

    /// Get the coinbase recipient address, if set in the config and if allowed in this epoch
    fn get_coinbase_recipient(&self, epoch_id: StacksEpochId) -> Option<PrincipalData> {
        if epoch_id < StacksEpochId::Epoch21 && self.config.miner.block_reward_recipient.is_some() {
            warn!("Coinbase pay-to-contract is not supported in the current epoch");
            None
        } else {
            self.config.miner.block_reward_recipient.clone()
        }
    }

    fn generate_tenure_change_tx(
        &self,
        nonce: u64,
        payload: TenureChangePayload,
    ) -> Result<StacksTransaction, NakamotoNodeError> {
        let is_mainnet = self.config.is_mainnet();
        let chain_id = self.config.burnchain.chain_id;
        let tenure_change_tx_payload = TransactionPayload::TenureChange(payload);

        let mut tx_auth = self.keychain.get_transaction_auth().unwrap();
        tx_auth.set_origin_nonce(nonce);

        let version = if is_mainnet {
            TransactionVersion::Mainnet
        } else {
            TransactionVersion::Testnet
        };

        let mut tx = StacksTransaction::new(version, tx_auth, tenure_change_tx_payload);

        tx.chain_id = chain_id;
        tx.anchor_mode = TransactionAnchorMode::OnChainOnly;
        let mut tx_signer = StacksTransactionSigner::new(&tx);
        self.keychain.sign_as_origin(&mut tx_signer);

        Ok(tx_signer.get_tx().unwrap())
    }

    /// Create a coinbase transaction.
    fn generate_coinbase_tx(
        &self,
        nonce: u64,
        epoch_id: StacksEpochId,
        vrf_proof: VRFProof,
    ) -> StacksTransaction {
        let is_mainnet = self.config.is_mainnet();
        let chain_id = self.config.burnchain.chain_id;
        let mut tx_auth = self.keychain.get_transaction_auth().unwrap();
        tx_auth.set_origin_nonce(nonce);

        let version = if is_mainnet {
            TransactionVersion::Mainnet
        } else {
            TransactionVersion::Testnet
        };

        let recipient_opt = self.get_coinbase_recipient(epoch_id);

        let mut tx = StacksTransaction::new(
            version,
            tx_auth,
            TransactionPayload::Coinbase(
                CoinbasePayload([0u8; 32]),
                recipient_opt,
                Some(vrf_proof),
            ),
        );
        tx.chain_id = chain_id;
        tx.anchor_mode = TransactionAnchorMode::OnChainOnly;
        let mut tx_signer = StacksTransactionSigner::new(&tx);
        self.keychain.sign_as_origin(&mut tx_signer);

        tx_signer.get_tx().unwrap()
    }

    // TODO: add tests from mutation testing results #4869
    #[cfg_attr(test, mutants::skip)]
    /// Load up the parent block info for mining.
    /// If there's no parent because this is the first block, then return the genesis block's info.
    /// If we can't find the parent in the DB but we expect one, return None.
    fn load_block_parent_info(
        &self,
        burn_db: &mut SortitionDB,
        chain_state: &mut StacksChainState,
    ) -> Result<ParentStacksBlockInfo, NakamotoNodeError> {
        // The nakamoto miner must always build off of a chain tip that is the highest of:
        // 1. The highest block in the miner's current tenure
        // 2. The highest block in the current tenure's parent tenure
        // Where the current tenure's parent tenure is the tenure start block committed to in the current tenure's associated block commit.
        let stacks_tip_header = if let Some(block) = self.mined_blocks.last() {
            test_debug!(
                "Stacks block parent ID is last mined block {}",
                &block.block_id()
            );
            let header_info =
                NakamotoChainState::get_block_header(chain_state.db(), &block.block_id())
                    .map_err(|e| {
                        error!(
                            "Could not query header info for last-mined block ID {}: {:?}",
                            &block.block_id(),
                            &e
                        );
                        NakamotoNodeError::ParentNotFound
                    })?
                    .ok_or_else(|| {
                        error!(
                            "No header info for last-mined block ID {}",
                            &block.block_id()
                        );
                        NakamotoNodeError::ParentNotFound
                    })?;

            header_info
        } else {
            test_debug!(
                "Stacks block parent ID is last block in parent tenure ID {}",
                &self.parent_tenure_id
            );
            let parent_tenure_header =
                NakamotoChainState::get_block_header(chain_state.db(), &self.parent_tenure_id)
                    .map_err(|e| {
                        error!(
                            "Could not query header for parent tenure ID {}: {:?}",
                            &self.parent_tenure_id, &e
                        );
                        NakamotoNodeError::ParentNotFound
                    })?
                    .ok_or_else(|| {
                        error!("No header for parent tenure ID {}", &self.parent_tenure_id);
                        NakamotoNodeError::ParentNotFound
                    })?;

            let (stacks_tip_ch, stacks_tip_bh) =
                SortitionDB::get_canonical_stacks_chain_tip_hash(burn_db.conn()).map_err(|e| {
                    error!("Failed to load canonical Stacks tip: {:?}", &e);
                    NakamotoNodeError::ParentNotFound
                })?;

            let stacks_tip = StacksBlockId::new(&stacks_tip_ch, &stacks_tip_bh);
            let last_tenure_finish_block_header = if let Some(header) =
                NakamotoChainState::get_highest_block_header_in_tenure(
                    &mut chain_state.index_conn(),
                    &stacks_tip,
                    &parent_tenure_header.consensus_hash,
                )
                .map_err(|e| {
                    error!("Could not query parent tenure finish block: {:?}", &e);
                    NakamotoNodeError::ParentNotFound
                })? {
                header
            } else {
                // this is an epoch2 block
                debug!(
                    "Stacks block parent ID may be an epoch2x block: {}",
                    &self.parent_tenure_id
                );
                let header =
                    NakamotoChainState::get_block_header(chain_state.db(), &self.parent_tenure_id)
                        .map_err(|e| {
                            error!(
                                "Could not query header info for epoch2x tenure block ID {}: {:?}",
                                &self.parent_tenure_id, &e
                            );
                            NakamotoNodeError::ParentNotFound
                        })?
                        .ok_or_else(|| {
                            error!(
                                "No header info for epoch2x tenure block ID {}",
                                &self.parent_tenure_id
                            );
                            NakamotoNodeError::ParentNotFound
                        })?;

                header
            };

            last_tenure_finish_block_header
        };

        test_debug!(
            "Miner: stacks tip parent header is {} {:?}",
            &stacks_tip_header.index_block_hash(),
            &stacks_tip_header
        );
        let miner_address = self
            .keychain
            .origin_address(self.config.is_mainnet())
            .unwrap();
        match ParentStacksBlockInfo::lookup(
            chain_state,
            burn_db,
            &self.burn_block,
            miner_address,
            &self.parent_tenure_id,
            stacks_tip_header,
        ) {
            Ok(parent_info) => Ok(parent_info),
            Err(NakamotoNodeError::BurnchainTipChanged) => {
                self.globals.counters.bump_missed_tenures();
                Err(NakamotoNodeError::BurnchainTipChanged)
            }
            Err(e) => Err(e),
        }
    }

    /// Generate the VRF proof for the block we're going to build.
    /// Returns Some(proof) if we could make the proof
    /// Return None if we could not make the proof
    fn make_vrf_proof(&mut self) -> Option<VRFProof> {
        // if we're a mock miner, then make sure that the keychain has a keypair for the mocked VRF
        // key
        let vrf_proof = if self.config.get_node_config(false).mock_mining {
            self.keychain.generate_proof(
                VRF_MOCK_MINER_KEY,
                self.burn_block.sortition_hash.as_bytes(),
            )
        } else {
            self.keychain.generate_proof(
                self.registered_key.target_block_height,
                self.burn_block.sortition_hash.as_bytes(),
            )
        };

        debug!(
            "Generated VRF Proof: {} over {} ({},{}) with key {}",
            vrf_proof.to_hex(),
            &self.burn_block.sortition_hash,
            &self.burn_block.block_height,
            &self.burn_block.burn_header_hash,
            &self.registered_key.vrf_public_key.to_hex()
        );
        Some(vrf_proof)
    }

    // TODO: add tests from mutation testing results #4869
    #[cfg_attr(test, mutants::skip)]
    /// Try to mine a Stacks block by assembling one from mempool transactions and sending a
    /// burnchain block-commit transaction.  If we succeed, then return the assembled block.
    fn mine_block(&mut self, stackerdbs: &StackerDBs) -> Result<NakamotoBlock, NakamotoNodeError> {
        debug!("block miner thread ID is {:?}", thread::current().id());

        let burn_db_path = self.config.get_burn_db_file_path();

        // NOTE: read-write access is needed in order to be able to query the recipient set.
        // This is an artifact of the way the MARF is built (see #1449)
        let mut burn_db =
            SortitionDB::open(&burn_db_path, true, self.burnchain.pox_constants.clone())
                .expect("FATAL: could not open sortition DB");

        self.check_burn_tip_changed(&burn_db)?;
        neon_node::fault_injection_long_tenure();

        let mut chain_state = neon_node::open_chainstate_with_faults(&self.config)
            .expect("FATAL: could not open chainstate DB");

        let mut mem_pool = self
            .config
            .connect_mempool_db()
            .expect("Database failure opening mempool");

        let target_epoch_id =
            SortitionDB::get_stacks_epoch(burn_db.conn(), self.burn_block.block_height + 1)
                .map_err(|_| NakamotoNodeError::SnapshotNotFoundForChainTip)?
                .expect("FATAL: no epoch defined")
                .epoch_id;
        let mut parent_block_info = self.load_block_parent_info(&mut burn_db, &mut chain_state)?;
        let vrf_proof = self
            .make_vrf_proof()
            .ok_or_else(|| NakamotoNodeError::BadVrfConstruction)?;

        if self.mined_blocks.is_empty() && parent_block_info.parent_tenure.is_none() {
            warn!("Miner should be starting a new tenure, but failed to load parent tenure info");
            return Err(NakamotoNodeError::ParentNotFound);
        };

        // create our coinbase if this is the first block we've mined this tenure
        let tenure_start_info = self.make_tenure_start_info(
            &chain_state,
            &parent_block_info,
            vrf_proof,
            target_epoch_id,
        )?;

        parent_block_info.stacks_parent_header.microblock_tail = None;

        let signer_transactions =
            self.get_signer_transactions(&mut chain_state, &burn_db, &stackerdbs)?;

        let tip = SortitionDB::get_canonical_burn_chain_tip(burn_db.conn())
            .map_err(|e| NakamotoNodeError::MiningFailure(ChainstateError::DBError(e)))?;

        let reward_info = match load_nakamoto_reward_set(
            self.burnchain
                .pox_reward_cycle(tip.block_height.saturating_add(1))
                .expect("FATAL: no reward cycle defined for sortition tip"),
            &tip.sortition_id,
            &self.burnchain,
            &mut chain_state,
            &parent_block_info.stacks_parent_header.index_block_hash(),
            &burn_db,
            &OnChainRewardSetProvider::new(),
        ) {
            Ok(Some((reward_info, _))) => reward_info,
            Ok(None) => {
                return Err(NakamotoNodeError::SigningCoordinatorFailure(
                    "No reward set stored yet. Cannot mine!".into(),
                ));
            }
            Err(e) => {
                return Err(NakamotoNodeError::SigningCoordinatorFailure(format!(
                    "Failure while fetching reward set. Cannot initialize miner coordinator. {e:?}"
                )));
            }
        };

        let Some(reward_set) = reward_info.known_selected_anchor_block_owned() else {
            return Err(NakamotoNodeError::SigningCoordinatorFailure(
                "Current reward cycle did not select a reward set. Cannot mine!".into(),
            ));
        };
        let signer_bitvec_len = reward_set.rewarded_addresses.len().try_into().ok();

        // build the block itself
        let (mut block, consumed, size, tx_events) = NakamotoBlockBuilder::build_nakamoto_block(
            &chain_state,
            &burn_db
                .index_handle_at_ch(&self.burn_block.consensus_hash)
                .map_err(|_| NakamotoNodeError::UnexpectedChainState)?,
            &mut mem_pool,
            &parent_block_info.stacks_parent_header,
            &self.burn_election_block.consensus_hash,
            self.burn_block.total_burn,
            tenure_start_info,
            self.config
                .make_nakamoto_block_builder_settings(self.globals.get_miner_status()),
            // we'll invoke the event dispatcher ourselves so that it calculates the
            //  correct signer_sighash for `process_mined_nakamoto_block_event`
            Some(&self.event_dispatcher),
            signer_transactions,
            signer_bitvec_len.unwrap_or(0),
        )
        .map_err(|e| {
            if !matches!(
                e,
                ChainstateError::MinerAborted | ChainstateError::NoTransactionsToMine
            ) {
                error!("Relayer: Failure mining anchored block: {e}");
            }
            NakamotoNodeError::MiningFailure(e)
        })?;

        if block.txs.is_empty() {
            return Err(NakamotoNodeError::MiningFailure(
                ChainstateError::NoTransactionsToMine,
            ));
        }

        let mining_key = self.keychain.get_nakamoto_sk();
        let miner_signature = mining_key
            .sign(block.header.miner_signature_hash().as_bytes())
            .map_err(NakamotoNodeError::MinerSignatureError)?;
        block.header.miner_signature = miner_signature;

        info!(
            "Miner: Assembled block #{} for signer set proposal: {}, with {} txs",
            block.header.chain_length,
            block.header.block_hash(),
            block.txs.len();
            "signer_sighash" => %block.header.signer_signature_hash(),
            "consensus_hash" => %block.header.consensus_hash,
            "parent_block_id" => %block.header.parent_block_id,
        );

        self.event_dispatcher.process_mined_nakamoto_block_event(
            self.burn_block.block_height,
            &block,
            size,
            &consumed,
            tx_events,
        );

        // last chance -- confirm that the stacks tip is unchanged (since it could have taken long
        // enough to build this block that another block could have arrived), and confirm that all
        // Stacks blocks with heights higher than the canonical tip are processed.
        self.check_burn_tip_changed(&burn_db)?;
        Ok(block)
    }

    /// Create the tenure start info for the block we're going to build
    fn make_tenure_start_info(
        &self,
        chainstate: &StacksChainState,
        parent_block_info: &ParentStacksBlockInfo,
        vrf_proof: VRFProof,
        target_epoch_id: StacksEpochId,
    ) -> Result<NakamotoTenureInfo, NakamotoNodeError> {
        let current_miner_nonce = parent_block_info.coinbase_nonce;
        let Some(parent_tenure_info) = &parent_block_info.parent_tenure else {
            return Ok(NakamotoTenureInfo {
                coinbase_tx: None,
                tenure_change_tx: None,
            });
        };

        let parent_block_id = parent_block_info.stacks_parent_header.index_block_hash();
        let mut payload = TenureChangePayload {
            tenure_consensus_hash: self.burn_election_block.consensus_hash.clone(),
            prev_tenure_consensus_hash: parent_tenure_info.parent_tenure_consensus_hash,
            burn_view_consensus_hash: self.burn_election_block.consensus_hash.clone(),
            previous_tenure_end: parent_block_id,
            previous_tenure_blocks: u32::try_from(parent_tenure_info.parent_tenure_blocks)
                .expect("FATAL: more than u32 blocks in a tenure"),
            cause: TenureChangeCause::BlockFound,
            pubkey_hash: self.keychain.get_nakamoto_pkh(),
        };

        let (tenure_change_tx, coinbase_tx) = match &self.reason {
            MinerReason::BlockFound => {
                let tenure_change_tx =
                    self.generate_tenure_change_tx(current_miner_nonce, payload)?;
                let coinbase_tx =
                    self.generate_coinbase_tx(current_miner_nonce + 1, target_epoch_id, vrf_proof);
                (Some(tenure_change_tx), Some(coinbase_tx))
            }
            MinerReason::Extended {
                burn_view_consensus_hash,
            } => {
                let num_blocks_so_far = NakamotoChainState::get_nakamoto_tenure_length(
                    chainstate.db(),
                    &parent_block_id,
                )
                .map_err(NakamotoNodeError::MiningFailure)?;
                debug!("Miner: Extending tenure"; "burn_view_consensus_hash" => %burn_view_consensus_hash, "parent_block_id" => %parent_block_id, "num_blocks_so_far" => num_blocks_so_far);
                payload = payload.extend(
                    *burn_view_consensus_hash,
                    parent_block_id,
                    num_blocks_so_far,
                );
                let tenure_change_tx =
                    self.generate_tenure_change_tx(current_miner_nonce, payload)?;
                (Some(tenure_change_tx), None)
            }
        };

        Ok(NakamotoTenureInfo {
            coinbase_tx,
            tenure_change_tx,
        })
    }

    /// Check if the tenure needs to change -- if so, return a BurnchainTipChanged error
    fn check_burn_tip_changed(&self, sortdb: &SortitionDB) -> Result<(), NakamotoNodeError> {
        let cur_burn_chain_tip = SortitionDB::get_canonical_burn_chain_tip(sortdb.conn())
            .expect("FATAL: failed to query sortition DB for canonical burn chain tip");

        if cur_burn_chain_tip.consensus_hash != self.burn_block.consensus_hash {
            info!("Miner: Cancel block assembly; burnchain tip has changed");
            self.globals.counters.bump_missed_tenures();
            Err(NakamotoNodeError::BurnchainTipChanged)
        } else {
            Ok(())
        }
    }
}

impl ParentStacksBlockInfo {
    // TODO: add tests from mutation testing results #4869
    #[cfg_attr(test, mutants::skip)]
    /// Determine where in the set of forks to attempt to mine the next anchored block.
    /// `mine_tip_ch` and `mine_tip_bhh` identify the parent block on top of which to mine.
    /// `check_burn_block` identifies what we believe to be the burn chain's sortition history tip.
    /// This is used to mitigate (but not eliminate) a TOCTTOU issue with mining: the caller's
    /// conception of the sortition history tip may have become stale by the time they call this
    /// method, in which case, mining should *not* happen (since the block will be invalid).
    pub fn lookup(
        chain_state: &mut StacksChainState,
        burn_db: &mut SortitionDB,
        check_burn_block: &BlockSnapshot,
        miner_address: StacksAddress,
        parent_tenure_id: &StacksBlockId,
        stacks_tip_header: StacksHeaderInfo,
    ) -> Result<ParentStacksBlockInfo, NakamotoNodeError> {
        // the stacks block I'm mining off of's burn header hash and vtxindex:
        let parent_snapshot = SortitionDB::get_block_snapshot_consensus(
            burn_db.conn(),
            &stacks_tip_header.consensus_hash,
        )
        .expect("Failed to look up block's parent snapshot")
        .expect("Failed to look up block's parent snapshot");

        // don't mine off of an old burnchain block
        let burn_chain_tip = SortitionDB::get_canonical_burn_chain_tip(burn_db.conn())
            .expect("FATAL: failed to query sortition DB for canonical burn chain tip");

        if burn_chain_tip.consensus_hash != check_burn_block.consensus_hash {
            info!(
                "New canonical burn chain tip detected. Will not try to mine.";
                "new_consensus_hash" => %burn_chain_tip.consensus_hash,
                "old_consensus_hash" => %check_burn_block.consensus_hash,
                "new_burn_height" => burn_chain_tip.block_height,
                "old_burn_height" => check_burn_block.block_height
            );
            return Err(NakamotoNodeError::BurnchainTipChanged);
        }

        let Ok(Some(parent_tenure_header)) =
            NakamotoChainState::get_block_header(chain_state.db(), &parent_tenure_id)
        else {
            warn!("Failed loading parent tenure ID"; "parent_tenure_id" => %parent_tenure_id);
            return Err(NakamotoNodeError::ParentNotFound);
        };

        // check if we're mining a first tenure block (by checking if our parent block is in the tenure of parent_tenure_id)
        //  and if so, figure out how many blocks there were in the parent tenure
        let parent_tenure_info = if stacks_tip_header.consensus_hash
            == parent_tenure_header.consensus_hash
        {
            // in the same tenure
            let parent_tenure_blocks = if parent_tenure_header
                .anchored_header
                .as_stacks_nakamoto()
                .is_some()
            {
                let Ok(Some(last_parent_tenure_header)) =
                    NakamotoChainState::get_highest_block_header_in_tenure(
                        &mut chain_state.index_conn(),
                        &stacks_tip_header.index_block_hash(),
                        &parent_tenure_header.consensus_hash,
                    )
                else {
                    warn!("Failed loading last block of parent tenure"; "parent_tenure_id" => %parent_tenure_id);
                    return Err(NakamotoNodeError::ParentNotFound);
                };
                // the last known tenure block of our parent should be the stacks_tip. if not, error.
                if stacks_tip_header.index_block_hash()
                    != last_parent_tenure_header.index_block_hash()
                {
                    warn!("Last known tenure block of parent tenure should be the stacks tip";
                          "stacks_tip_header" => %stacks_tip_header.index_block_hash(),
                          "last_parent_tenure_header" => %last_parent_tenure_header.index_block_hash());
                    return Err(NakamotoNodeError::NewParentDiscovered);
                }
                1 + last_parent_tenure_header.stacks_block_height
                    - parent_tenure_header.stacks_block_height
            } else {
                1
            };
            let parent_tenure_consensus_hash = parent_tenure_header.consensus_hash.clone();
            Some(ParentTenureInfo {
                parent_tenure_blocks,
                parent_tenure_consensus_hash,
            })
        } else {
            None
        };

        debug!(
            "Looked up parent information";
            "parent_tenure_id" => %parent_tenure_id,
            "parent_tenure_consensus_hash" => %parent_tenure_header.consensus_hash,
            "parent_tenure_burn_hash" => %parent_tenure_header.burn_header_hash,
            "parent_tenure_burn_height" => parent_tenure_header.burn_header_height,
            "mining_consensus_hash" => %check_burn_block.consensus_hash,
            "mining_burn_hash" => %check_burn_block.burn_header_hash,
            "mining_burn_height" => check_burn_block.block_height,
            "stacks_tip_consensus_hash" => %parent_snapshot.consensus_hash,
            "stacks_tip_burn_hash" => %parent_snapshot.burn_header_hash,
            "stacks_tip_burn_height" => parent_snapshot.block_height,
        );

        let coinbase_nonce = {
            let principal = miner_address.into();
            let account = chain_state
                .with_read_only_clarity_tx(
                    &burn_db
                        .index_handle_at_block(&chain_state, &stacks_tip_header.index_block_hash())
                        .map_err(|_| NakamotoNodeError::UnexpectedChainState)?,
                    &stacks_tip_header.index_block_hash(),
                    |conn| StacksChainState::get_account(conn, &principal),
                )
                .unwrap_or_else(|| {
                    panic!(
                        "BUG: stacks tip block {} no longer exists after we queried it",
                        &stacks_tip_header.index_block_hash()
                    )
                });
            account.nonce
        };

        Ok(ParentStacksBlockInfo {
            stacks_parent_header: stacks_tip_header,
            coinbase_nonce,
            parent_tenure: parent_tenure_info,
        })
    }
}<|MERGE_RESOLUTION|>--- conflicted
+++ resolved
@@ -524,11 +524,10 @@
         Ok(filtered_transactions.into_values().collect())
     }
 
-<<<<<<< HEAD
     /// Store a block to the chainstate, and if successful (it should be since we mined it),
     /// broadcast it via the p2p network.
-=======
     fn broadcast_p2p(
+        &mut self,
         sort_db: &SortitionDB,
         chain_state: &mut StacksChainState,
         block: &NakamotoBlock,
@@ -544,19 +543,37 @@
         let mut sortition_handle = sort_db.index_handle_at_ch(&block.header.consensus_hash)?;
         let chainstate_config = chain_state.config();
         let (headers_conn, staging_tx) = chain_state.headers_conn_and_staging_tx_begin()?;
-        NakamotoChainState::accept_block(
+        let accepted = NakamotoChainState::accept_block(
             &chainstate_config,
             &block,
             &mut sortition_handle,
             &staging_tx,
             headers_conn,
             reward_set,
+            NakamotoBlockObtainMethod::Mined,
         )?;
         staging_tx.commit()?;
+
+        if !accepted {
+            warn!("Did NOT accept block {} we mined", &block.block_id());
+
+            // not much we can do here, but try and mine again and hope we produce a valid one.
+            return Ok(());
+        }
+
+        // forward to p2p thread
+        let block_id = block.block_id();
+        if let Err(e) = self.p2p_handle.broadcast_message(
+            vec![],
+            StacksMessageType::NakamotoBlocks(NakamotoBlocksData {
+                blocks: vec![block.clone()],
+            }),
+        ) {
+            warn!("Failed to broadcast blocok {}: {:?}", &block_id, &e);
+        }
         Ok(())
     }
 
->>>>>>> d688786e
     fn broadcast(
         &mut self,
         block: NakamotoBlock,
@@ -589,40 +606,8 @@
         )
         .expect("FATAL: could not open sortition DB");
 
-<<<<<<< HEAD
-        let mut sortition_handle = sort_db.index_handle_at_ch(&block.header.consensus_hash)?;
-        let (headers_conn, staging_tx) = chain_state.headers_conn_and_staging_tx_begin()?;
-        let accepted = NakamotoChainState::accept_block(
-            &chainstate_config,
-            &block,
-            &mut sortition_handle,
-            &staging_tx,
-            headers_conn,
-            reward_set,
-            NakamotoBlockObtainMethod::Mined,
-        )?;
-        staging_tx.commit()?;
-
-        if !accepted {
-            warn!("Did NOT accept block {} we mined", &block.block_id());
-
-            // not much we can do here, but try and mine again and hope we produce a valid one.
-            return Ok(());
-        }
-
-        // forward to p2p thread
-        let block_id = block.block_id();
-        if let Err(e) = self.p2p_handle.broadcast_message(
-            vec![],
-            StacksMessageType::NakamotoBlocks(NakamotoBlocksData {
-                blocks: vec![block],
-            }),
-        ) {
-            warn!("Failed to broadcast blocok {}: {:?}", &block_id, &e);
-        }
-        Ok(())
-=======
-        Self::broadcast_p2p(&sort_db, &mut chain_state, &block, reward_set)
+        // push block via p2p block push
+        self.broadcast_p2p(&sort_db, &mut chain_state, &block, reward_set)
             .map_err(NakamotoNodeError::AcceptFailure)?;
 
         let Some(ref miner_privkey) = self.config.miner.mining_key else {
@@ -631,6 +616,7 @@
             ));
         };
 
+        // also, push block via stackerdb to make sure stackers get it
         let rpc_socket = self.config.node.get_rpc_loopback().ok_or_else(|| {
             NakamotoNodeError::MinerConfigurationFailed("Failed to get RPC loopback socket")
         })?;
@@ -648,7 +634,6 @@
             &mut miners_session,
         )
         .map_err(NakamotoNodeError::SigningCoordinatorFailure)
->>>>>>> d688786e
     }
 
     /// Get the coinbase recipient address, if set in the config and if allowed in this epoch
