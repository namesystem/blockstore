--- conflicted
+++ resolved
@@ -22,14 +22,10 @@
 use clarity::vm::clarity::ClarityConnection;
 use clarity::vm::types::{PrincipalData, QualifiedContractIdentifier};
 use hashbrown::HashSet;
-<<<<<<< HEAD
-use libsigner::{SignerMessage, SignerSession, StackerDBSession, TRANSACTIONS_MSG_ID};
-=======
 use libsigner::{
     BlockProposalSigners, BlockResponse, RejectCode, SignerMessage, SignerSession,
     StackerDBSession, BLOCK_MSG_ID, TRANSACTIONS_MSG_ID,
 };
->>>>>>> 04760376
 use stacks::burnchains::{Burnchain, BurnchainParameters};
 use stacks::chainstate::burn::db::sortdb::SortitionDB;
 use stacks::chainstate::burn::{BlockSnapshot, ConsensusHash};
@@ -198,10 +194,6 @@
             .expect("FATAL: could not open sortition DB");
             let tip = SortitionDB::get_canonical_burn_chain_tip(sort_db.conn())
                 .expect("FATAL: could not retrieve chain tip");
-<<<<<<< HEAD
-            if let Some(mut new_block) = new_block {
-                match NakamotoBlockBuilder::make_stackerdb_block_proposal(
-=======
             let reward_cycle = self
                 .burnchain
                 .pox_constants
@@ -210,14 +202,13 @@
                     self.burn_block.block_height,
                 )
                 .expect("FATAL: building on a burn block that is before the first burn block");
-            if let Some(new_block) = new_block {
+            if let Some(mut new_block) = new_block {
                 let proposal_msg = BlockProposalSigners {
                     block: new_block.clone(),
                     burn_height: self.burn_block.block_height,
                     reward_cycle,
                 };
                 let proposal = match NakamotoBlockBuilder::make_stackerdb_block_proposal(
->>>>>>> 04760376
                     &sort_db,
                     &tip,
                     &stackerdbs,
@@ -266,7 +257,6 @@
                         return;
                     }
                 };
-                let reward_cycle_id = reward_info.reward_cycle;
                 let Some(reward_set) = reward_info.known_selected_anchor_block_owned() else {
                     error!("Current reward cycle did not select a reward set. Cannot mine!");
                     return;
@@ -293,7 +283,7 @@
                     self.config.is_mainnet(),
                     self.config.node.rpc_bind.clone(),
                     &stackerdbs,
-                    reward_cycle_id,
+                    reward_cycle,
                 ) {
                     Ok(x) => x,
                     Err(e) => {
@@ -470,138 +460,8 @@
 
     fn broadcast(
         &self,
-<<<<<<< HEAD
         block: NakamotoBlock,
         aggregate_public_key: &Point,
-=======
-        sortdb: &SortitionDB,
-        stackerdbs: &StackerDBs,
-        aggregate_public_key: &Point,
-        signer_signature_hash: &Sha512Trunc256Sum,
-        signer_weights: HashMap<StacksAddress, u64>,
-        reward_cycle: u64,
-    ) -> Result<ThresholdSignature, NakamotoNodeError> {
-        let (signers_contract_id, slot_ids_addresses) =
-            self.get_stackerdb_contract_and_slots(stackerdbs, BLOCK_MSG_ID, reward_cycle)?;
-        let slot_ids = slot_ids_addresses.keys().cloned().collect::<Vec<_>>();
-        // If more than a threshold percentage of the signers reject the block, we should not wait any further
-        let weights: u64 = signer_weights.values().sum();
-        let rejection_threshold: u64 = (weights as f64 * 7_f64 / 10_f64).ceil() as u64;
-        let mut rejections = HashSet::new();
-        let mut rejections_weight: u64 = 0;
-        let now = Instant::now();
-        debug!("Miner: waiting for block response from reward cycle {reward_cycle } signers...");
-        while now.elapsed() < self.config.miner.wait_on_signers {
-            if self.check_burn_tip_changed(&sortdb).is_err() {
-                info!("Miner: burnchain tip changed while waiting for signer signature.");
-                return Err(NakamotoNodeError::BurnchainTipChanged);
-            }
-            // Get the block responses from the signers for the block we just proposed
-            debug!("Miner: retreiving latest signer messsages";
-                "signers_contract_id" => %signers_contract_id,
-                "slot_ids" => ?slot_ids,
-            );
-            let signer_chunks = stackerdbs
-                .get_latest_chunks(&signers_contract_id, &slot_ids)
-                .expect("FATAL: could not get latest chunks from stacker DB");
-            let signer_messages: Vec<(u32, SignerMessage)> = slot_ids
-                .iter()
-                .zip(signer_chunks.into_iter())
-                .filter_map(|(slot_id, chunk)| {
-                    chunk.and_then(|chunk| {
-                        read_next::<SignerMessage, _>(&mut &chunk[..])
-                            .ok()
-                            .map(|msg| (*slot_id, msg))
-                    })
-                })
-                .collect();
-            debug!("Miner: retrieved {} signer messages", signer_messages.len());
-            for (signer_id, signer_message) in signer_messages {
-                match signer_message {
-                    SignerMessage::BlockResponse(BlockResponse::Accepted((hash, signature))) => {
-                        // First check that this signature is for the block we proposed and that it is valid
-                        if hash == *signer_signature_hash
-                            && signature
-                                .0
-                                .verify(aggregate_public_key, &signer_signature_hash.0)
-                        {
-                            // The signature is valid across the signer signature hash of the original proposed block
-                            // Immediately return and update the block with this new signature before appending it to the chain
-                            info!("Miner: received a signature accross the proposed block's signer signature hash ({signer_signature_hash:?}): {signature:?}");
-                            return Ok(signature);
-                        }
-                        // We received an accepted block for some unknown block hash...Useless! Ignore it.
-                        // Keep waiting for a threshold number of signers to either reject the proposed block
-                        // or return valid signature to show up across the proposed block
-                        debug!("Miner: received a signature for an unknown block hash: {hash:?}. Ignoring it.");
-                    }
-                    SignerMessage::BlockResponse(BlockResponse::Rejected(block_rejection)) => {
-                        // First check that this block rejection is for the block we proposed
-                        if block_rejection.signer_signature_hash != *signer_signature_hash {
-                            // This rejection is not for the block we proposed, so we can ignore it
-                            continue;
-                        }
-                        if let RejectCode::SignedRejection(signature) = block_rejection.reason_code
-                        {
-                            let block_vote = NakamotoBlockVote {
-                                signer_signature_hash: *signer_signature_hash,
-                                rejected: true,
-                            };
-                            let message = block_vote.serialize_to_vec();
-                            if signature.0.verify(aggregate_public_key, &message) {
-                                // A threshold number of signers signed a denial of the proposed block
-                                // Miner will NEVER get a signed block from the signers for this particular block
-                                // Immediately return and attempt to mine a new block
-                                return Err(NakamotoNodeError::SignerSignatureError(
-                                    "Signers signed a rejection of the proposed block",
-                                ));
-                            }
-                        } else {
-                            if rejections.contains(&signer_id) {
-                                // We have already received a rejection from this signer
-                                continue;
-                            }
-
-                            // We received a rejection that is not signed. We will keep waiting for a threshold number of rejections.
-                            // Ensure that we do not double count a rejection from the same signer.
-                            rejections.insert(signer_id);
-                            rejections_weight = rejections_weight.saturating_add(
-                                *signer_weights
-                                    .get(
-                                        &slot_ids_addresses
-                                            .get(&signer_id)
-                                            .expect("FATAL: signer not found in slot ids"),
-                                    )
-                                    .expect("FATAL: signer not found in signer weights"),
-                            );
-                            if rejections_weight > rejection_threshold {
-                                // A threshold number of signers rejected the proposed block.
-                                // Miner will likely never get a signed block from the signers for this particular block
-                                // Return and attempt to mine a new block
-                                return Err(NakamotoNodeError::SignerSignatureError(
-                                    "Threshold number of signers rejected the proposed block",
-                                ));
-                            }
-                        }
-                    }
-                    _ => {} // Any other message is ignored
-                }
-            }
-            // We have not received a signed block or enough information to reject the proposed block. Wait a bit and try again.
-            thread::sleep(Duration::from_millis(WAIT_FOR_SIGNERS_MS));
-        }
-        // We have waited for the signers for too long: stop waiting so we can propose a new block
-        debug!("Miner: exceeded signer signature timeout. Will propose a new block");
-        Err(NakamotoNodeError::SignerSignatureError(
-            "Timed out waiting for signers",
-        ))
-    }
-
-    fn wait_for_signer_signature_and_broadcast(
-        &self,
-        stackerdbs: &StackerDBs,
-        mut block: NakamotoBlock,
->>>>>>> 04760376
     ) -> Result<(), ChainstateError> {
         let mut chain_state = neon_node::open_chainstate_with_faults(&self.config)
             .expect("FATAL: could not open chainstate DB");
@@ -613,33 +473,7 @@
         )
         .expect("FATAL: could not open sortition DB");
 
-<<<<<<< HEAD
         let mut sortition_handle = sort_db.index_handle_at_tip();
-=======
-        let reward_cycle = self
-            .burnchain
-            .block_height_to_reward_cycle(self.burn_block.block_height)
-            .expect("FATAL: no reward cycle for burn block");
-        let signer_weights = NakamotoSigners::get_signers_weights(
-            &mut chain_state,
-            &sort_db,
-            &self.parent_tenure_id,
-            reward_cycle,
-        )?;
-        let signature = self
-            .wait_for_signer_signature(
-                &sort_db,
-                &stackerdbs,
-                &aggregate_public_key,
-                &block.header.signer_signature_hash(),
-                signer_weights,
-                reward_cycle,
-            )
-            .map_err(|e| {
-                ChainstateError::InvalidStacksBlock(format!("Invalid Nakamoto block: {e:?}"))
-            })?;
-        block.header.signer_signature = signature;
->>>>>>> 04760376
         let (headers_conn, staging_tx) = chain_state.headers_conn_and_staging_tx_begin()?;
         NakamotoChainState::accept_block(
             &chainstate_config,
