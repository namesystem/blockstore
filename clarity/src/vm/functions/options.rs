// Copyright (C) 2013-2020 Blockstack PBC, a public benefit corporation
// Copyright (C) 2020 Stacks Open Internet Foundation
//
// This program is free software: you can redistribute it and/or modify
// it under the terms of the GNU General Public License as published by
// the Free Software Foundation, either version 3 of the License, or
// (at your option) any later version.
//
// This program is distributed in the hope that it will be useful,
// but WITHOUT ANY WARRANTY; without even the implied warranty of
// MERCHANTABILITY or FITNESS FOR A PARTICULAR PURPOSE.  See the
// GNU General Public License for more details.
//
// You should have received a copy of the GNU General Public License
// along with this program.  If not, see <http://www.gnu.org/licenses/>.

use crate::vm::contexts::{Environment, LocalContext};
use crate::vm::costs::cost_functions::ClarityCostFunction;
use crate::vm::costs::{cost_functions, runtime_cost, CostTracker, MemoryConsumer};
use crate::vm::errors::{
    check_argument_count, check_arguments_at_least, CheckErrors, InterpreterError,
    InterpreterResult as Result, RuntimeErrorType, ShortReturnType,
};
use crate::vm::types::{CallableData, OptionalData, ResponseData, TypeSignature, Value};
use crate::vm::Value::CallableContract;
use crate::vm::{self, ClarityName, ClarityVersion, SymbolicExpression};

fn inner_unwrap(to_unwrap: Value) -> Result<Option<Value>> {
    let result = match to_unwrap {
        Value::Optional(data) => data.data.map(|data| *data),
        Value::Response(data) => {
            if data.committed {
                Some(*data.data)
            } else {
                None
            }
        }
        _ => return Err(CheckErrors::ExpectedOptionalOrResponseValue(to_unwrap).into()),
    };

    Ok(result)
}

fn inner_unwrap_err(to_unwrap: Value) -> Result<Option<Value>> {
    let result = match to_unwrap {
        Value::Response(data) => {
            if !data.committed {
                Some(*data.data)
            } else {
                None
            }
        }
        _ => return Err(CheckErrors::ExpectedResponseValue(to_unwrap).into()),
    };

    Ok(result)
}

pub fn native_unwrap(input: Value) -> Result<Value> {
    inner_unwrap(input).and_then(|opt_value| match opt_value {
        Some(v) => Ok(v),
        None => Err(RuntimeErrorType::UnwrapFailure.into()),
    })
}

pub fn native_unwrap_or_ret(input: Value, thrown: Value) -> Result<Value> {
    inner_unwrap(input).and_then(|opt_value| match opt_value {
        Some(v) => Ok(v),
        None => Err(ShortReturnType::ExpectedValue(thrown).into()),
    })
}

pub fn native_unwrap_err(input: Value) -> Result<Value> {
    inner_unwrap_err(input).and_then(|opt_value| match opt_value {
        Some(v) => Ok(v),
        None => Err(RuntimeErrorType::UnwrapFailure.into()),
    })
}

pub fn native_unwrap_err_or_ret(input: Value, thrown: Value) -> Result<Value> {
    inner_unwrap_err(input).and_then(|opt_value| match opt_value {
        Some(v) => Ok(v),
        None => Err(ShortReturnType::ExpectedValue(thrown).into()),
    })
}

pub fn native_try_ret(input: Value) -> Result<Value> {
    match input {
        Value::Optional(data) => match data.data {
            Some(data) => Ok(*data),
            None => Err(ShortReturnType::ExpectedValue(Value::none()).into()),
        },
        Value::Response(data) => {
            if data.committed {
                Ok(*data.data)
            } else {
                let short_return_val = Value::error(*data.data).map_err(|_| {
                    InterpreterError::Expect(
                        "BUG: Failed to construct new response type from old response type".into(),
                    )
                })?;
                Err(ShortReturnType::ExpectedValue(short_return_val).into())
            }
        }
        _ => Err(CheckErrors::ExpectedOptionalOrResponseValue(input).into()),
    }
}

fn eval_with_new_binding(
    body: &SymbolicExpression,
    bind_name: ClarityName,
    bind_value: Value,
    env: &mut Environment,
    context: &LocalContext,
) -> Result<Value> {
    let mut inner_context = context.extend()?;
    if vm::is_reserved(&bind_name, env.contract_context.get_clarity_version())
        || env.contract_context.lookup_function(&bind_name).is_some()
        || inner_context.lookup_variable(&bind_name).is_some()
    {
        return Err(CheckErrors::NameAlreadyUsed(bind_name.into()).into());
    }

    let memory_use = bind_value.get_memory_use()?;
    env.add_memory(memory_use)?;

    if *env.contract_context.get_clarity_version() >= ClarityVersion::Clarity2 {
        if let CallableContract(trait_data) = &bind_value {
            inner_context.callable_contracts.insert(
                bind_name.clone(),
                CallableData {
                    contract_identifier: trait_data.contract_identifier.clone(),
                    trait_identifier: trait_data.trait_identifier.clone(),
                },
            );
        }
    }
    inner_context.variables.insert(bind_name, bind_value);
    let result = vm::eval(body, env, &inner_context);

    env.drop_memory(memory_use)?;

    result
}

fn special_match_opt(
    input: OptionalData,
    args: &[SymbolicExpression],
    env: &mut Environment,
    context: &LocalContext,
) -> Result<Value> {
    if args.len() != 3 {
        Err(CheckErrors::BadMatchOptionSyntax(Box::new(
            CheckErrors::IncorrectArgumentCount(4, args.len() + 1),
        )))?;
    }

    let bind_name = args[0]
        .match_atom()
        .ok_or_else(|| CheckErrors::BadMatchOptionSyntax(Box::new(CheckErrors::ExpectedName)))?
        .clone();
    let some_branch = &args[1];
    let none_branch = &args[2];

    match input.data {
        Some(data) => eval_with_new_binding(some_branch, bind_name, *data, env, context),
        None => vm::eval(none_branch, env, context),
    }
}

fn special_match_resp(
    input: ResponseData,
    args: &[SymbolicExpression],
    env: &mut Environment,
    context: &LocalContext,
) -> Result<Value> {
    if args.len() != 4 {
        Err(CheckErrors::BadMatchResponseSyntax(Box::new(
            CheckErrors::IncorrectArgumentCount(5, args.len() + 1),
        )))?;
    }

    let ok_bind_name = args[0]
        .match_atom()
        .ok_or_else(|| CheckErrors::BadMatchResponseSyntax(Box::new(CheckErrors::ExpectedName)))?
        .clone();
    let ok_branch = &args[1];
    let err_bind_name = args[2]
        .match_atom()
        .ok_or_else(|| CheckErrors::BadMatchResponseSyntax(Box::new(CheckErrors::ExpectedName)))?
        .clone();
    let err_branch = &args[3];

    if input.committed {
        eval_with_new_binding(ok_branch, ok_bind_name, *input.data, env, context)
    } else {
        eval_with_new_binding(err_branch, err_bind_name, *input.data, env, context)
    }
}

pub fn special_match(
    args: &[SymbolicExpression],
    env: &mut Environment,
    context: &LocalContext,
) -> Result<Value> {
    check_arguments_at_least(1, args)?;

    let input = vm::eval(&args[0], env, context)?;

    runtime_cost(ClarityCostFunction::Match, env, 0)?;

    match input {
        Value::Response(data) => special_match_resp(data, &args[1..], env, context),
        Value::Optional(data) => special_match_opt(data, &args[1..], env, context),
<<<<<<< HEAD
        _ => return Err(CheckErrors::BadMatchInput(TypeSignature::type_of(&input)?).into()),
=======
        _ => Err(CheckErrors::BadMatchInput(TypeSignature::type_of(&input)).into()),
>>>>>>> 8508c381
    }
}

pub fn native_some(input: Value) -> Result<Value> {
    Value::some(input)
}

fn is_some(input: Value) -> Result<bool> {
    match input {
        Value::Optional(ref data) => Ok(data.data.is_some()),
        _ => Err(CheckErrors::ExpectedOptionalValue(input).into()),
    }
}

fn is_okay(input: Value) -> Result<bool> {
    match input {
        Value::Response(data) => Ok(data.committed),
        _ => Err(CheckErrors::ExpectedResponseValue(input).into()),
    }
}

pub fn native_is_some(input: Value) -> Result<Value> {
    is_some(input).map(Value::Bool)
}

pub fn native_is_none(input: Value) -> Result<Value> {
    is_some(input).map(|is_some| Value::Bool(!is_some))
}

pub fn native_is_okay(input: Value) -> Result<Value> {
    is_okay(input).map(Value::Bool)
}

pub fn native_is_err(input: Value) -> Result<Value> {
    is_okay(input).map(|is_ok| Value::Bool(!is_ok))
}

pub fn native_okay(input: Value) -> Result<Value> {
    Value::okay(input)
}

pub fn native_error(input: Value) -> Result<Value> {
    Value::error(input)
}

pub fn native_default_to(default: Value, input: Value) -> Result<Value> {
    match input {
        Value::Optional(data) => match data.data {
            Some(data) => Ok(*data),
            None => Ok(default),
        },
        _ => Err(CheckErrors::ExpectedOptionalValue(input).into()),
    }
}<|MERGE_RESOLUTION|>--- conflicted
+++ resolved
@@ -212,11 +212,7 @@
     match input {
         Value::Response(data) => special_match_resp(data, &args[1..], env, context),
         Value::Optional(data) => special_match_opt(data, &args[1..], env, context),
-<<<<<<< HEAD
         _ => return Err(CheckErrors::BadMatchInput(TypeSignature::type_of(&input)?).into()),
-=======
-        _ => Err(CheckErrors::BadMatchInput(TypeSignature::type_of(&input)).into()),
->>>>>>> 8508c381
     }
 }
 
