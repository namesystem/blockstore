// Copyright (C) 2013-2020 Blockstack PBC, a public benefit corporation
// Copyright (C) 2020 Stacks Open Internet Foundation
//
// This program is free software: you can redistribute it and/or modify
// it under the terms of the GNU General Public License as published by
// the Free Software Foundation, either version 3 of the License, or
// (at your option) any later version.
//
// This program is distributed in the hope that it will be useful,
// but WITHOUT ANY WARRANTY; without even the implied warranty of
// MERCHANTABILITY or FITNESS FOR A PARTICULAR PURPOSE.  See the
// GNU General Public License for more details.
//
// You should have received a copy of the GNU General Public License
// along with this program.  If not, see <http://www.gnu.org/licenses/>.

use crate::vm::callables::{CallableType, NativeHandle};
use crate::vm::costs::cost_functions::ClarityCostFunction;
use crate::vm::costs::{
    constants as cost_constants, cost_functions, runtime_cost, CostTracker, MemoryConsumer,
};
use crate::vm::errors::{
    check_argument_count, check_arguments_at_least, CheckErrors, Error,
    InterpreterResult as Result, RuntimeErrorType, ShortReturnType,
};
pub use crate::vm::functions::assets::stx_transfer_consolidated;
use crate::vm::is_reserved;
use crate::vm::representations::SymbolicExpressionType::{Atom, List};
use crate::vm::representations::{ClarityName, SymbolicExpression, SymbolicExpressionType};
use crate::vm::types::{
    BuffData, CharType, PrincipalData, ResponseData, SequenceData, TypeSignature, Value, BUFF_32,
    BUFF_33, BUFF_65,
};
use crate::vm::Value::CallableContract;
use crate::vm::{eval, Environment, LocalContext};
use stacks_common::address::AddressHashMode;
use stacks_common::util::hash;

use crate::types::chainstate::StacksAddress;
use crate::vm::callables::cost_input_sized_vararg;

macro_rules! switch_on_global_epoch {
    ($Name:ident ($Epoch2Version:ident, $Epoch205Version:ident)) => {
        pub fn $Name(
            args: &[SymbolicExpression],
            env: &mut Environment,
            context: &LocalContext,
        ) -> Result<Value> {
            match env.epoch() {
                StacksEpochId::Epoch10 => {
                    panic!("Executing Clarity method during Epoch 1.0, before Clarity")
                }
                StacksEpochId::Epoch20 => $Epoch2Version(args, env, context),
                StacksEpochId::Epoch2_05 => $Epoch205Version(args, env, context),
                // Note: We reuse 2.05 for 2.1.
                StacksEpochId::Epoch21 => $Epoch205Version(args, env, context),
            }
        }
    };
}

use crate::vm::ClarityVersion;

mod arithmetic;
mod assets;
mod boolean;
mod conversions;
mod crypto;
mod database;
pub mod define;
mod options;
pub mod principals;
mod sequences;
pub mod tuples;

define_versioned_named_enum!(NativeFunctions(ClarityVersion) {
    Add("+", ClarityVersion::Clarity1),
    Subtract("-", ClarityVersion::Clarity1),
    Multiply("*", ClarityVersion::Clarity1),
    Divide("/", ClarityVersion::Clarity1),
    CmpGeq(">=", ClarityVersion::Clarity1),
    CmpLeq("<=", ClarityVersion::Clarity1),
    CmpLess("<", ClarityVersion::Clarity1),
    CmpGreater(">", ClarityVersion::Clarity1),
    ToInt("to-int", ClarityVersion::Clarity1),
    ToUInt("to-uint", ClarityVersion::Clarity1),
    Modulo("mod", ClarityVersion::Clarity1),
    Power("pow", ClarityVersion::Clarity1),
    Sqrti("sqrti", ClarityVersion::Clarity1),
    Log2("log2", ClarityVersion::Clarity1),
    BitwiseXor("xor", ClarityVersion::Clarity1),
    And("and", ClarityVersion::Clarity1),
    Or("or", ClarityVersion::Clarity1),
    Not("not", ClarityVersion::Clarity1),
    Equals("is-eq", ClarityVersion::Clarity1),
    If("if", ClarityVersion::Clarity1),
    Let("let", ClarityVersion::Clarity1),
    Map("map", ClarityVersion::Clarity1),
    Fold("fold", ClarityVersion::Clarity1),
    Append("append", ClarityVersion::Clarity1),
    Concat("concat", ClarityVersion::Clarity1),
    AsMaxLen("as-max-len?", ClarityVersion::Clarity1),
    Len("len", ClarityVersion::Clarity1),
    ElementAt("element-at", ClarityVersion::Clarity1),
    ElementAtAlias("element-at?", ClarityVersion::Clarity2),
    IndexOf("index-of", ClarityVersion::Clarity1),
    IndexOfAlias("index-of?", ClarityVersion::Clarity2),
    BuffToIntLe("buff-to-int-le", ClarityVersion::Clarity2),
    BuffToUIntLe("buff-to-uint-le", ClarityVersion::Clarity2),
    BuffToIntBe("buff-to-int-be", ClarityVersion::Clarity2),
    BuffToUIntBe("buff-to-uint-be", ClarityVersion::Clarity2),
    IsStandard("is-standard", ClarityVersion::Clarity2),
    PrincipalDestruct("principal-destruct?", ClarityVersion::Clarity2),
    PrincipalConstruct("principal-construct?", ClarityVersion::Clarity2),
    StringToInt("string-to-int?", ClarityVersion::Clarity2),
    StringToUInt("string-to-uint?", ClarityVersion::Clarity2),
    IntToAscii("int-to-ascii", ClarityVersion::Clarity2),
    IntToUtf8("int-to-utf8", ClarityVersion::Clarity2),
    ListCons("list", ClarityVersion::Clarity1),
    FetchVar("var-get", ClarityVersion::Clarity1),
    SetVar("var-set", ClarityVersion::Clarity1),
    FetchEntry("map-get?", ClarityVersion::Clarity1),
    SetEntry("map-set", ClarityVersion::Clarity1),
    InsertEntry("map-insert", ClarityVersion::Clarity1),
    DeleteEntry("map-delete", ClarityVersion::Clarity1),
    TupleCons("tuple", ClarityVersion::Clarity1),
    TupleGet("get", ClarityVersion::Clarity1),
    TupleMerge("merge", ClarityVersion::Clarity1),
    Begin("begin", ClarityVersion::Clarity1),
    Hash160("hash160", ClarityVersion::Clarity1),
    Sha256("sha256", ClarityVersion::Clarity1),
    Sha512("sha512", ClarityVersion::Clarity1),
    Sha512Trunc256("sha512/256", ClarityVersion::Clarity1),
    Keccak256("keccak256", ClarityVersion::Clarity1),
    Secp256k1Recover("secp256k1-recover?", ClarityVersion::Clarity1),
    Secp256k1Verify("secp256k1-verify", ClarityVersion::Clarity1),
    Print("print", ClarityVersion::Clarity1),
    ContractCall("contract-call?", ClarityVersion::Clarity1),
    AsContract("as-contract", ClarityVersion::Clarity1),
    ContractOf("contract-of", ClarityVersion::Clarity1),
    PrincipalOf("principal-of?", ClarityVersion::Clarity1),
    AtBlock("at-block", ClarityVersion::Clarity1),
    GetBlockInfo("get-block-info?", ClarityVersion::Clarity1),
    GetBurnBlockInfo("get-burn-block-info?", ClarityVersion::Clarity2),
    ConsError("err", ClarityVersion::Clarity1),
    ConsOkay("ok", ClarityVersion::Clarity1),
    ConsSome("some", ClarityVersion::Clarity1),
    DefaultTo("default-to", ClarityVersion::Clarity1),
    Asserts("asserts!", ClarityVersion::Clarity1),
    UnwrapRet("unwrap!", ClarityVersion::Clarity1),
    UnwrapErrRet("unwrap-err!", ClarityVersion::Clarity1),
    Unwrap("unwrap-panic", ClarityVersion::Clarity1),
    UnwrapErr("unwrap-err-panic", ClarityVersion::Clarity1),
    Match("match", ClarityVersion::Clarity1),
    TryRet("try!", ClarityVersion::Clarity1),
    IsOkay("is-ok", ClarityVersion::Clarity1),
    IsNone("is-none", ClarityVersion::Clarity1),
    IsErr("is-err", ClarityVersion::Clarity1),
    IsSome("is-some", ClarityVersion::Clarity1),
    Filter("filter", ClarityVersion::Clarity1),
    GetTokenBalance("ft-get-balance", ClarityVersion::Clarity1),
    GetAssetOwner("nft-get-owner?", ClarityVersion::Clarity1),
    TransferToken("ft-transfer?", ClarityVersion::Clarity1),
    TransferAsset("nft-transfer?", ClarityVersion::Clarity1),
    MintAsset("nft-mint?", ClarityVersion::Clarity1),
    MintToken("ft-mint?", ClarityVersion::Clarity1),
    GetTokenSupply("ft-get-supply", ClarityVersion::Clarity1),
    BurnToken("ft-burn?", ClarityVersion::Clarity1),
    BurnAsset("nft-burn?", ClarityVersion::Clarity1),
    GetStxBalance("stx-get-balance", ClarityVersion::Clarity1),
    StxTransfer("stx-transfer?", ClarityVersion::Clarity1),
    StxTransferMemo("stx-transfer-memo?", ClarityVersion::Clarity2),
    StxBurn("stx-burn?", ClarityVersion::Clarity1),
    StxGetAccount("stx-account", ClarityVersion::Clarity2),
<<<<<<< HEAD
    Slice("slice", ClarityVersion::Clarity2),
    ToConsensusBuff("to-consensus-buff", ClarityVersion::Clarity2),
    FromConsensusBuff("from-consensus-buff", ClarityVersion::Clarity2),
    ReplaceAt("replace-at", ClarityVersion::Clarity2),
    BitwiseAnd("&", ClarityVersion::Clarity2),
    BitwiseOr("|", ClarityVersion::Clarity2),
    BitwiseNot("~", ClarityVersion::Clarity2),
    BitwiseLShift("<<", ClarityVersion::Clarity2),
    BitwiseRShift(">>", ClarityVersion::Clarity2),
    BitwiseXor2("^", ClarityVersion::Clarity2),
=======
    Slice("slice?", ClarityVersion::Clarity2),
    ToConsensusBuff("to-consensus-buff?", ClarityVersion::Clarity2),
    FromConsensusBuff("from-consensus-buff?", ClarityVersion::Clarity2),
    ReplaceAt("replace-at?", ClarityVersion::Clarity2),
>>>>>>> 4f6d7d41
});

impl NativeFunctions {
    pub fn lookup_by_name_at_version(
        name: &str,
        version: &ClarityVersion,
    ) -> Option<NativeFunctions> {
        NativeFunctions::lookup_by_name(name).and_then(|native_function| {
            if &native_function.get_version() <= version {
                Some(native_function)
            } else {
                None
            }
        })
    }
}

///
/// Returns a callable for the given native function if it exists in the provided
///   ClarityVersion
///
pub fn lookup_reserved_functions(name: &str, version: &ClarityVersion) -> Option<CallableType> {
    use crate::vm::callables::CallableType::{NativeFunction, NativeFunction205, SpecialFunction};
    use crate::vm::functions::NativeFunctions::*;
    if let Some(native_function) = NativeFunctions::lookup_by_name_at_version(name, version) {
        let callable = match native_function {
            Add => NativeFunction(
                "native_add",
                NativeHandle::MoreArg(&arithmetic::native_add),
                ClarityCostFunction::Add,
            ),
            Subtract => NativeFunction(
                "native_sub",
                NativeHandle::MoreArg(&arithmetic::native_sub),
                ClarityCostFunction::Sub,
            ),
            Multiply => NativeFunction(
                "native_mul",
                NativeHandle::MoreArg(&arithmetic::native_mul),
                ClarityCostFunction::Mul,
            ),
            Divide => NativeFunction(
                "native_div",
                NativeHandle::MoreArg(&arithmetic::native_div),
                ClarityCostFunction::Div,
            ),
            CmpGeq => SpecialFunction("special_geq", &arithmetic::special_geq),
            CmpLeq => SpecialFunction("special_leq", &arithmetic::special_leq),
            CmpLess => SpecialFunction("special_le", &arithmetic::special_less),
            CmpGreater => SpecialFunction("special_ge", &arithmetic::special_greater),
            ToUInt => NativeFunction(
                "native_to_uint",
                NativeHandle::SingleArg(&arithmetic::native_to_uint),
                ClarityCostFunction::IntCast,
            ),
            ToInt => NativeFunction(
                "native_to_int",
                NativeHandle::SingleArg(&arithmetic::native_to_int),
                ClarityCostFunction::IntCast,
            ),
            Modulo => NativeFunction(
                "native_mod",
                NativeHandle::DoubleArg(&arithmetic::native_mod),
                ClarityCostFunction::Mod,
            ),
            Power => NativeFunction(
                "native_pow",
                NativeHandle::DoubleArg(&arithmetic::native_pow),
                ClarityCostFunction::Pow,
            ),
            Sqrti => NativeFunction(
                "native_sqrti",
                NativeHandle::SingleArg(&arithmetic::native_sqrti),
                ClarityCostFunction::Sqrti,
            ),
            Log2 => NativeFunction(
                "native_log2",
                NativeHandle::SingleArg(&arithmetic::native_log2),
                ClarityCostFunction::Log2,
            ),
            BitwiseXor => NativeFunction(
                "native_xor",
                NativeHandle::DoubleArg(&arithmetic::native_xor),
                ClarityCostFunction::Xor,
            ),
            And => SpecialFunction("special_and", &boolean::special_and),
            Or => SpecialFunction("special_or", &boolean::special_or),
            Not => NativeFunction(
                "native_not",
                NativeHandle::SingleArg(&boolean::native_not),
                ClarityCostFunction::Not,
            ),
            Equals => NativeFunction205(
                "native_eq",
                NativeHandle::MoreArg(&native_eq),
                ClarityCostFunction::Eq,
                &cost_input_sized_vararg,
            ),
            If => SpecialFunction("special_if", &special_if),
            Let => SpecialFunction("special_let", &special_let),
            FetchVar => SpecialFunction("special_var-get", &database::special_fetch_variable),
            SetVar => SpecialFunction("special_set-var", &database::special_set_variable),
            Map => SpecialFunction("special_map", &sequences::special_map),
            Filter => SpecialFunction("special_filter", &sequences::special_filter),
            BuffToIntLe => NativeFunction(
                "native_buff_to_int_le",
                NativeHandle::SingleArg(&conversions::native_buff_to_int_le),
                ClarityCostFunction::Unimplemented,
            ),
            BuffToUIntLe => NativeFunction(
                "native_buff_to_uint_le",
                NativeHandle::SingleArg(&conversions::native_buff_to_uint_le),
                ClarityCostFunction::Unimplemented,
            ),
            BuffToIntBe => NativeFunction(
                "native_buff_to_int_be",
                NativeHandle::SingleArg(&conversions::native_buff_to_int_be),
                ClarityCostFunction::Unimplemented,
            ),
            BuffToUIntBe => NativeFunction(
                "native_buff_to_uint_be",
                NativeHandle::SingleArg(&conversions::native_buff_to_uint_be),
                ClarityCostFunction::Unimplemented,
            ),
            StringToInt => NativeFunction(
                "native_string_to_int",
                NativeHandle::SingleArg(&conversions::native_string_to_int),
                ClarityCostFunction::Unimplemented,
            ),
            StringToUInt => NativeFunction(
                "native_string_to_uint",
                NativeHandle::SingleArg(&conversions::native_string_to_uint),
                ClarityCostFunction::Unimplemented,
            ),
            IntToAscii => NativeFunction(
                "native_int_to_ascii",
                NativeHandle::SingleArg(&conversions::native_int_to_ascii),
                ClarityCostFunction::Unimplemented,
            ),
            IntToUtf8 => NativeFunction(
                "native_int_to_utf8",
                NativeHandle::SingleArg(&conversions::native_int_to_utf8),
                ClarityCostFunction::Unimplemented,
            ),
            IsStandard => SpecialFunction("special_is_standard", &principals::special_is_standard),
            PrincipalDestruct => SpecialFunction(
                "special_principal_destruct",
                &principals::special_principal_destruct,
            ),
            PrincipalConstruct => SpecialFunction(
                "special_principal_construct",
                &principals::special_principal_construct,
            ),
            Fold => SpecialFunction("special_fold", &sequences::special_fold),
            Concat => SpecialFunction("special_concat", &sequences::special_concat),
            AsMaxLen => SpecialFunction("special_as_max_len", &sequences::special_as_max_len),
            Append => SpecialFunction("special_append", &sequences::special_append),
            Len => NativeFunction(
                "native_len",
                NativeHandle::SingleArg(&sequences::native_len),
                ClarityCostFunction::Len,
            ),
            ElementAt | ElementAtAlias => NativeFunction(
                "native_element_at",
                NativeHandle::DoubleArg(&sequences::native_element_at),
                ClarityCostFunction::ElementAt,
            ),
            IndexOf | IndexOfAlias => NativeFunction205(
                "native_index_of",
                NativeHandle::DoubleArg(&sequences::native_index_of),
                ClarityCostFunction::IndexOf,
                &cost_input_sized_vararg,
            ),
            Slice => SpecialFunction("special_slice", &sequences::special_slice),
            ListCons => SpecialFunction("special_list_cons", &sequences::list_cons),
            FetchEntry => SpecialFunction("special_map-get?", &database::special_fetch_entry),
            SetEntry => SpecialFunction("special_set-entry", &database::special_set_entry),
            InsertEntry => SpecialFunction("special_insert-entry", &database::special_insert_entry),
            DeleteEntry => SpecialFunction("special_delete-entry", &database::special_delete_entry),
            TupleCons => SpecialFunction("special_tuple", &tuples::tuple_cons),
            TupleGet => SpecialFunction("special_get-tuple", &tuples::tuple_get),
            TupleMerge => NativeFunction205(
                "native_merge-tuple",
                NativeHandle::DoubleArg(&tuples::tuple_merge),
                ClarityCostFunction::TupleMerge,
                &cost_input_sized_vararg,
            ),
            Begin => NativeFunction(
                "native_begin",
                NativeHandle::MoreArg(&native_begin),
                ClarityCostFunction::Begin,
            ),
            Hash160 => NativeFunction205(
                "native_hash160",
                NativeHandle::SingleArg(&crypto::native_hash160),
                ClarityCostFunction::Hash160,
                &cost_input_sized_vararg,
            ),
            Sha256 => NativeFunction205(
                "native_sha256",
                NativeHandle::SingleArg(&crypto::native_sha256),
                ClarityCostFunction::Sha256,
                &cost_input_sized_vararg,
            ),
            Sha512 => NativeFunction205(
                "native_sha512",
                NativeHandle::SingleArg(&crypto::native_sha512),
                ClarityCostFunction::Sha512,
                &cost_input_sized_vararg,
            ),
            Sha512Trunc256 => NativeFunction205(
                "native_sha512trunc256",
                NativeHandle::SingleArg(&crypto::native_sha512trunc256),
                ClarityCostFunction::Sha512t256,
                &cost_input_sized_vararg,
            ),
            Keccak256 => NativeFunction205(
                "native_keccak256",
                NativeHandle::SingleArg(&crypto::native_keccak256),
                ClarityCostFunction::Keccak256,
                &cost_input_sized_vararg,
            ),
            Secp256k1Recover => SpecialFunction(
                "native_secp256k1-recover",
                &crypto::special_secp256k1_recover,
            ),
            Secp256k1Verify => {
                SpecialFunction("native_secp256k1-verify", &crypto::special_secp256k1_verify)
            }
            Print => SpecialFunction("special_print", &special_print),
            ContractCall => {
                SpecialFunction("special_contract-call", &database::special_contract_call)
            }
            AsContract => SpecialFunction("special_as-contract", &special_as_contract),
            ContractOf => SpecialFunction("special_contract-of", &special_contract_of),
            PrincipalOf => SpecialFunction("special_principal-of", &crypto::special_principal_of),
            GetBlockInfo => {
                SpecialFunction("special_get_block_info", &database::special_get_block_info)
            }
            GetBurnBlockInfo => SpecialFunction(
                "special_get_burn_block_info",
                &database::special_get_burn_block_info,
            ),
            ConsSome => NativeFunction(
                "native_some",
                NativeHandle::SingleArg(&options::native_some),
                ClarityCostFunction::SomeCons,
            ),
            ConsOkay => NativeFunction(
                "native_okay",
                NativeHandle::SingleArg(&options::native_okay),
                ClarityCostFunction::OkCons,
            ),
            ConsError => NativeFunction(
                "native_error",
                NativeHandle::SingleArg(&options::native_error),
                ClarityCostFunction::ErrCons,
            ),
            DefaultTo => NativeFunction(
                "native_default_to",
                NativeHandle::DoubleArg(&options::native_default_to),
                ClarityCostFunction::DefaultTo,
            ),
            Asserts => SpecialFunction("special_asserts", &special_asserts),
            UnwrapRet => NativeFunction(
                "native_unwrap_ret",
                NativeHandle::DoubleArg(&options::native_unwrap_or_ret),
                ClarityCostFunction::UnwrapRet,
            ),
            UnwrapErrRet => NativeFunction(
                "native_unwrap_err_ret",
                NativeHandle::DoubleArg(&options::native_unwrap_err_or_ret),
                ClarityCostFunction::UnwrapErrOrRet,
            ),
            IsOkay => NativeFunction(
                "native_is_okay",
                NativeHandle::SingleArg(&options::native_is_okay),
                ClarityCostFunction::IsOkay,
            ),
            IsNone => NativeFunction(
                "native_is_none",
                NativeHandle::SingleArg(&options::native_is_none),
                ClarityCostFunction::IsNone,
            ),
            IsErr => NativeFunction(
                "native_is_err",
                NativeHandle::SingleArg(&options::native_is_err),
                ClarityCostFunction::IsErr,
            ),
            IsSome => NativeFunction(
                "native_is_some",
                NativeHandle::SingleArg(&options::native_is_some),
                ClarityCostFunction::IsSome,
            ),
            Unwrap => NativeFunction(
                "native_unwrap",
                NativeHandle::SingleArg(&options::native_unwrap),
                ClarityCostFunction::Unwrap,
            ),
            UnwrapErr => NativeFunction(
                "native_unwrap_err",
                NativeHandle::SingleArg(&options::native_unwrap_err),
                ClarityCostFunction::UnwrapErr,
            ),
            Match => SpecialFunction("special_match", &options::special_match),
            TryRet => NativeFunction(
                "native_try_ret",
                NativeHandle::SingleArg(&options::native_try_ret),
                ClarityCostFunction::TryRet,
            ),
            MintAsset => SpecialFunction("special_mint_asset", &assets::special_mint_asset),
            MintToken => SpecialFunction("special_mint_token", &assets::special_mint_token),
            TransferAsset => {
                SpecialFunction("special_transfer_asset", &assets::special_transfer_asset)
            }
            TransferToken => {
                SpecialFunction("special_transfer_token", &assets::special_transfer_token)
            }
            GetTokenBalance => SpecialFunction("special_get_balance", &assets::special_get_balance),
            GetAssetOwner => SpecialFunction("special_get_owner", &assets::special_get_owner),
            BurnAsset => SpecialFunction("special_burn_asset", &assets::special_burn_asset),
            BurnToken => SpecialFunction("special_burn_token", &assets::special_burn_token),
            GetTokenSupply => SpecialFunction(
                "special_get_token_supply",
                &assets::special_get_token_supply,
            ),
            AtBlock => SpecialFunction("special_at_block", &database::special_at_block),
            GetStxBalance => SpecialFunction("special_stx_balance", &assets::special_stx_balance),
            StxTransfer => SpecialFunction("special_stx_transfer", &assets::special_stx_transfer),
            StxTransferMemo => SpecialFunction(
                "special_stx_transfer_memo",
                &assets::special_stx_transfer_memo,
            ),
            StxBurn => SpecialFunction("special_stx_burn", &assets::special_stx_burn),
            StxGetAccount => SpecialFunction("stx_get_account", &assets::special_stx_account),
            ToConsensusBuff => NativeFunction(
                "to_consensus_buff",
                NativeHandle::SingleArg(&conversions::to_consensus_buff),
                ClarityCostFunction::Unimplemented,
            ),
            FromConsensusBuff => {
                SpecialFunction("from_consensus_buff", &conversions::from_consensus_buff)
            }
            ReplaceAt => SpecialFunction("replace_at", &sequences::special_replace_at),
            BitwiseAnd => NativeFunction(
                "native_bitwise_and",
                NativeHandle::MoreArg(&arithmetic::native_bitwise_and),
                ClarityCostFunction::BitwiseAnd,
            ),
            BitwiseOr => NativeFunction(
                "native_bitwise_or",
                NativeHandle::MoreArg(&arithmetic::native_bitwise_or),
                ClarityCostFunction::BitwiseOr,
            ),
            BitwiseNot => NativeFunction(
                "native_bitwise_not",
                NativeHandle::SingleArg(&arithmetic::native_bitwise_not),
                ClarityCostFunction::BitwiseNot,
            ),
            BitwiseLShift => NativeFunction(
                "native_bitwise_left_shift",
                NativeHandle::DoubleArg(&arithmetic::native_bitwise_left_shift),
                ClarityCostFunction::BitwiseLShift,
            ),
            BitwiseRShift => NativeFunction(
                "native_bitwise_right_shift",
                NativeHandle::DoubleArg(&arithmetic::native_bitwise_right_shift),
                ClarityCostFunction::BitwiseRShift,
            ),
            BitwiseXor2 => NativeFunction(
                "native_bitwise_xor",
                NativeHandle::MoreArg(&arithmetic::native_bitwise_xor),
                ClarityCostFunction::Xor
            )
        };
        Some(callable)
    } else {
        None
    }
}

fn native_eq(args: Vec<Value>) -> Result<Value> {
    // TODO: this currently uses the derived equality checks of Value,
    //   however, that's probably not how we want to implement equality
    //   checks on the ::ListTypes

    if args.len() < 2 {
        Ok(Value::Bool(true))
    } else {
        let first = &args[0];
        // check types:
        let mut arg_type = TypeSignature::type_of(first);
        for x in args.iter() {
            arg_type = TypeSignature::least_supertype(&TypeSignature::type_of(x), &arg_type)?;
            if x != first {
                return Ok(Value::Bool(false));
            }
        }
        Ok(Value::Bool(true))
    }
}

fn native_begin(mut args: Vec<Value>) -> Result<Value> {
    match args.pop() {
        Some(v) => Ok(v),
        None => Err(CheckErrors::RequiresAtLeastArguments(1, 0).into()),
    }
}

fn special_print(
    args: &[SymbolicExpression],
    env: &mut Environment,
    context: &LocalContext,
) -> Result<Value> {
    let input = eval(&args[0], env, context)?;

    runtime_cost(ClarityCostFunction::Print, env, input.size())?;

    if cfg!(feature = "developer-mode") {
        info!("{}", &input);
    }

    env.register_print_event(input.clone())?;
    Ok(input)
}

fn special_if(
    args: &[SymbolicExpression],
    env: &mut Environment,
    context: &LocalContext,
) -> Result<Value> {
    check_argument_count(3, args)?;

    runtime_cost(ClarityCostFunction::If, env, 0)?;
    // handle the conditional clause.
    let conditional = eval(&args[0], env, context)?;
    match conditional {
        Value::Bool(result) => {
            if result {
                eval(&args[1], env, context)
            } else {
                eval(&args[2], env, context)
            }
        }
        _ => Err(CheckErrors::TypeValueError(TypeSignature::BoolType, conditional).into()),
    }
}

fn special_asserts(
    args: &[SymbolicExpression],
    env: &mut Environment,
    context: &LocalContext,
) -> Result<Value> {
    check_argument_count(2, args)?;

    runtime_cost(ClarityCostFunction::Asserts, env, 0)?;
    // handle the conditional clause.
    let conditional = eval(&args[0], env, context)?;

    match conditional {
        Value::Bool(result) => {
            if result {
                Ok(conditional)
            } else {
                let thrown = eval(&args[1], env, context)?;
                Err(ShortReturnType::AssertionFailed(thrown).into())
            }
        }
        _ => Err(CheckErrors::TypeValueError(TypeSignature::BoolType, conditional).into()),
    }
}

pub fn handle_binding_list<F, E>(
    bindings: &[SymbolicExpression],
    mut handler: F,
) -> std::result::Result<(), E>
where
    F: FnMut(&ClarityName, &SymbolicExpression) -> std::result::Result<(), E>,
    E: From<CheckErrors>,
{
    for binding in bindings.iter() {
        let binding_expression = binding.match_list().ok_or(CheckErrors::BadSyntaxBinding)?;
        if binding_expression.len() != 2 {
            return Err(CheckErrors::BadSyntaxBinding.into());
        }
        let var_name = binding_expression[0]
            .match_atom()
            .ok_or(CheckErrors::BadSyntaxBinding)?;
        let var_sexp = &binding_expression[1];

        handler(var_name, var_sexp)?;
    }
    Ok(())
}

pub fn parse_eval_bindings(
    bindings: &[SymbolicExpression],
    env: &mut Environment,
    context: &LocalContext,
) -> Result<Vec<(ClarityName, Value)>> {
    let mut result = Vec::new();
    handle_binding_list(bindings, |var_name, var_sexp| {
        eval(var_sexp, env, context).and_then(|value| {
            result.push((var_name.clone(), value));
            Ok(())
        })
    })?;

    Ok(result)
}

fn special_let(
    args: &[SymbolicExpression],
    env: &mut Environment,
    context: &LocalContext,
) -> Result<Value> {
    // (let ((x 1) (y 2)) (+ x y)) -> 3
    // arg0 => binding list
    // arg1..n => body
    check_arguments_at_least(2, args)?;

    // parse and eval the bindings.
    let bindings = args[0].match_list().ok_or(CheckErrors::BadLetSyntax)?;

    runtime_cost(ClarityCostFunction::Let, env, bindings.len())?;

    // create a new context.
    let mut inner_context = context.extend()?;

    let mut memory_use = 0;

    finally_drop_memory!( env, memory_use; {
        handle_binding_list::<_, Error>(bindings, |binding_name, var_sexp| {
            if is_reserved(binding_name, env.contract_context.get_clarity_version()) ||
                env.contract_context.lookup_function(binding_name).is_some() ||
                inner_context.lookup_variable(binding_name).is_some() {
                    return Err(CheckErrors::NameAlreadyUsed(binding_name.clone().into()).into())
                }

            let binding_value = eval(var_sexp, env, &inner_context)?;

            let bind_mem_use = binding_value.get_memory_use();
            env.add_memory(bind_mem_use)?;
            memory_use += bind_mem_use; // no check needed, b/c it's done in add_memory.
            if *env.contract_context.get_clarity_version() >= ClarityVersion::Clarity2 {
                if let CallableContract(trait_data) = &binding_value {
                    inner_context.callable_contracts.insert(binding_name.clone(), trait_data.clone());
                }
            }
            inner_context.variables.insert(binding_name.clone(), binding_value);
            Ok(())
        })?;

        // evaluate the let-bodies
        let mut last_result = None;
        for body in args[1..].iter() {
            let body_result = eval(&body, env, &inner_context)?;
            last_result.replace(body_result);
        }
        // last_result should always be Some(...), because of the arg len check above.
        Ok(last_result.unwrap())
    })
}

fn special_as_contract(
    args: &[SymbolicExpression],
    env: &mut Environment,
    context: &LocalContext,
) -> Result<Value> {
    // (as-contract (..))
    // arg0 => body
    check_argument_count(1, args)?;

    // nest an environment.
    env.add_memory(cost_constants::AS_CONTRACT_MEMORY)?;

    let contract_principal = env.contract_context.contract_identifier.clone().into();
    let mut nested_env = env.nest_as_principal(contract_principal);

    let result = eval(&args[0], &mut nested_env, context);

    env.drop_memory(cost_constants::AS_CONTRACT_MEMORY);

    result
}

fn special_contract_of(
    args: &[SymbolicExpression],
    env: &mut Environment,
    context: &LocalContext,
) -> Result<Value> {
    // (contract-of (..))
    // arg0 => trait
    check_argument_count(1, args)?;

    runtime_cost(ClarityCostFunction::ContractOf, env, 0)?;

    let contract_ref = match &args[0].expr {
        SymbolicExpressionType::Atom(contract_ref) => contract_ref,
        _ => return Err(CheckErrors::ContractOfExpectsTrait.into()),
    };

    let contract_identifier = match context.lookup_callable_contract(contract_ref) {
        Some(trait_data) => {
            env.global_context
                .database
                .get_contract(&trait_data.contract_identifier)
                .map_err(|_e| {
                    CheckErrors::NoSuchContract(trait_data.contract_identifier.to_string())
                })?;

            &trait_data.contract_identifier
        }
        _ => return Err(CheckErrors::ContractOfExpectsTrait.into()),
    };

    let contract_principal = Value::Principal(PrincipalData::Contract(contract_identifier.clone()));
    Ok(contract_principal)
}<|MERGE_RESOLUTION|>--- conflicted
+++ resolved
@@ -172,23 +172,16 @@
     StxTransferMemo("stx-transfer-memo?", ClarityVersion::Clarity2),
     StxBurn("stx-burn?", ClarityVersion::Clarity1),
     StxGetAccount("stx-account", ClarityVersion::Clarity2),
-<<<<<<< HEAD
-    Slice("slice", ClarityVersion::Clarity2),
-    ToConsensusBuff("to-consensus-buff", ClarityVersion::Clarity2),
-    FromConsensusBuff("from-consensus-buff", ClarityVersion::Clarity2),
-    ReplaceAt("replace-at", ClarityVersion::Clarity2),
     BitwiseAnd("&", ClarityVersion::Clarity2),
     BitwiseOr("|", ClarityVersion::Clarity2),
     BitwiseNot("~", ClarityVersion::Clarity2),
     BitwiseLShift("<<", ClarityVersion::Clarity2),
     BitwiseRShift(">>", ClarityVersion::Clarity2),
     BitwiseXor2("^", ClarityVersion::Clarity2),
-=======
     Slice("slice?", ClarityVersion::Clarity2),
     ToConsensusBuff("to-consensus-buff?", ClarityVersion::Clarity2),
     FromConsensusBuff("from-consensus-buff?", ClarityVersion::Clarity2),
     ReplaceAt("replace-at?", ClarityVersion::Clarity2),
->>>>>>> 4f6d7d41
 });
 
 impl NativeFunctions {
