--- conflicted
+++ resolved
@@ -1318,11 +1318,7 @@
         let event_data = NFTWithdrawEventData {
             sender,
             asset_identifier,
-<<<<<<< HEAD
-            value,
-=======
             id,
->>>>>>> 00fff24c
             withdrawal_id: None,
         };
 
