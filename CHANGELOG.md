# Changelog

All notable changes to this project will be documented in this file.

The format is based on [Keep a Changelog](https://keepachangelog.com/en/1.0.0/),
and this project adheres to the versioning scheme outlined in the [README.md](README.md).

## [Unreleased]

### Changed
- Add index for StacksBlockId to nakamoto block headers table (improves node performance)
- Remove the panic for reporting DB deadlocks (just error and continue waiting)
- Add index to `metadata_table` in Clarity DB on `blockhash`
- Add `block_commit_delay_ms` to the config file to control the time to wait after seeing a new burn block, before submitting a block commit, to allow time for the first Nakamoto block of the new tenure to be mined, allowing this miner to avoid the need to RBF the block commit.
- Add `tenure_cost_limit_per_block_percentage` to the miner config file to control the percentage remaining tenure cost limit to consume per nakamoto block.
<<<<<<< HEAD
- If the winning miner of a sortition is committed to the wrong parent tenure, the previous miner can immediately tenure extend and continue mining since the winning miner would never be able to propose a valid block. (#5361)
=======
- Add `/v3/blocks/height/:block_height` rpc endpoint
>>>>>>> 819440b9

## [3.0.0.0.1]

### Changed
- Add index for StacksBlockId to nakamoto block headers table (improves node performance)
- Remove the panic for reporting DB deadlocks (just error and continue waiting)
- Various test fixes for CI (5353, 5368, 5372, 5371, 5380, 5378, 5387, 5396, 5390, 5394)
- Various log fixes:
    - don't say proceeding to mine blocks if not a miner
    - misc. warns downgraded to debugs
- 5391: Update default block proposal timeout to 10 minutes
- 5406: After block rejection, miner pauses
- Docs fixes
    - Fix signer docs link
    - Specify burn block in clarity docs

## [3.0.0.0.0]

### Added

- **Nakamoto consensus rules, activating in epoch 3.0 at block 867,867** (see [SIP-021](https://github.com/stacksgov/sips/blob/main/sips/sip-021/sip-021-nakamoto.md) for details)
- Clarity 3, activating with epoch 3.0
  - Keywords / variable
    - `tenure-height` added
    - `stacks-block-height` added
    - `block-height` removed
  - Functions
    - `get-stacks-block-info?` added
    - `get-tenure-info?` added
    - `get-block-info?` removed
- New RPC endpoints
  - `/v3/blocks/:block_id`
  - `/v3/blocks/upload/`
  - `/v3/signer/:signer_pubkey/:cycle_num`
  - `/v3/sortitions`
  - `/v3/stacker_set/:cycle_num`
  - `/v3/tenures/:block_id`
  - `/v3/tenures/fork_info/:start/:stop`
  - `/v3/tenures/info`
  - `/v3/tenures/tip/:consensus_hash`
- Re-send events to event observers across restarts
- Support custom chain-ids for testing
- Add `replay-block` command to CLI

### Changed

- Strict config file validation (unknown fields will cause the node to fail to start)
- Add optional `timeout_ms` to `events_observer` configuration
- Modified RPC endpoints
  - Include `tenure_height` in `/v2/info` endpoint
  - Include `block_time` and `tenure_height` in `/new/block` event payload
- Various improvements to logging, reducing log spam and improving log messages
- Various improvements and bugfixes

## [2.5.0.0.7]

### Added

- Add warn logs for block validate rejections (#5079)
- Neon mock miner replay (#5060)

### Changed

- Revert BurnchainHeaderHash serialization change (#5094)
- boot_to_epoch_3 in SignerTest should wait for a new commit (#5087)
- Fix block proposal rejection test (#5084)
- Mock signing revamp (#5070)
- Multi miner fixes jude (#5040)
- Remove spurious deadlock condition whenever the sortition DB is opened

## [2.5.0.0.6]

### Changed

- If there is a getchunk/putchunk that fails due to a stale (or future) version NACK, the StackerDB sync state machine should immediately retry sync (#5066)

## [2.5.0.0.5]

### Added

- Added configuration option `connections.antientropy_retry` (#4932)

### Changed

- Set default antientropy_retry to run once per hour (#4935)

## [2.5.0.0.4]

### Added

- Adds the solo stacking scenarios to the stateful property-based testing strategy for PoX-4 (#4725)
- Add signer-key to synthetic stack-aggregation-increase event (#4728)
- Implement the assumed total commit with carry-over (ATC-C) strategy for denying opportunistic Bitcoin miners from mining Stacks at a discount (#4733)
- Adding support for stacks-block-height and tenure-height in Clarity 3 (#4745)
- Preserve PeerNetwork struct when transitioning to 3.0 (#4767)
- Implement singer monitor server error (#4773)
- Pull current stacks signer out into v1 implementation and create placeholder v0 mod (#4778)
- Create new block signature message type for v0 signer (#4787)
- Isolate the rusqlite dependency in stacks-common and clarity behind a cargo feature (#4791)
- Add next_initiative_delay config option to control how frequently the miner checks if a new burnchain block has been processed (#4795)
- Various performance improvements and cleanup

### Changed

- Downgraded log messages about transactions from warning to info (#4697)
- Fix race condition between the signer binary and the /v2/pox endpoint (#4738)
- Make node config mock_miner item hot-swappable (#4743)
- Mandates that a burnchain block header be resolved by a BurnchainHeaderReader, which will resolve a block height to at most one burnchain header (#4748)
- Optional config option to resolve DNS of bootstrap nodes (#4749)
- Limit inventory syncs with new peers (#4750)
- Update /v2/fees/transfer to report the median transaction fee estimate for a STX-transfer of 180 bytes (#4754)
- Reduce connection spamming in stackerdb (#4759)
- Remove deprecated signer cli commands (#4772)
- Extra pair of signer slots got introduced at the epoch 2.5 boundary (#4845, #4868, #4891)
- Never consider Stacks chain tips that are not on the canonical burn chain #4886 (#4893)

### Fixed

- Allow Nakamoto blocks to access the burn block associated with the current tenure (#4333)

## [2.5.0.0.3]

This release fixes a regression in `2.5.0.0.0` from `2.4.0.1.0` caused by git merge

## [2.5.0.0.2]

This release fixes two bugs in `2.5.0.0.0`, correctly setting the activation height for 2.5, and the network peer version.

## [2.5.0.0.0]

This release implements the 2.5 Stacks consensus rules which activates at Bitcoin block `840,360`: primarily the instantiation
of the pox-4 contract. For more details see SIP-021.

This is the first consensus-critical release for Nakamoto. Nodes which do not update before the 2.5 activation height will be forked away from the rest of the network. This release is compatible with 2.4.x chain state directories and does not require resyncing from genesis. The first time a node boots with this version it will perform some database migrations which could lengthen the normal node startup time.

**This is a required release before Nakamoto rules are enabled in 3.0.**

### Timing of Release from 2.5 to 3.0

Activating Nakamoto will include two epochs:

- **Epoch 2.5:** Pox-4 contract is booted up but no Nakamoto consensus rules take effect.
- **Epoch 3:** Nakamoto consensus rules take effect.

### Added

- New RPC endpoint `/v2/stacker_set/{cycle_number}` to fetch stacker sets in PoX-4
- New `/new_pox_anchor` endpoint for broadcasting PoX anchor block processing.
- Stacker bitvec in NakamotoBlock
- New [`pox-4` contract](./stackslib/src/chainstate/stacks/boot/pox-4.clar) that reflects changes in how Stackers are signers in Nakamoto:
  - `stack-stx`, `stack-extend`, `stack-increase` and `stack-aggregation-commit` now include a `signer-key` parameter, which represents the public key used by the Signer. This key is used for determining the signer set in Nakamoto.
  - Functions that include a `signer-key` parameter also include a `signer-sig` parameter to demonstrate that the owner of `signer-key` is approving that particular Stacking operation. For more details, refer to the `verify-signer-key-sig` method in the `pox-4` contract.
  - Signer key authorizations can be added via `set-signer-key-authorization` to omit the need for `signer-key` signatures
  - A `max-amount` field is a field in signer key authorizations and defines the maximum amount of STX that can be locked in a single transaction.
- Added configuration parameters to customize the burn block at which to start processing Stacks blocks, when running on testnet or regtest.
  ```
  [burnchain]
  first_burn_block_height = 2582526
  first_burn_block_timestamp = 1710780828
  first_burn_block_hash = "000000000000001a17c68d43cb577d62074b63a09805e4a07e829ee717507f66"
  ```

### Modified

- `pox-4.aggregation-commit` contains a signing-key parameter (like
  `stack-stx` and `stack-extend`), the signing-key parameter is removed from
  `delegate-*` functions.

## [2.4.0.1.0]

### Added

- When the Clarity library is built with feature flag `developer-mode`, comments
  from the source code are now attached to the `SymbolicExpression` nodes. This
  will be useful for tools that use the Clarity library to analyze and
  manipulate Clarity source code, e.g. a formatter.
- New RPC endpoint at /v2/constant_val to fetch a constant from a contract.
- A new subsystem, called StackerDB, has been added, which allows a set of
  Stacks nodes to store off-chain data on behalf of a specially-crafter smart
  contract. This is an opt-in feature; Stacks nodes explicitly subscribe to
  StackerDB replicas in their config files.
- Message definitions and codecs for Stacker DB, a replicated off-chain DB
  hosted by subscribed Stacks nodes and controlled by smart contracts
- Added 3 new public and regionally diverse bootstrap nodes: est.stacksnodes.org, cet.stacksnodes.org, sgt.stacksnodes.org
- satoshis_per_byte can be changed in the config file and miners will always use
  the most up to date value
- New RPC endpoint at /v2/block_proposal for miner to validate proposed block.
  Only accessible on local loopback interface

In addition, this introduces a set of improvements to the Stacks miner behavior. In
particular:

- The VRF public key can be re-used across node restarts.
- Settings that affect mining are hot-reloaded from the config file. They take
  effect once the file is updated; there is no longer a need to restart the
  node.
- The act of changing the miner settings in the config file automatically
  triggers a subsequent block-build attempt, allowing the operator to force the
  miner to re-try building blocks.
- This adds a new tip-selection algorithm that minimizes block orphans within a
  configurable window of time.
- When configured, the node will automatically stop mining if it is not achieving a
  targeted win rate over a configurable window of blocks.
- When configured, the node will selectively mine transactions from only certain
  addresses, or only of certain types (STX-transfers, contract-publishes,
  contract-calls).
- When configured, the node will optionally only RBF block-commits if it can
  produce a block with strictly more transactions.

### Changed

- `developer-mode` is no longer enabled in the default feature set. This is the correct default behavior, since the stacks-node should NOT build with developer-mode enabled by default. Tools that need to use developer-mode should enable it explicitly.

### Fixed

- The transaction receipts for smart contract publish transactions now indicate
  a result of `(err none)` if the top-level code of the smart contract contained
  runtime error and include details about the error in the `vm_error` field of
  the receipt. Fixes issues #3154, #3328.
- Added config setting `burnchain.wallet_name` which addresses blank wallets no
  longer being created by default in recent bitcoin versions. Fixes issue #3596
- Use the current burnchain tip to lookup UTXOs (Issue #3733)
- The node now gracefully shuts down even if it is in the middle of a handshake with
  bitcoind. Fixes issue #3734.

## [2.4.0.0.4]

This is a high-priority hotfix that addresses a bug in transaction processing which
could impact miner availability.

## [2.4.0.0.3]

This is a high-priority hotfix that addresses a bug in transaction processing which
could impact miner availability.

## [2.4.0.0.2]

This is a hotfix that changes the logging failure behavior from panicking to dropping
the log message (PR #3784).

## [2.4.0.0.4]

This is a high-priority hotfix that addresses a bug in transaction processing which
could impact miner availability.

## [2.4.0.0.3]

This is a high-priority hotfix that addresses a bug in transaction processing which
could impact miner availability.

## [2.4.0.0.2]

This is a hotfix that changes the logging failure behavior from panicking to dropping
the log message (PR #3784).

## [2.4.0.0.1]

This is a minor change to add `txid` fields into the log messages from failing
contract deploys. This will help tools (and users) more easily find the log
messages to determine what went wrong.

## [2.4.0.0.0]

This is a **consensus-breaking** release to revert consensus to PoX, and is the second fork proposed in SIP-022.

- [SIP-022](https://github.com/stacksgov/sips/blob/main/sips/sip-022/sip-022-emergency-pox-fix.md)
- [SIP-024](https://github.com/stacksgov/sips/blob/main/sips/sip-024/sip-024-least-supertype-fix.md)

### Fixed

- PoX is re-enabled and stacking resumes starting at Bitcoin block `791551`
- Peer network id is updated to `0x18000009`
- Adds the type sanitization described in SIP-024

This release is compatible with chainstate directories from 2.1.0.0.x and 2.3.0.0.x

## [2.3.0.0.2]

This is a high-priority hotfix release to address a bug in the
stacks-node miner logic which could impact miner availability.

This release is compatible with chainstate directories from 2.3.0.0.x and 2.1.0.0.x

## [2.3.0.0.1]

This is a hotfix release to update:

- peer version identifier used by the stacks-node p2p network.
- yield interpreter errors in deser_hex

This release is compatible with chainstate directories from 2.3.0.0.x and 2.1.0.0.x

## [2.3.0.0.0]

This is a **consensus-breaking** release to address a Clarity VM bug discovered in 2.2.0.0.1.
Tx and read-only calls to functions with traits as parameters are rejected with unchecked TypeValueError.
Additional context and rationale can be found in [SIP-023](https://github.com/stacksgov/sips/blob/main/sips/sip-023/sip-023-emergency-fix-traits.md).

This release is compatible with chainstate directories from 2.1.0.0.x.

## [2.2.0.0.1]

This is a **consensus-breaking** release to address a bug and DoS vector in pox-2's `stack-increase` function.
Additional context and rationale can be found in [SIP-022](https://github.com/stacksgov/sips/blob/main/sips/sip-022/sip-022-emergency-pox-fix.md).

This release is compatible with chainstate directories from 2.1.0.0.x.

## [2.1.0.0.3]

This is a high-priority hotfix release to address a bug in the
stacks-node miner logic which could impact miner availability. This
release's chainstate directory is compatible with chainstate
directories from 2.1.0.0.2.

## [2.1.0.0.2]

This software update is a hotfix to resolve improper unlock handling
in mempool admission. This release's chainstate directory is
compatible with chainstate directories from 2.1.0.0.1.

### Fixed

- Fix mempool admission logic's improper handling of PoX unlocks. This would
  cause users to get spurious `NotEnoughFunds` rejections when trying to submit
  their transactions (#3623)

## [2.1.0.0.1]

### Fixed

- Handle the case where a bitcoin node returns zero headers (#3588)
- The default value for `always_use_affirmation_maps` is now set to `false`,
  instead of `true`. This was preventing testnet nodes from reaching the chain
  tip with the default configuration.
- Reduce default poll time of the `chain-liveness` thread which reduces the
  possibility that a miner thread will get interrupted (#3610).

## [2.1]

This is a **consensus-breaking** release that introduces a _lot_ of new
functionality. Details on the how and why can be found in [SIP-015](https://github.com/stacksgov/sips/blob/feat/sip-015/sips/sip-015/sip-015-network-upgrade.md),
[SIP-018](https://github.com/MarvinJanssen/sips/blob/feat/signed-structured-data/sips/sip-018/sip-018-signed-structured-data.md),
and [SIP-20](https://github.com/obycode/sips/blob/bitwise-ops/sips/sip-020/sip-020-bitwise-ops.md).

The changelog for this release is a high-level summary of these SIPs.

### Added

- There is a new `.pox-2` contract for implementing proof-of-transfer. This PoX
  contract enables re-stacking while the user's STX are locked, and incrementing
  the amount stacked on top of a locked batch of STX.
- The Clarity function `stx-account` has been added, which returns the account's
  locked and unlocked balances.
- The Clarity functions `principal-destruct` and `principal-construct?`
  functions have been added, which provide the means to convert between a
  `principal` instance and the `buff`s and `string-ascii`s that constitute it.
- The Clarity function `get-burn-block-info?` has been added to support
  fetching the burnchain header hash of _any_ burnchain block starting from the
  sortition height of the Stacks genesis block, and to support fetching the PoX
  addresses and rewards paid by miners for a particular burnchain block height.
- The Clarity function `slice` has been added for obtaining a sub-sequence of a
  `buff`, `string-ascii`, `string-utf8`, or `list`.
- Clarity functions for converting between `string-ascii`, `string-utf8`,
  `uint`, and `int` have been added.
- Clarity functions for converting between big- and little-endian
  `buff` representations of `int` and `uint` have been added.
- The Clarity function `stx-transfer-memo?` has been added, which behaves the
  same as `stx-transfer?` but also takes a memo argument.
- The Clarity function `is-standard` has been added to identify whether or not a
  `principal` instance is a standard or contract principal.
- Clarity functions have been added for converting an arbitrary Clarity type to
  and from its canonical byte string representation.
- The Clarity function `replace-at?` has been added for replacing a single item
  in a `list`, `string-ascii`, `string-utf8`, or `buff`.
- The Clarity global variable `tx-sponsor?` has been added, which evaluates to
  the sponsor of the transaction if the transaction is sponsored.
- The Clarity global variable `chain-id` has been added, which evaluates to the
  4-byte chain ID of this Stacks network.
- The Clarity parser has been rewritten to be about 3x faster than the parser in
  Stacks 2.05.x.x.x.
- Clarity trait semantics have been refined and made more explicit, so as to
  avoid certain corner cases where a trait reference might be downgraded to a
  `principal` in Clarity 1.
  - Trait values can be passed to compatible sub-trait types
  - Traits can be embedded in compound types, e.g. `(optional <my-trait>)`
  - Traits can be assigned to a let-variable
- Fixes to unexpected behavior in traits
  - A trait with duplicate function names is now an error
  - Aliased trait names do not interfere with local trait definitions
- The comparison functions `<`, `<=`, `>`, and `>=` now work on `string-ascii`,
  `string-utf8`, and `buff` based on byte-by-byte comparison (note that this is
  _not_ lexicographic comparison).
- It is now possible to call `delegate-stx` from a burnchain transaction, just
  as it is for `stack-stx` and `transfer-stx`.

### Changed

- The `delegate-stx` function in `.pox-2` can be called while the user's STX are
  locked.
- If a batch of STX is not enough to clinch even a single reward slot, then the
  STX are automatically unlocked at the start of the reward cycle in which they
  are rendered useless in this capacity.
- The PoX sunset has been removed. PoX rewards will continue in perpetuity.
- Support for segwit and taproot addresses (v0 and v1 witness programs) has been
  added for Stacking.
- The Clarity function `get-block-info?` now supports querying a block's total
  burnchain spend by miners who tried to mine it, the spend by the winner, and
  the total block reward (coinbase plus transaction fees).
- A block's coinbase transaction may specify an alternative recipient principal,
  which can be either a standard or contract principal.
- A smart contract transaction can specify which version of Clarity to use. If
  no version is given, then the epoch-default version will be used (in Stacks
  2.1, this is Clarity 2).
- The Stacks node now includes the number of PoX anchor blocks in its
  fork-choice rules. The best Stacks fork is the fork that (1) is on the best
  Bitcoin fork, (2) has the most PoX anchor blocks known, and (3) is the longest.
- On-burnchain operations -- `stack-stx`, `delegate-stx`, and `transfer-stx` --
  can take effect within six (6) burnchain blocks in which they are mined,
  instead of one.
- Transaction fees are debited from accounts _before_ the transaction is
  processed.
- All smart contract analysis errors are now treated as runtime errors, meaning
  that smart contract transactions which don't pass analysis will still be mined
  (so miners get paid for partially validating them).
- The default Clarity version is now 2. Users can opt for version 1 by using
  the new smart contract transaction wire format and explicitly setting version

### Fixed

- The authorization of a `contract-caller` in `.pox-2` for stacking will now
  expire at the user-specified height, if given.
- The Clarity function `principal-of?` now works on mainnet.
- One or more late block-commits no longer result in the miner losing its
  sortition weight.
- Documentation will indicate explicitly which Clarity version introduced each
  keyword or function.

## [2.05.0.6.0]

### Changed

- The `/v2/neighbors` endpoint now reports a node's bootstrap peers, so other
  nodes can find high-quality nodes to boot from (#3401)
- If there are two or more Stacks chain tips that are tied for the canonical
  tip, the node deterministically chooses one _independent_ of the arrival order
  (#3419).
- If Stacks blocks for a different fork arrive out-of-order and, in doing so,
  constitute a better fork than the fork the node considers canonical, the node
  will update the canonical Stacks tip pointer in the sortition DB before
  processing the next sortition (#3419).

### Fixed

- The node keychain no longer maintains any internal state, but instead derives
  keys based on the chain tip the miner is building off of. This prevents the
  node from accidentally producing an invalid block that reuses a microblock
  public key hash (#3387).
- If a node mines an invalid block for some reason, it will no longer stall
  forever. Instead, it will detect that its last-mined block is not the chain
  tip, and resume mining (#3406).

## [2.05.0.5.0]

### Changed

- The new minimum Rust version is 1.61
- The act of walking the mempool will now cache address nonces in RAM and to a
  temporary mempool table used for the purpose, instead of unconditionally
  querying them from the chainstate MARF. This builds upon improvements to mempool
  goodput over 2.05.0.4.0 (#3337).
- The node and miner implementation has been refactored to remove write-lock
  contention that can arise when the node's chains-coordinator thread attempts to store and
  process newly-discovered (or newly-mined) blocks, and when the node's relayer
  thread attempts to mine a new block. In addition, the miner logic has been
  moved to a separate thread in order to avoid starving the relayer thread (which
  must handle block and transaction propagation, as well as block-processing).
  The refactored miner thread will be preemptively terminated and restarted
  by the arrival of new Stacks blocks or burnchain blocks, which further
  prevents the miner from holding open write-locks in the underlying
  chainstate databases when there is new chain data to discover (which would
  invalidate the miner's work anyway). (#3335).

### Fixed

- Fixed `pow` documentation in Clarity (#3338).
- Backported unit tests that were omitted in the 2.05.0.3.0 release (#3348).

## [2.05.0.4.0]

### Fixed

- Denormalize the mempool database so as to remove a `LEFT JOIN` from the SQL
  query for choosing transactions in order by estimated fee rate. This
  drastically speeds up mempool transaction iteration in the miner (#3314)

## [2.05.0.3.0]

### Added

- Added prometheus output for "transactions in last block" (#3138).
- Added environment variable STACKS_LOG_FORMAT_TIME to set the time format
  stacks-node uses for logging. (#3219)
  Example: STACKS_LOG_FORMAT_TIME="%Y-%m-%d %H:%M:%S" cargo stacks-node
- Added mock-miner sample config (#3225)

### Changed

- Updates to the logging of transaction events (#3139).
- Moved puppet-chain to `./contrib/tools` directory and disabled compiling by default (#3200)

### Fixed

- Make it so that a new peer private key in the config file will propagate to
  the peer database (#3165).
- Fixed default miner behavior regarding block assembly
  attempts. Previously, the miner would only attempt to assemble a
  larger block after their first attempt (by Bitcoin RBF) if new
  microblock or block data arrived. This changes the miner to always
  attempt a second block assembly (#3184).
- Fixed a bug in the node whereby the node would encounter a deadlock when
  processing attachment requests before the P2P thread had started (#3236).
- Fixed a bug in the P2P state machine whereby it would not absorb all transient errors
  from sockets, but instead propagate them to the outer caller. This would lead
  to a node crash in nodes connected to event observers, which expect the P2P
  state machine to only report fatal errors (#3228)
- Spawn the p2p thread before processing number of sortitions. Fixes issue (#3216) where sync from genesis paused (#3236)
- Drop well-formed "problematic" transactions that result in miner performance degradation (#3212)
- Ignore blocks that include problematic transactions

## [2.05.0.2.1]

### Fixed

- Fixed a security bug in the SPV client whereby the chain work was not being
  considered at all when determining the canonical Bitcoin fork. The SPV client
  now only accepts a new Bitcoin fork if it has a higher chain work than any other
  previously-seen chain (#3152).

## [2.05.0.2.0]

### IMPORTANT! READ THIS FIRST

Please read the following **WARNINGs** in their entirety before upgrading.

WARNING: Please be aware that using this node on chainstate prior to this release will cause
the node to spend **up to 30 minutes** migrating the data to a new schema.
Depending on the storage medium, this may take even longer.

WARNING: This migration process cannot be interrupted. If it is, the chainstate
will be **irrecovarably corrupted and require a sync from genesis.**

WARNING: You will need **at least 2x the disk space** for the migration to work.
This is because a copy of the chainstate will be made in the same directory in
order to apply the new schema.

It is highly recommended that you **back up your chainstate** before running
this version of the software on it.

### Changed

- The MARF implementation will now defer calculating the root hash of a new trie
  until the moment the trie is committed to disk. This avoids gratuitous hash
  calculations, and yields a performance improvement of anywhere between 10x and
  200x (#3041).
- The MARF implementation will now store tries to an external file for instances
  where the tries are expected to exceed the SQLite page size (namely, the
  Clarity database). This improves read performance by a factor of 10x to 14x
  (#3059).
- The MARF implementation may now cache trie nodes in RAM if directed to do so
  by an environment variable (#3042).
- Sortition processing performance has been improved by about an order of
  magnitude, by avoiding a slew of expensive database reads (#3045).
- Updated chains coordinator so that before a Stacks block or a burn block is processed,
  an event is sent through the event dispatcher. This fixes #3015.
- Expose a node's public key and public key hash160 (i.e. what appears in
  /v2/neighbors) via the /v2/info API endpoint (#3046)
- Reduced the default subsequent block attempt timeout from 180 seconds to 30
  seconds, based on benchmarking the new MARF performance data during a period
  of network congestion (#3098)
- The `blockstack-core` binary has been renamed to `stacks-inspect`.
  This binary provides CLI tools for chain and mempool inspection.

### Fixed

- The AtlasDB previously could lose `AttachmentInstance` data during shutdown
  or crashes (#3082). This release resolves that.

## [2.05.0.1.0]

### Added

- A new fee estimator intended to produce fewer over-estimates, by having less
  sensitivity to outliers. Its characteristic features are: 1) use a window to
  forget past estimates instead of exponential averaging, 2) use weighted
  percentiles, so that bigger transactions influence the estimates more, 3)
  assess empty space in blocks as having paid the "minimum fee", so that empty
  space is accounted for, 4) use random "fuzz" so that in busy times the fees can
  change dynamically. (#2972)
- Implements anti-entropy protocol for querying transactions from other
  nodes' mempools. Before, nodes wouldn't sync mempool contents with one another.
  (#2884)
- Structured logging in the mining code paths. This will shine light
  on what happens to transactions (successfully added, skipped or errored) that the
  miner considers while buildings blocks. (#2975)
- Added the mined microblock event, which includes information on transaction
  events that occurred in the course of mining (will provide insight
  on whether a transaction was successfully added to the block,
  skipped, or had a processing error). (#2975)
- For v2 endpoints, can now specify the `tip` parameter to `latest`. If
  `tip=latest`, the node will try to run the query off of the latest tip. (#2778)
- Adds the /v2/headers endpoint, which returns a sequence of SIP-003-encoded
  block headers and consensus hashes (see the ExtendedStacksHeader struct that
  this PR adds to represent this data). (#2862)
- Adds the /v2/data_var endpoint, which returns a contract's data variable
  value and a MARF proof of its existence. (#2862)
- Fixed a bug in the unconfirmed state processing logic that could lead to a
  denial of service (node crash) for nodes that mine microblocks (#2970)
- Added prometheus metric that tracks block fullness by logging the percentage of each
  cost dimension that is consumed in a given block (#3025).

### Changed

- Updated the mined block event. It now includes information on transaction
  events that occurred in the course of mining (will provide insight
  on whether a transaction was successfully added to the block,
  skipped, or had a processing error). (#2975)
- Updated some of the logic in the block assembly for the miner and the follower
  to consolidate similar logic. Added functions `setup_block` and `finish_block`.
  (#2946)
- Makes the p2p state machine more reactive to newly-arrived
  `BlocksAvailable` and `MicroblocksAvailable` messages for block and microblock
  streams that this node does not have. If such messages arrive during an inventory
  sync, the p2p state machine will immediately transition from the inventory sync
  work state to the block downloader work state, and immediately proceed to fetch
  the available block or microblock stream. (#2862)
- Nodes will push recently-obtained blocks and microblock streams to outbound
  neighbors if their cached inventories indicate that they do not yet have them
  (#2986).
- Nodes will no longer perform full inventory scans on their peers, except
  during boot-up, in a bid to minimize block-download stalls (#2986).
- Nodes will process sortitions in parallel to downloading the Stacks blocks for
  a reward cycle, instead of doing these tasks sequentially (#2986).
- The node's runloop will coalesce and expire stale requests to mine blocks on
  top of parent blocks that are no longer the chain tip (#2969).
- Several database indexes have been updated to avoid table scans, which
  significantly improves most RPC endpoint speed and cuts node spin-up time in
  half (#2989, #3005).
- Fixed a rare denial-of-service bug whereby a node that processes a very deep
  burnchain reorg can get stuck, and be rendered unable to process further
  sortitions. This has never happened in production, but it can be replicated in
  tests (#2989).
- Updated what indices are created, and ensures that indices are created even
  after the database is initialized (#3029).

### Fixed

- Updates the lookup key for contracts in the pessimistic cost estimator. Before, contracts
  published by different principals with the same name would have had the same
  key in the cost estimator. (#2984)
- Fixed a few prometheus metrics to be more accurate compared to `/v2` endpoints
  when polling data (#2987)
- Fixed an error message from the type-checker that shows up when the type of a
  parameter refers to a trait defined in the same contract (#3064).

## [2.05.0.0.0]

This software update is a consensus changing release and the
implementation of the proposed cost changes in SIP-012. This release's
chainstate directory is compatible with chainstate directories from
2.0.11.4.0. However, this release is only compatible with chainstate
directories before the 2.05 consensus changes activate (Bitcoin height
713,000). If you run a 2.00 stacks-node beyond this point, and wish to
run a 2.05 node afterwards, you must start from a new chainstate
directory.

### Added

- At height 713,000 a new `costs-2` contract will be launched by the
  Stacks boot address.

### Changed

- Stacks blocks whose parents are mined >= 713,000 will use default costs
  from the new `costs-2` contract.
- Stacks blocks whose parents are mined >= 713,000 will use the real
  serialized length of Clarity values as the cost inputs to several methods
  that previously used the maximum possible size for the associated types.
- Stacks blocks whose parents are mined >= 713,000 will use the new block
  limit defined in SIP-012.

### Fixed

- Miners are now more aggressive in calculating their block limits
  when confirming microblocks (#2916)

## [2.0.11.4.0]

This software update is a point-release to change the transaction
selection logic in the default miner to prioritize by an estimated fee
rate instead of raw fee. This release's chainstate directory is
compatible with chainstate directories from 2.0.11.3.0.

### Added

- FeeEstimator and CostEstimator interfaces. These can be controlled
  via node configuration options. See the `README.md` for more
  information on the configuration.
- New fee rate estimation endpoint `/v2/fees/transaction` (#2872). See
  `docs/rpc/openapi.yaml` for more information.

### Changed

- Prioritize transaction inclusion in blocks by estimated fee rates (#2859).
- MARF sqlite connections will now use `mmap`'ed connections with up to 256MB
  space (#2869).

## [2.0.11.3.0]

This software update is a point-release to change the transaction selection
logic in the default miner to prioritize by fee instead of nonce sequence. This
release's chainstate directory is compatible with chainstate directories from
2.0.11.2.0.

## Added

- The node will enforce a soft deadline for mining a block, so that a node
  operator can control how frequently their node attempts to mine a block
  regardless of how congested the mempool is. The timeout parameters are
  controlled in the `[miner]` section of the node's config file (#2823).

## Changed

- Prioritize transaction inclusion in the mempool by transaction fee (#2823).

## [2.0.11.2.0]

NOTE: This change resets the `testnet`. Users running a testnet node will need
to reset their chain states.

### Added

- `clarity-cli` will now also print a serialized version of the resulting
  output from `eval` and `execute` commands. This serialization is in
  hexademical string format and supports integration with other tools. (#2684)
- The creation of a Bitcoin wallet with BTC version `> 0.19` is now supported
  on a private testnet. (#2647)
- `lcov`-compatible coverage reporting has been added to `clarity-cli` for
  Clarity contract testing. (#2592)
- The `README.md` file has new documentation about the release process. (#2726)

### Changed

- This change resets the testnet. (#2742)
- Caching has been added to speed up `/v2/info` responses. (#2746)

### Fixed

- PoX syncing will only look back to the reward cycle prior to divergence,
  instead of looking back over all history. This will speed up running a
  follower node. (#2746)
- The UTXO staleness check is re-ordered so that it occurs before the RBF-limit
  check. This way, if stale UTXOs reached the "RBF limit" a miner will recover
  by resetting the UTXO cache. (#2694)
- Microblock events were being sent to the event observer when microblock data
  was received by a peer, but were not emitted if the node mined the
  microblocks itself. This made something like the private-testnet setup
  incapable of emitting microblock events. Microblock events are now sent
  even when self-mined. (#2653)
- A bug is fixed in the mocknet/helium miner that would lead to a panic if a
  burn block occurred without a sortition in it. (#2711)
- Two bugs that caused problems syncing with the bitcoin chain during a
  bitcoin reorg have been fixed (#2771, #2780).
- Documentation is fixed in cases where string and buffer types are allowed
  but not covered in the documentation. (#2676)

## [2.0.11.1.0]

This software update is our monthly release. It introduces fixes and features for both developers and miners.
This release's chainstate directory is compatible with chainstate directories from 2.0.11.0.0.

## Added

- `/new_microblock` endpoint to notify event observers when a valid microblock
  has been received (#2571).
- Added new features to `clarity-cli` (#2597)
- Exposing new mining-related metrics in prometheus (#2664)
  - Miner's computed relative miner score as a percentage
  - Miner's computed commitment, the min of their previous commitment and their median commitment
  - Miner's current median commitment
- Add `key-for-seed` command to the `stacks-node` binary - outputs the associated secret key hex string
  and WIF formatted secret key for a given "seed" value (#2658).

## Changed

- Improved mempool walk order (#2514).
- Renamed database `tx_tracking.db` to `tx_tracking.sqlite` (#2666).

## Fixed

- Alter the miner to prioritize spending the most recent UTXO when building a transaction,
  instead of the largest UTXO. In the event of a tie, it uses the smallest UTXO first (#2661).
- Fix trait rpc lookups for implicitly implemented traits (#2602).
- Fix `v2/pox` endpoint, broken on Mocknet (#2634).
- Align cost limits on mocknet, testnet and mainnet (#2660).
- Log peer addresses in the HTTP server (#2667)
- Mine microblocks if there are no recent unprocessed Stacks blocks

## [2.0.11.0.0]

The chainstate directory has been restructured in this release. It is not
compatible with prior chainstate directories.

## Added

- `/drop_mempool_tx` endpoint to notify event observers when a mempool
  transaction has been removed the mempool.
- `"reward_slot_holders"` field to the `new_burn_block` event
- CTRL-C handler for safe shutdown of `stacks-node`
- Log transactions in local db table via setting env `STACKS_TRANSACTION_LOG=1`
- New prometheus metrics for mempool transaction processing times and
  outstanding mempool transactions
- New RPC endpoint with path `/v2/traits/contractAddr/contractName/traitContractName
/traitContractAddr/traitName` to determine whether a given trait is implemented
  within the specified contract (either explicitly or implicitly).
- Re-activate the Atlas network for propagating and storing transaction
  attachments. This re-enables off-chain BNS name storage.
- Re-activate microblock mining.

## Changed

- Improved chainstate directory layout
- Improved node boot up time
- Better handling of flash blocks
- The `/v2/pox` RPC endpoint was updated to include more useful
  information about the current and next PoX cycles. For details, see
  `docs/rpc-endpoints.md`

## Fixed

- Fixed faulty logic in the mempool that was still treating the transaction fee
  as a fee rate, which prevented replace-by-fee from working as expected.

## [2.0.10.0.1]

This is a low-priority hotfix release to address a bug in the deserialization logic. The
chainstate directory of 2.0.10.0.1 is compatible with 2.0.10. This release also begins the
usage of the versioning scheme outlined in the [README.md](README.md).

## [2.0.10]

This is a low-priority hotfix release to address two bugs in the block downloader. The
chainstate directory of 2.0.10 is compatible with 2.0.9. If booting up a node from genesis, or
an existing node has stalled in downloading blocks, this hotfix is necessary for your
node.

## Fixed

- Bug in microblocks inventory vector calculation that included invalidated microblocks
  as present bit. This bug will impact nodes booting up from genesis, but not affect nodes
  currently running at the chain tip (#2518).
- Bug in microblocks downloader logic that would cause the stacks-node to fail to wake-up
  to process newly arrived microblocks in certain instances (#2491).

## [2.0.9]

This is a hotfix release for improved handling of arriving Stacks blocks through
both the RPC interface and the P2P ineterface. The chainstate directory of
2.0.9 is compatible with the 2.0.8 chainstate.

## Fixed

- TOCTTOU bug fixed in the chain processing logic that, which now ensures that
  an arriving Stacks block is processed at most once.

## [2.0.8] - 2021-03-02

This is a hotfix release for improved handling of static analysis storage and
improved `at-block` behavior. The chainstate directory of 2.0.8 is compatible with
the 2.0.7 chainstate.

## Fixed

- Improved static analysis storage
- `at-block` behavior in `clarity-cli` and unit tests (no changes in `stacks-node`
  behavior).

## [2.0.7] - 2021-02-26

This is an emergency hotfix that prevents the node from accidentally deleting
valid block data if its descendant microblock stream is invalid for some reason.

## Fixed

- Do not delete a valid parent Stacks block.

## [2.0.6] - 2021-02-15

The database schema has not changed since 2.0.5, so when spinning up a
2.0.6 node from a 2.0.5 chainstate, you do not need to use a fresh
working directory. Earlier versions' chainstate directories are
incompatible, however.

### Fixed

- Miner RBF logic has two "fallback" logic changes. First, if the RBF
  logic has increased fees by more than 50%, do not submit a new
  transaction. Second, fix the "same chainstate hash" fallback check.
- Winning block txid lookups in the SortitionDB have been corrected
  to use the txid during the lookup.
- The miner will no longer attempt to mine a new Stacks block if it receives a
  microblock in a discontinuous microblock stream.

## [2.0.5] - 2021-02-12

The database schema has changed since 2.0.4, so when spinning up a 2.0.5
node from an earlier chainstate, you must use a fresh working directory.

### Added

- Miner heuristic for handling relatively large or computationally
  expensive transactions: such transactions will be dropped from the
  mempool to prevent miners from re-attempting them once they fail.
  Miners can also now continue processing transactions that are
  behind those transactions in the mempool "queue".

### Fixed

- Miner block assembly now uses the correct block limit available via
  the node config
- `tx_fees_streamed_produced` fees are included in miner coinbase
  events for event observers
- SQLite indexes are now correctly created on database instantion

### Changed

- STX unlock events are now sent over the events endpoint bundled
  into an associated unlock transaction
- Atlas attachments networking endpoints are disabled for this
  release, while networking issues are addressed in the
  implementation

## [2.0.4] - 2021-02-07

### Changed

- Atlas attachments networking endpoints are disabled for this
  release, while networking issues are addressed in the
  implementation.

## [2.0.3] - 2021-02-04

### Added

- `stacks-node --mine-at-height` commandline option, which tells the
  `stacks-node` not to mine until it has synchronized to the given
  Stacks block height
- A new RPC endpoint `/v2/blocks/upload/{consensus_hash}` that accepts
  an uploaded a Stacks block for a given sortition

### Changed

- Enabled WAL mode for the chainstate databases. This allows much more
  concurrency in the `stacks-node`, and improves network performance
  across the board. **NOTE:** _This changed the database schema, any
  running node would need to re-initialize their nodes from a new chain
  state when upgrading_.
- Default value `wait_time_for_microblocks`: from 60s to 30s
- The mempool now performs more transfer semantics checks before admitting
  a transaction (e.g., reject if origin = recipient): see issue #2354
- Improved the performance of the code that handles `GetBlocksInv` p2p
  messages by an order of magnitude.
- Improved the performance of the block-downloader's block and
  microblock search code by a factor of 5x.

### Fixed

- Miner mempool querying now works across short-lived forks: see issue #2389
- JSON deserialization for high-depth JSON objects
- Atlas attachment serving: see PR #2390
- Address issues #2379, #2356, #2347, #2346. The tracking of the
  `LeaderBlockCommit` operations inflight is improved, drastically
  reducing the number of block commit rejections. When
  a`LeaderBlockCommit` is not included in the Bitcoin block it was
  targeting, it is condemned to be rejected, per the Stacks
  consensus. To avoid wasting BTC, the miner now tries to send its
  next `LeaderBlockCommit` operations using the UTXOs of the previous
  transaction with a replacement by fee. The fee increase increments
  can be configured with the setting `rbf_fee_increment`.<|MERGE_RESOLUTION|>--- conflicted
+++ resolved
@@ -13,11 +13,8 @@
 - Add index to `metadata_table` in Clarity DB on `blockhash`
 - Add `block_commit_delay_ms` to the config file to control the time to wait after seeing a new burn block, before submitting a block commit, to allow time for the first Nakamoto block of the new tenure to be mined, allowing this miner to avoid the need to RBF the block commit.
 - Add `tenure_cost_limit_per_block_percentage` to the miner config file to control the percentage remaining tenure cost limit to consume per nakamoto block.
-<<<<<<< HEAD
+- Add `/v3/blocks/height/:block_height` rpc endpoint
 - If the winning miner of a sortition is committed to the wrong parent tenure, the previous miner can immediately tenure extend and continue mining since the winning miner would never be able to propose a valid block. (#5361)
-=======
-- Add `/v3/blocks/height/:block_height` rpc endpoint
->>>>>>> 819440b9
 
 ## [3.0.0.0.1]
 
