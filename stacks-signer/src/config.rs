// Copyright (C) 2013-2020 Blockstack PBC, a public benefit corporation
// Copyright (C) 2020-2024 Stacks Open Internet Foundation
//
// This program is free software: you can redistribute it and/or modify
// it under the terms of the GNU General Public License as published by
// the Free Software Foundation, either version 3 of the License, or
// (at your option) any later version.
//
// This program is distributed in the hope that it will be useful,
// but WITHOUT ANY WARRANTY; without even the implied warranty of
// MERCHANTABILITY or FITNESS FOR A PARTICULAR PURPOSE.  See the
// GNU General Public License for more details.
//
// You should have received a copy of the GNU General Public License
// along with this program.  If not, see <http://www.gnu.org/licenses/>.

use std::fmt::{Debug, Display};
use std::fs;
use std::net::{SocketAddr, ToSocketAddrs};
use std::path::PathBuf;
use std::time::Duration;

use blockstack_lib::chainstate::stacks::TransactionVersion;
use blockstack_lib::net::connection::DEFAULT_BLOCK_PROPOSAL_MAX_AGE_SECS;
use clarity::util::hash::to_hex;
use libsigner::SignerEntries;
use serde::Deserialize;
use stacks_common::address::{
    C32_ADDRESS_VERSION_MAINNET_SINGLESIG, C32_ADDRESS_VERSION_TESTNET_SINGLESIG,
};
use stacks_common::consts::{CHAIN_ID_MAINNET, CHAIN_ID_TESTNET};
use stacks_common::types::chainstate::{StacksAddress, StacksPrivateKey, StacksPublicKey};
use stacks_common::util::hash::Hash160;

use crate::client::SignerSlotID;

const EVENT_TIMEOUT_MS: u64 = 5000;
const BLOCK_PROPOSAL_TIMEOUT_MS: u64 = 600_000;
const BLOCK_PROPOSAL_VALIDATION_TIMEOUT_MS: u64 = 120_000;
const DEFAULT_FIRST_PROPOSAL_BURN_BLOCK_TIMING_SECS: u64 = 60;
const DEFAULT_TENURE_LAST_BLOCK_PROPOSAL_TIMEOUT_SECS: u64 = 30;
const DEFAULT_DRY_RUN: bool = false;
const TENURE_IDLE_TIMEOUT_SECS: u64 = 120;
const DEFAULT_REORG_ATTEMPTS_ACTIVITY_TIMEOUT_MS: u64 = 200_000;

#[derive(thiserror::Error, Debug)]
/// An error occurred parsing the provided configuration
pub enum ConfigError {
    /// Error occurred reading config file
    #[error("{0}")]
    InvalidConfig(String),
    /// An error occurred parsing the TOML data
    #[error("{0}")]
    ParseError(String),
    /// A field was malformed
    #[error("identifier={0}, value={1}")]
    BadField(String, String),
    /// An unsupported address version
    #[error("Failed to convert private key to address: unsupported address version.")]
    UnsupportedAddressVersion,
}

#[derive(serde::Deserialize, Debug, Clone, PartialEq, Eq)]
#[serde(rename_all = "lowercase")]
/// The Stacks network to use.
pub enum Network {
    /// The mainnet network
    Mainnet,
    /// The testnet network
    Testnet,
    /// The mocknet network
    Mocknet,
}

impl std::fmt::Display for Network {
    fn fmt(&self, f: &mut std::fmt::Formatter<'_>) -> std::fmt::Result {
        match self {
            Self::Mainnet => write!(f, "mainnet"),
            Self::Testnet => write!(f, "testnet"),
            Self::Mocknet => write!(f, "mocknet"),
        }
    }
}

impl Network {
    /// Convert a Network enum variant to a corresponding address version
    pub const fn to_address_version(&self) -> u8 {
        match self {
            Self::Mainnet => C32_ADDRESS_VERSION_MAINNET_SINGLESIG,
            Self::Testnet | Self::Mocknet => C32_ADDRESS_VERSION_TESTNET_SINGLESIG,
        }
    }

    /// Convert a Network enum variant to a Transaction Version
    pub const fn to_transaction_version(&self) -> TransactionVersion {
        match self {
            Self::Mainnet => TransactionVersion::Mainnet,
            Self::Testnet | Self::Mocknet => TransactionVersion::Testnet,
        }
    }

    /// Check if the network is Mainnet or not
    pub const fn is_mainnet(&self) -> bool {
        match self {
            Self::Mainnet => true,
            Self::Testnet | Self::Mocknet => false,
        }
    }
}

/// Signer config mode (whether dry-run or real)
#[derive(Debug, Clone)]
pub enum SignerConfigMode {
    /// Dry run operation: signer is not actually registered, the signer
    ///  will not submit stackerdb messages, etc.
    DryRun,
    /// Normal signer operation: if registered, the signer will submit
    /// stackerdb messages, etc.
    Normal {
        /// The signer ID assigned to this signer (may be different from signer_slot_id)
        signer_id: u32,
        /// The signer stackerdb slot id (may be different from signer_id)
        signer_slot_id: SignerSlotID,
    },
}

impl std::fmt::Display for SignerConfigMode {
    fn fmt(&self, f: &mut std::fmt::Formatter<'_>) -> std::fmt::Result {
        match self {
            SignerConfigMode::DryRun => write!(f, "Dry-Run signer"),
            SignerConfigMode::Normal { signer_id, .. } => write!(f, "signer #{signer_id}"),
        }
    }
}

/// The Configuration info needed for an individual signer per reward cycle
#[derive(Debug, Clone)]
pub struct SignerConfig {
    /// The reward cycle of the configuration
    pub reward_cycle: u64,
    /// The registered signers for this reward cycle
    pub signer_entries: SignerEntries,
    /// The signer slot ids of all signers registered for this reward cycle
    pub signer_slot_ids: Vec<SignerSlotID>,
    /// The private key for this signer
    pub stacks_private_key: StacksPrivateKey,
    /// The node host for this signer
    pub node_host: String,
    /// Whether this signer is running on mainnet or not
    pub mainnet: bool,
    /// The path to the signer's database file
    pub db_path: PathBuf,
    /// How much time must pass between the first block proposal in a tenure and the next bitcoin block
    ///  before a subsequent miner isn't allowed to reorg the tenure
    pub first_proposal_burn_block_timing: Duration,
    /// How much time to wait for a miner to propose a block following a sortition
    pub block_proposal_timeout: Duration,
    /// Time to wait for the last block of a tenure to be globally accepted or rejected
    /// before considering a new miner's block at the same height as potentially valid.
    pub tenure_last_block_proposal_timeout: Duration,
    /// How much time to wait for a block proposal validation response before marking the block invalid
    pub block_proposal_validation_timeout: Duration,
    /// How much idle time must pass before allowing a tenure extend
    pub tenure_idle_timeout: Duration,
    /// The maximum age of a block proposal in seconds that will be processed by the signer
    pub block_proposal_max_age_secs: u64,
<<<<<<< HEAD
    /// Time following the last block of the previous tenure's global acceptance that a signer will consider an attempt by
    /// the new miner to reorg it as valid towards miner activity
    pub reorg_attempts_activity_timeout: Duration,
=======
    /// The running mode for the signer (dry-run or normal)
    pub signer_mode: SignerConfigMode,
>>>>>>> 2ba3483a
}

/// The parsed configuration for the signer
#[derive(Clone)]
pub struct GlobalConfig {
    /// endpoint to the stacks node
    pub node_host: String,
    /// endpoint to the event receiver
    pub endpoint: SocketAddr,
    /// The signer's Stacks private key
    pub stacks_private_key: StacksPrivateKey,
    /// The signer's Stacks address
    pub stacks_address: StacksAddress,
    /// The network to use. One of "mainnet" or "testnet".
    pub network: Network,
    /// The time to wait for a response from the stacker-db instance
    pub event_timeout: Duration,
    /// the authorization password for the block proposal endpoint
    pub auth_password: String,
    /// The path to the signer's database file
    pub db_path: PathBuf,
    /// Metrics endpoint
    pub metrics_endpoint: Option<SocketAddr>,
    /// How much time between the first block proposal in a tenure and the next bitcoin block
    ///  must pass before a subsequent miner isn't allowed to reorg the tenure
    pub first_proposal_burn_block_timing: Duration,
    /// How much time to wait for a miner to propose a block following a sortition
    pub block_proposal_timeout: Duration,
    /// An optional custom Chain ID
    pub chain_id: Option<u32>,
    /// Time to wait for the last block of a tenure to be globally accepted or rejected
    /// before considering a new miner's block at the same height as potentially valid.
    pub tenure_last_block_proposal_timeout: Duration,
    /// How long to wait for a response from a block proposal validation response from the node
    /// before marking that block as invalid and rejecting it
    pub block_proposal_validation_timeout: Duration,
    /// How much idle time must pass before allowing a tenure extend
    pub tenure_idle_timeout: Duration,
    /// The maximum age of a block proposal that will be processed by the signer
    pub block_proposal_max_age_secs: u64,
<<<<<<< HEAD
    /// Time following the last block of the previous tenure's global acceptance that a signer will consider an attempt by
    /// the new miner to reorg it as valid towards miner activity
    pub reorg_attempts_activity_timeout: Duration,
=======
    /// Is this signer binary going to be running in dry-run mode?
    pub dry_run: bool,
>>>>>>> 2ba3483a
}

/// Internal struct for loading up the config file
#[derive(Deserialize, Debug)]
struct RawConfigFile {
    /// endpoint to stacks node
    pub node_host: String,
    /// endpoint to event receiver
    pub endpoint: String,
    /// The hex representation of the signer's Stacks private key used for communicating
    /// with the Stacks Node, including writing to the Stacker DB instance.
    pub stacks_private_key: String,
    /// The network to use. One of "mainnet" or "testnet".
    pub network: Network,
    /// The time to wait (in millisecs) for a response from the stacker-db instance
    pub event_timeout_ms: Option<u64>,
    /// The authorization password for the block proposal endpoint
    pub auth_password: String,
    /// The path to the signer's database file or :memory: for an in-memory database
    pub db_path: String,
    /// Metrics endpoint
    pub metrics_endpoint: Option<String>,
    /// How much time (in secs) must pass between the first block proposal in a tenure and the next bitcoin block
    /// before a subsequent miner isn't allowed to reorg the tenure
    pub first_proposal_burn_block_timing_secs: Option<u64>,
    /// How much time (in millisecs) to wait for a miner to propose a block following a sortition
    pub block_proposal_timeout_ms: Option<u64>,
    /// An optional custom Chain ID
    pub chain_id: Option<u32>,
    /// Time in seconds to wait for the last block of a tenure to be globally accepted or rejected
    /// before considering a new miner's block at the same height as potentially valid.
    pub tenure_last_block_proposal_timeout_secs: Option<u64>,
    /// How long to wait (in millisecs) for a response from a block proposal validation response from the node
    /// before marking that block as invalid and rejecting it
    pub block_proposal_validation_timeout_ms: Option<u64>,
    /// How much idle time (in seconds) must pass before a tenure extend is allowed
    pub tenure_idle_timeout_secs: Option<u64>,
    /// The maximum age of a block proposal (in secs) that will be processed by the signer.
    pub block_proposal_max_age_secs: Option<u64>,
<<<<<<< HEAD
    /// Time (in millisecs) following a block's global acceptance that a signer will consider an attempt by a miner
    /// to reorg the block as valid towards miner activity
    pub reorg_attempts_activity_timeout_ms: Option<u64>,
=======
    /// Is this signer binary going to be running in dry-run mode?
    pub dry_run: Option<bool>,
>>>>>>> 2ba3483a
}

impl RawConfigFile {
    /// load the config from a string
    pub fn load_from_str(data: &str) -> Result<Self, ConfigError> {
        let config: Self =
            toml::from_str(data).map_err(|e| ConfigError::ParseError(format!("{e:?}")))?;
        Ok(config)
    }
    /// load the config from a file and parse it
    #[allow(dead_code)]
    pub fn load_from_file(path: &str) -> Result<Self, ConfigError> {
        Self::try_from(&PathBuf::from(path))
    }
}

impl TryFrom<&PathBuf> for RawConfigFile {
    type Error = ConfigError;

    fn try_from(path: &PathBuf) -> Result<Self, Self::Error> {
        Self::load_from_str(&fs::read_to_string(path).map_err(|e| {
            ConfigError::InvalidConfig(format!("failed to read config file: {e:?}"))
        })?)
    }
}

impl TryFrom<RawConfigFile> for GlobalConfig {
    type Error = ConfigError;

    /// Attempt to decode the raw config file's primitive types into our types.
    /// NOTE: network access is required for this to work
    fn try_from(raw_data: RawConfigFile) -> Result<Self, Self::Error> {
        url::Url::parse(&format!("http://{}", raw_data.node_host)).map_err(|_| {
            ConfigError::BadField("node_host".to_string(), raw_data.node_host.clone())
        })?;

        let endpoint = raw_data
            .endpoint
            .to_socket_addrs()
            .map_err(|_| ConfigError::BadField("endpoint".to_string(), raw_data.endpoint.clone()))?
            .next()
            .ok_or_else(|| {
                ConfigError::BadField("endpoint".to_string(), raw_data.endpoint.clone())
            })?;

        let stacks_private_key = StacksPrivateKey::from_hex(&raw_data.stacks_private_key)
            .map_err(|e| ConfigError::BadField("stacks_private_key".to_string(), e.into()))?;
        let stacks_public_key = StacksPublicKey::from_private(&stacks_private_key);
        let signer_hash = Hash160::from_data(stacks_public_key.to_bytes_compressed().as_slice());
        let stacks_address =
            StacksAddress::p2pkh_from_hash(raw_data.network.is_mainnet(), signer_hash);
        let event_timeout =
            Duration::from_millis(raw_data.event_timeout_ms.unwrap_or(EVENT_TIMEOUT_MS));
        let first_proposal_burn_block_timing = Duration::from_secs(
            raw_data
                .first_proposal_burn_block_timing_secs
                .unwrap_or(DEFAULT_FIRST_PROPOSAL_BURN_BLOCK_TIMING_SECS),
        );
        let db_path = raw_data.db_path.into();

        let metrics_endpoint = match raw_data.metrics_endpoint {
            Some(endpoint) => Some(
                endpoint
                    .to_socket_addrs()
                    .map_err(|_| ConfigError::BadField("endpoint".to_string(), endpoint.clone()))?
                    .next()
                    .ok_or_else(|| {
                        ConfigError::BadField("endpoint".to_string(), endpoint.clone())
                    })?,
            ),
            None => None,
        };

        let block_proposal_timeout = Duration::from_millis(
            raw_data
                .block_proposal_timeout_ms
                .unwrap_or(BLOCK_PROPOSAL_TIMEOUT_MS),
        );

        let tenure_last_block_proposal_timeout = Duration::from_secs(
            raw_data
                .tenure_last_block_proposal_timeout_secs
                .unwrap_or(DEFAULT_TENURE_LAST_BLOCK_PROPOSAL_TIMEOUT_SECS),
        );

        let block_proposal_validation_timeout = Duration::from_millis(
            raw_data
                .block_proposal_validation_timeout_ms
                .unwrap_or(BLOCK_PROPOSAL_VALIDATION_TIMEOUT_MS),
        );

        let tenure_idle_timeout = Duration::from_secs(
            raw_data
                .tenure_idle_timeout_secs
                .unwrap_or(TENURE_IDLE_TIMEOUT_SECS),
        );

        let block_proposal_max_age_secs = raw_data
            .block_proposal_max_age_secs
            .unwrap_or(DEFAULT_BLOCK_PROPOSAL_MAX_AGE_SECS);

<<<<<<< HEAD
        let reorg_attempts_activity_timeout = Duration::from_millis(
            raw_data
                .reorg_attempts_activity_timeout_ms
                .unwrap_or(DEFAULT_REORG_ATTEMPTS_ACTIVITY_TIMEOUT_MS),
        );
=======
        let dry_run = raw_data.dry_run.unwrap_or(DEFAULT_DRY_RUN);
>>>>>>> 2ba3483a

        Ok(Self {
            node_host: raw_data.node_host,
            endpoint,
            stacks_private_key,
            stacks_address,
            network: raw_data.network,
            event_timeout,
            auth_password: raw_data.auth_password,
            db_path,
            metrics_endpoint,
            first_proposal_burn_block_timing,
            block_proposal_timeout,
            chain_id: raw_data.chain_id,
            tenure_last_block_proposal_timeout,
            block_proposal_validation_timeout,
            tenure_idle_timeout,
            block_proposal_max_age_secs,
<<<<<<< HEAD
            reorg_attempts_activity_timeout,
=======
            dry_run,
>>>>>>> 2ba3483a
        })
    }
}

impl TryFrom<&PathBuf> for GlobalConfig {
    type Error = ConfigError;
    fn try_from(path: &PathBuf) -> Result<Self, ConfigError> {
        let config_file = RawConfigFile::try_from(path)?;
        Self::try_from(config_file)
    }
}

impl GlobalConfig {
    /// load the config from a string and parse it
    pub fn load_from_str(data: &str) -> Result<Self, ConfigError> {
        RawConfigFile::load_from_str(data)?.try_into()
    }

    /// load the config from a file and parse it
    pub fn load_from_file(path: &str) -> Result<Self, ConfigError> {
        Self::try_from(&PathBuf::from(path))
    }

    /// Return a string with non-sensitive configuration
    /// information for logging purposes
    pub fn config_to_log_string(&self) -> String {
        let metrics_endpoint = match &self.metrics_endpoint {
            Some(endpoint) => endpoint.to_string(),
            None => "None".to_string(),
        };
        let chain_id = format!("{:x}", self.to_chain_id());
        format!(
            r#"
Stacks node host: {node_host}
Signer endpoint: {endpoint}
Stacks address: {stacks_address}
Public key: {public_key}
Network: {network}
Chain ID: 0x{chain_id}
Database path: {db_path}
Metrics endpoint: {metrics_endpoint}
"#,
            node_host = self.node_host,
            endpoint = self.endpoint,
            stacks_address = self.stacks_address,
            public_key = to_hex(
                &StacksPublicKey::from_private(&self.stacks_private_key).to_bytes_compressed()
            ),
            network = self.network,
            db_path = self.db_path.to_str().unwrap_or_default(),
            metrics_endpoint = metrics_endpoint,
        )
    }

    /// Get the chain ID for the network
    pub fn to_chain_id(&self) -> u32 {
        self.chain_id.unwrap_or(match self.network {
            Network::Mainnet => CHAIN_ID_MAINNET,
            Network::Testnet | Network::Mocknet => CHAIN_ID_TESTNET,
        })
    }
}

impl Display for GlobalConfig {
    fn fmt(&self, f: &mut std::fmt::Formatter<'_>) -> std::fmt::Result {
        write!(f, "{}", self.config_to_log_string())
    }
}

impl Debug for GlobalConfig {
    fn fmt(&self, f: &mut std::fmt::Formatter<'_>) -> std::fmt::Result {
        write!(f, "{}", self.config_to_log_string())
    }
}

/// Helper function for building a signer config for each provided signer private key
#[allow(clippy::too_many_arguments)]
pub fn build_signer_config_tomls(
    stacks_private_keys: &[StacksPrivateKey],
    node_host: &str,
    timeout: Option<Duration>,
    network: &Network,
    password: &str,
    run_stamp: u16,
    mut port_start: usize,
    max_tx_fee_ustx: Option<u64>,
    tx_fee_ustx: Option<u64>,
    mut metrics_port_start: Option<usize>,
    chain_id: Option<u32>,
) -> Vec<String> {
    let mut signer_config_tomls = vec![];

    for stacks_private_key in stacks_private_keys {
        let endpoint = format!("localhost:{}", port_start);
        port_start += 1;

        let stacks_public_key = StacksPublicKey::from_private(stacks_private_key).to_hex();
        let db_dir = format!(
            "/tmp/stacks-node-tests/integrations-signers/{run_stamp}/signer_{stacks_public_key}"
        );
        let db_path = format!("{db_dir}/signerdb.sqlite");
        fs::create_dir_all(&db_dir).unwrap();

        let stacks_private_key = stacks_private_key.to_hex();
        let mut signer_config_toml = format!(
            r#"
stacks_private_key = "{stacks_private_key}"
node_host = "{node_host}"
endpoint = "{endpoint}"
network = "{network}"
auth_password = "{password}"
db_path = "{db_path}"
"#
        );

        if let Some(timeout) = timeout {
            let event_timeout_ms = timeout.as_millis();
            signer_config_toml = format!(
                r#"
{signer_config_toml}
event_timeout = {event_timeout_ms}
"#
            )
        }

        if let Some(max_tx_fee_ustx) = max_tx_fee_ustx {
            signer_config_toml = format!(
                r#"
{signer_config_toml}
max_tx_fee_ustx = {max_tx_fee_ustx}
"#
            )
        }

        if let Some(tx_fee_ustx) = tx_fee_ustx {
            signer_config_toml = format!(
                r#"
{signer_config_toml}
tx_fee_ustx = {tx_fee_ustx}
"#
            )
        }

        if let Some(metrics_port) = metrics_port_start {
            let metrics_endpoint = format!("localhost:{}", metrics_port);
            signer_config_toml = format!(
                r#"
{signer_config_toml}
metrics_endpoint = "{metrics_endpoint}"
"#
            );
            metrics_port_start = Some(metrics_port + 1);
        }

        if let Some(chain_id) = chain_id {
            signer_config_toml = format!(
                r#"
{signer_config_toml}
chain_id = {chain_id}
"#
            )
        }

        signer_config_tomls.push(signer_config_toml);
    }

    signer_config_tomls
}

#[cfg(test)]
mod tests {
    use super::*;

    #[test]
    fn build_signer_config_tomls_should_produce_deserializable_strings() {
        let pk = StacksPrivateKey::from_hex(
            "eb05c83546fdd2c79f10f5ad5434a90dd28f7e3acb7c092157aa1bc3656b012c01",
        )
        .unwrap();

        let node_host = "localhost";
        let network = Network::Testnet;
        let password = "melon";

        let config_tomls = build_signer_config_tomls(
            &[pk],
            node_host,
            None,
            &network,
            password,
            rand::random(),
            3000,
            None,
            None,
            Some(4000),
            None,
        );

        let config =
            RawConfigFile::load_from_str(&config_tomls[0]).expect("Failed to parse config file");

        assert_eq!(config.auth_password, "melon");
        assert_eq!(config.metrics_endpoint, Some("localhost:4000".to_string()));
        let global_config = GlobalConfig::try_from(config).unwrap();
        assert_eq!(global_config.to_chain_id(), CHAIN_ID_TESTNET);
    }

    #[test]
    fn test_config_to_string() {
        let config = GlobalConfig::load_from_file("./src/tests/conf/signer-0.toml").unwrap();
        let config_str = config.config_to_log_string();

        let expected_str_v4 = r#"
Stacks node host: 127.0.0.1:20443
Signer endpoint: 127.0.0.1:30000
Stacks address: ST3FPN8KBZ3YPBP0ZJGAAHTVFMQDTJCR5QPS7VTNJ
Public key: 03bc489f27da3701d9f9e577c88de5567cf4023111b7577042d55cde4d823a3505
Network: testnet
Chain ID: 0x80000000
Database path: :memory:
Metrics endpoint: 0.0.0.0:9090
Chain ID: 2147483648
"#;

        let expected_str_v6 = r#"
Stacks node host: 127.0.0.1:20443
Signer endpoint: [::1]:30000
Stacks address: ST3FPN8KBZ3YPBP0ZJGAAHTVFMQDTJCR5QPS7VTNJ
Public key: 03bc489f27da3701d9f9e577c88de5567cf4023111b7577042d55cde4d823a3505
Network: testnet
Chain ID: 0x80000000
Database path: :memory:
Metrics endpoint: 0.0.0.0:9090
"#;

        assert!(
            config_str == expected_str_v4 || config_str == expected_str_v6,
            "Config string does not match expected output. Actual:\n{}",
            config_str
        );
    }

    #[test]
    // Test the same private key twice, with and without a compression flag.
    // Ensure that the address is the same in both cases.
    fn test_stacks_addr_from_priv_key() {
        // 64 bytes, no compression flag
        let sk_hex = "2de4e77aab89c0c2570bb8bb90824f5cf2a5204a975905fee450ff9dad0fcf28";

        let expected_addr = "SP1286C62P3TAWVQV2VM2CEGTRBQZSZ6MHMS9RW05";

        let config_toml = format!(
            r#"
stacks_private_key = "{sk_hex}"
node_host = "localhost"
endpoint = "localhost:30000"
network = "mainnet"
auth_password = "abcd"
db_path = ":memory:"
            "#
        );
        let config = GlobalConfig::load_from_str(&config_toml).unwrap();
        assert_eq!(config.stacks_address.to_string(), expected_addr);

        // 65 bytes (with compression flag)
        let sk_hex = "2de4e77aab89c0c2570bb8bb90824f5cf2a5204a975905fee450ff9dad0fcf2801";

        let config_toml = format!(
            r#"
stacks_private_key = "{sk_hex}"
node_host = "localhost"
endpoint = "localhost:30000"
network = "mainnet"
auth_password = "abcd"
db_path = ":memory:"
            "#
        );
        let config = GlobalConfig::load_from_str(&config_toml).unwrap();
        assert_eq!(config.stacks_address.to_string(), expected_addr);
        assert_eq!(config.to_chain_id(), CHAIN_ID_MAINNET);
    }

    #[test]
    fn test_custom_chain_id() {
        let pk = StacksPrivateKey::from_hex(
            "eb05c83546fdd2c79f10f5ad5434a90dd28f7e3acb7c092157aa1bc3656b012c01",
        )
        .unwrap();

        let node_host = "localhost";
        let network = Network::Testnet;
        let password = "melon";
        let config_tomls = build_signer_config_tomls(
            &[pk],
            node_host,
            None,
            &network,
            password,
            rand::random(),
            3000,
            None,
            None,
            Some(4000),
            Some(0x80000100),
        );

        let config =
            RawConfigFile::load_from_str(&config_tomls[0]).expect("Failed to parse config file");
        assert_eq!(config.chain_id, Some(0x80000100));
        let global_config = GlobalConfig::try_from(config).unwrap();
        assert_eq!(global_config.to_chain_id(), 0x80000100);
    }
}<|MERGE_RESOLUTION|>--- conflicted
+++ resolved
@@ -164,14 +164,11 @@
     pub tenure_idle_timeout: Duration,
     /// The maximum age of a block proposal in seconds that will be processed by the signer
     pub block_proposal_max_age_secs: u64,
-<<<<<<< HEAD
     /// Time following the last block of the previous tenure's global acceptance that a signer will consider an attempt by
     /// the new miner to reorg it as valid towards miner activity
     pub reorg_attempts_activity_timeout: Duration,
-=======
     /// The running mode for the signer (dry-run or normal)
     pub signer_mode: SignerConfigMode,
->>>>>>> 2ba3483a
 }
 
 /// The parsed configuration for the signer
@@ -212,14 +209,11 @@
     pub tenure_idle_timeout: Duration,
     /// The maximum age of a block proposal that will be processed by the signer
     pub block_proposal_max_age_secs: u64,
-<<<<<<< HEAD
     /// Time following the last block of the previous tenure's global acceptance that a signer will consider an attempt by
     /// the new miner to reorg it as valid towards miner activity
     pub reorg_attempts_activity_timeout: Duration,
-=======
     /// Is this signer binary going to be running in dry-run mode?
     pub dry_run: bool,
->>>>>>> 2ba3483a
 }
 
 /// Internal struct for loading up the config file
@@ -259,14 +253,11 @@
     pub tenure_idle_timeout_secs: Option<u64>,
     /// The maximum age of a block proposal (in secs) that will be processed by the signer.
     pub block_proposal_max_age_secs: Option<u64>,
-<<<<<<< HEAD
     /// Time (in millisecs) following a block's global acceptance that a signer will consider an attempt by a miner
     /// to reorg the block as valid towards miner activity
     pub reorg_attempts_activity_timeout_ms: Option<u64>,
-=======
     /// Is this signer binary going to be running in dry-run mode?
     pub dry_run: Option<bool>,
->>>>>>> 2ba3483a
 }
 
 impl RawConfigFile {
@@ -368,15 +359,13 @@
             .block_proposal_max_age_secs
             .unwrap_or(DEFAULT_BLOCK_PROPOSAL_MAX_AGE_SECS);
 
-<<<<<<< HEAD
         let reorg_attempts_activity_timeout = Duration::from_millis(
             raw_data
                 .reorg_attempts_activity_timeout_ms
                 .unwrap_or(DEFAULT_REORG_ATTEMPTS_ACTIVITY_TIMEOUT_MS),
         );
-=======
+
         let dry_run = raw_data.dry_run.unwrap_or(DEFAULT_DRY_RUN);
->>>>>>> 2ba3483a
 
         Ok(Self {
             node_host: raw_data.node_host,
@@ -395,11 +384,8 @@
             block_proposal_validation_timeout,
             tenure_idle_timeout,
             block_proposal_max_age_secs,
-<<<<<<< HEAD
             reorg_attempts_activity_timeout,
-=======
             dry_run,
->>>>>>> 2ba3483a
         })
     }
 }
