--- conflicted
+++ resolved
@@ -156,11 +156,7 @@
                 burn_header_hash,
                 received_time,
             } => {
-<<<<<<< HEAD
-                debug!("{self}: Received a new burn block event for block height {burn_height}");
-=======
                 info!("{self}: Received a new burn block event for block height {burn_height}");
->>>>>>> 98b7d3d4
                 if let Err(e) =
                     self.signer_db
                         .insert_burn_block(burn_header_hash, *burn_height, received_time)
@@ -487,7 +483,7 @@
         } else {
             CHAIN_ID_TESTNET
         };
-        debug!("Mock signing for burn block {burn_block_height:?}";
+        info!("Mock signing for burn block {burn_block_height:?}";
             "stacks_tip_consensus_hash" => ?peer_view.stacks_tip_consensus_hash.clone(),
             "stacks_tip" => ?peer_view.stacks_tip.clone(),
             "peer_burn_block_height" => peer_view.burn_block_height,
