--- conflicted
+++ resolved
@@ -5,33 +5,21 @@
 ;; Error codes
 (define-constant ERR_BLOCK_ALREADY_COMMITTED 1)
 (define-constant ERR_INVALID_MINER 2)
-<<<<<<< HEAD
 (define-constant ERR_VALIDATION_FAILED 3)
 (define-constant ERR_CONTRACT_CALL_FAILED 4)
 (define-constant ERR_TRANSFER_FAILED 5)
 (define-constant ERR_DISALLOWED_ASSET 6)
 (define-constant ERR_ASSET_ALREADY_ALLOWED 7)
-;;; The value supplied for `target-chain-tip` does not match the current chain tip.
-(define-constant ERR_INVALID_CHAIN_TIP 8)
-;;; The contract was called before reaching this-chain height 1.
-(define-constant ERR_CALLED_TOO_EARLY 9)
-=======
-(define-constant ERR_CONTRACT_CALL_FAILED 3)
-(define-constant ERR_TRANSFER_FAILED 4)
-(define-constant ERR_DISALLOWED_ASSET 5)
-(define-constant ERR_ASSET_ALREADY_ALLOWED 6)
-(define-constant ERR_MERKLE_ROOT_DOES_NOT_MATCH 7)
 (define-constant ERR_INVALID_MERKLE_ROOT 8)
 (define-constant ERR_WITHDRAWAL_ALREADY_PROCESSED 9)
 (define-constant ERR_VALIDATION_FAILED 10)
->>>>>>> 3a8cb11c
+;;; The value supplied for `target-chain-tip` does not match the current chain tip.
+(define-constant ERR_INVALID_CHAIN_TIP 11)
+;;; The contract was called before reaching this-chain height 1.
+(define-constant ERR_CALLED_TOO_EARLY 12)
 
 ;; Map from Stacks block height to block commit
 (define-map block-commits uint (buff 32))
-;; Map recording withdrawal roots
-(define-map withdrawal-roots-map (buff 32) bool)
-;; Map recording processed withdrawal leaves
-(define-map processed-withdrawal-leaves-map (buff 32) bool)
 
 ;; List of miners
 (define-constant miners (list 'ST1PQHQKV0RJXZFY1DGX8MNSNYVE3VGZJSRTPGZGM 'SPAXYA5XS51713FDTQ8H94EJ4V579CXMTRNBZKSF 'SP3X6QWWETNBZWGBK6DRGTR1KX50S74D3433WDGJY 'ST1AW6EKPGT61SQ9FNVDS17RKNWT8ZP582VF9HSCP 'ST1SJ3DTE5DN7X54YDH5D64R3BCB6A2AG2ZQ8YPD5 'ST2GE6HSXT81X9X3ATQ14WPT49X915R8X7FVERMBP 'ST18F1AHKW194BWQ3CEFDPWVRARA79RBGFEWSDQR8))
@@ -77,15 +65,10 @@
         (is-none fold-result)
    ))
 
-<<<<<<< HEAD
 ;; Helper function: determines whether the commit-block operation satisfies pre-conditions
 ;; listed in `commit-block`.
+;; Returns response<bool, int>
 (define-private (can-commit-block? (commit-block-height uint)  (target-chain-tip (buff 32)))
-=======
-;; Helper function: determines whether the commit-block operation can be carried out
-;; Returns response<bool, int>
-(define-private (can-commit-block? (commit-block-height uint))
->>>>>>> 3a8cb11c
     (begin
         ;; check no block has been committed at this height
         (asserts! (is-none (map-get? block-commits commit-block-height)) (err ERR_BLOCK_ALREADY_COMMITTED))
@@ -114,7 +97,6 @@
     )
 )
 
-<<<<<<< HEAD
 ;; Subnets miners call this to commit a block at a particular height.
 ;; `block` is the hash of the block being submitted.
 ;; `target-chain-tip` is the `id-header-hash` of the burn block (i.e., block on this chain) that
@@ -128,14 +110,6 @@
     (let ((commit-block-height block-height))
         (unwrap! (can-commit-block? commit-block-height target-chain-tip) (err ERR_VALIDATION_FAILED))
         (inner-commit-block block commit-block-height)
-=======
-;; Subnets miners call this to commit a block at a particular height
-;; Returns response<(buff 32), int>
-(define-public (commit-block (block (buff 32)) (withdrawal-root (buff 32)))
-    (let ((commit-block-height block-height))
-        (try! (can-commit-block? commit-block-height))
-        (inner-commit-block block commit-block-height withdrawal-root)
->>>>>>> 3a8cb11c
     )
 )
 
@@ -181,7 +155,6 @@
         (ok true)
     )
 )
-
 
 ;; Helper function for `withdraw-nft-asset`
 ;; Returns response<bool, int>
