--- conflicted
+++ resolved
@@ -70,18 +70,13 @@
 use crate::chainstate::burn::operations::{LeaderBlockCommitOp, LeaderKeyRegisterOp};
 use crate::chainstate::burn::{BlockSnapshot, SortitionHash};
 use crate::chainstate::coordinator::{BlockEventDispatcher, Error};
-<<<<<<< HEAD
 use crate::chainstate::nakamoto::tenure::NAKAMOTO_TENURES_SCHEMA;
+use crate::chainstate::stacks::boot::POX_4_NAME;
 use crate::chainstate::stacks::db::{DBConfig as ChainstateConfig, StacksChainState};
 use crate::chainstate::stacks::{
     TenureChangeCause, MINER_BLOCK_CONSENSUS_HASH, MINER_BLOCK_HEADER_HASH,
 };
-=======
-use crate::chainstate::stacks::boot::POX_4_NAME;
-use crate::chainstate::stacks::db::{DBConfig as ChainstateConfig, StacksChainState};
-use crate::chainstate::stacks::{MINER_BLOCK_CONSENSUS_HASH, MINER_BLOCK_HEADER_HASH};
 use crate::clarity::vm::clarity::{ClarityConnection, TransactionConnection};
->>>>>>> 9865cb68
 use crate::clarity_vm::clarity::{ClarityInstance, PreCommitClarityBlock};
 use crate::clarity_vm::database::SortitionDBRef;
 use crate::core::BOOT_BLOCK_HASH;
@@ -2542,6 +2537,92 @@
         Ok(lockup_events)
     }
 
+    /// (TESTNET ONLY) Set the aggregate public key for verifying stacker signatures.
+    /// Do not call in mainnet
+    pub(crate) fn set_aggregate_public_key(
+        clarity_tx: &mut ClarityTx,
+        first_block_height: u64,
+        pox_constants: &PoxConstants,
+        parent_burn_header_height: u64,
+        burn_header_height: u64,
+    ) {
+        let mainnet = clarity_tx.config.mainnet;
+        let chain_id = clarity_tx.config.chain_id;
+
+        let parent_reward_cycle = pox_constants
+            .block_height_to_reward_cycle(
+                first_block_height,
+                parent_burn_header_height
+                    .try_into()
+                    .expect("Burn block height exceeded u32"),
+            )
+            .expect("FATAL: block height occurs before first block height");
+        let my_reward_cycle = pox_constants
+            .block_height_to_reward_cycle(
+                first_block_height,
+                burn_header_height
+                    .try_into()
+                    .expect("Burn block height exceeded u32"),
+            )
+            .expect("FATAL: block height occurs before first block height");
+        if parent_reward_cycle != my_reward_cycle {
+            // execute `set-aggregate-public-key` using `clarity-tx`
+            let aggregate_public_key = clarity_tx
+                .connection()
+                .with_readonly_clarity_env(
+                    false,
+                    chain_id,
+                    ClarityVersion::Clarity2,
+                    StacksAddress::burn_address(mainnet).into(),
+                    None,
+                    LimitedCostTracker::Free,
+                    |vm_env| {
+                        vm_env.execute_contract_allow_private(
+                            &boot_code_id(POX_4_NAME, mainnet),
+                            "get-aggregate-public-key",
+                            &vec![SymbolicExpression::atom_value(Value::UInt(u128::from(
+                                parent_reward_cycle,
+                            )))],
+                            true,
+                        )
+                    },
+                )
+                .ok()
+                .map(|agg_key_value| {
+                    Value::buff_from(agg_key_value.expect_buff(33))
+                        .expect("failed to reconstruct buffer")
+                })
+                .expect("get-aggregate-public-key returned None");
+
+            clarity_tx.connection().as_transaction(|tx| {
+                tx.with_abort_callback(
+                    |vm_env| {
+                        vm_env.execute_in_env(
+                            StacksAddress::burn_address(mainnet).into(),
+                            None,
+                            None,
+                            |vm_env| {
+                                vm_env.execute_contract_allow_private(
+                                    &boot_code_id(POX_4_NAME, mainnet),
+                                    "set-aggregate-public-key",
+                                    &vec![
+                                        SymbolicExpression::atom_value(Value::UInt(
+                                            u128::from(my_reward_cycle),
+                                        )),
+                                        SymbolicExpression::atom_value(aggregate_public_key),
+                                    ],
+                                    false,
+                                )
+                            },
+                        )
+                    },
+                    |_, _| false,
+                )
+                .expect("FATAL: failed to set aggregate public key")
+            });
+        }
+    }
+
     /// Append a Nakamoto Stacks block to the Stacks chain state.
     pub fn append_block<'a>(
         chainstate_tx: &mut ChainstateTx,
@@ -2564,12 +2645,8 @@
         );
 
         let ast_rules = ASTRules::PrecheckSize;
-<<<<<<< HEAD
-=======
-        let mainnet = chainstate_tx.get_config().mainnet;
-        let chain_id = chainstate_tx.get_config().chain_id;
->>>>>>> 9865cb68
         let next_block_height = block.header.chain_length;
+        let first_block_height = burn_dbconn.context.first_block_height;
 
         // check that this block attaches to the `parent_chain_tip`
         let (parent_ch, parent_block_hash) = if block.is_first_mined() {
@@ -2729,78 +2806,8 @@
             tenure_extend,
         )?;
 
-        if !block.is_first_mined() {
-            let parent_reward_cycle = pox_constants
-                .block_height_to_reward_cycle(
-                    burn_dbconn.context.first_block_height,
-                    parent_chain_tip
-                        .burn_header_height
-                        .try_into()
-                        .expect("Burn block height exceeded u32"),
-                )
-                .unwrap();
-            let my_reward_cycle = pox_constants
-                .block_height_to_reward_cycle(
-                    burn_dbconn.context.first_block_height,
-                    burn_header_height,
-                )
-                .unwrap();
-            if parent_reward_cycle != my_reward_cycle {
-                // execute `set-aggregate-public-key` using `clarity-tx`
-                let aggregate_public_key = clarity_tx
-                    .connection()
-                    .with_readonly_clarity_env(
-                        false,
-                        chain_id,
-                        ClarityVersion::Clarity2,
-                        StacksAddress::burn_address(false).into(),
-                        None,
-                        LimitedCostTracker::Free,
-                        |vm_env| {
-                            vm_env.execute_contract_allow_private(
-                                &boot_code_id(POX_4_NAME, false),
-                                "get-aggregate-public-key",
-                                &vec![SymbolicExpression::atom_value(Value::UInt(u128::from(
-                                    parent_reward_cycle,
-                                )))],
-                                true,
-                            )
-                        },
-                    )
-                    .ok()
-                    .map(|agg_key_value| {
-                        Value::buff_from(agg_key_value.expect_buff(33))
-                            .expect("failed to reconstruct buffer")
-                    })
-                    .expect("get-aggregate-public-key returned None");
-
-                clarity_tx.connection().as_transaction(|tx| {
-                    tx.with_abort_callback(
-                        |vm_env| {
-                            vm_env.execute_in_env(
-                                StacksAddress::burn_address(false).into(),
-                                None,
-                                None,
-                                |vm_env| {
-                                    vm_env.execute_contract_allow_private(
-                                        &boot_code_id(POX_4_NAME, false),
-                                        "set-aggregate-public-key",
-                                        &vec![
-                                            SymbolicExpression::atom_value(Value::UInt(
-                                                u128::from(my_reward_cycle),
-                                            )),
-                                            SymbolicExpression::atom_value(aggregate_public_key),
-                                        ],
-                                        false,
-                                    )
-                                },
-                            )
-                        },
-                        |_, _| false,
-                    )
-                    .expect("FATAL: `ust-liquid-supply` overflowed")
-                });
-            }
+        if !block.is_first_mined() && !clarity_tx.config.mainnet {
+            Self::set_aggregate_public_key(&mut clarity_tx, first_block_height, pox_constants, parent_chain_tip.burn_header_height.into(), burn_header_height);
         }
 
         let starting_cost = clarity_tx.cost_so_far();
