--- conflicted
+++ resolved
@@ -4242,7 +4242,6 @@
                 ChainstateError::NoSuchBlockError
             })?;
 
-<<<<<<< HEAD
             if let Some(tenure_block_commit) = tenure_block_commit_opt.as_ref() {
                 if parent_tenure_start_header.index_block_hash()
                     != tenure_block_commit.last_tenure_id()
@@ -4250,18 +4249,9 @@
                     warn!("Invalid Nakamoto block: its tenure's block-commit's block ID hash does not match its parent tenure's start block";
                         "parent_consensus_hash" => %parent_ch,
                         "parent_tenure_start_block_id" => %parent_tenure_start_header.index_block_hash(),
-                        "block_commit.last_tenure_id" => %tenure_block_commit.last_tenure_id()
+                        "block_commit.last_tenure_id" => %tenure_block_commit.last_tenure_id(),
+                        "parent_tip" => %parent_block_id,
                     );
-=======
-            if parent_tenure_start_header.index_block_hash() != tenure_block_commit.last_tenure_id()
-            {
-                warn!("Invalid Nakamoto block: its tenure's block-commit's block ID hash does not match its parent tenure's start block";
-                    "parent_consensus_hash" => %parent_ch,
-                    "parent_tenure_start_block_id" => %parent_tenure_start_header.index_block_hash(),
-                    "block_commit.last_tenure_id" => %tenure_block_commit.last_tenure_id(),
-                    "parent_tip" => %parent_block_id,
-                );
->>>>>>> 4f2c74f0
 
                     return Err(ChainstateError::NoSuchBlockError);
                 }
