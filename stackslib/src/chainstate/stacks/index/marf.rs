// Copyright (C) 2013-2020 Blockstack PBC, a public benefit corporation
// Copyright (C) 2020 Stacks Open Internet Foundation
//
// This program is free software: you can redistribute it and/or modify
// it under the terms of the GNU General Public License as published by
// the Free Software Foundation, either version 3 of the License, or
// (at your option) any later version.
//
// This program is distributed in the hope that it will be useful,
// but WITHOUT ANY WARRANTY; without even the implied warranty of
// MERCHANTABILITY or FITNESS FOR A PARTICULAR PURPOSE.  See the
// GNU General Public License for more details.
//
// You should have received a copy of the GNU General Public License
// along with this program.  If not, see <http://www.gnu.org/licenses/>.

use std::io::{Cursor, Read, Seek, SeekFrom, Write};
use std::ops::DerefMut;
use std::path::PathBuf;
use std::{error, fmt, fs, io};

use rusqlite::{Connection, Transaction};
use sha2::Digest;
use stacks_common::types::chainstate::{BlockHeaderHash, TrieHash, TRIEHASH_ENCODED_SIZE};
use stacks_common::util::hash::Sha512Trunc256Sum;
use stacks_common::util::log;

use crate::chainstate::stacks::index::bits::{get_leaf_hash, get_node_hash, read_root_hash};
use crate::chainstate::stacks::index::node::{
    clear_backptr, is_backptr, set_backptr, CursorError, TrieCursor, TrieNode, TrieNode16,
    TrieNode256, TrieNode4, TrieNode48, TrieNodeID, TrieNodeType, TriePtr, TRIEPTR_SIZE,
};
use crate::chainstate::stacks::index::storage::{
    TrieFileStorage, TrieHashCalculationMode, TrieStorageConnection, TrieStorageTransaction,
};
use crate::chainstate::stacks::index::trie::Trie;
use crate::chainstate::stacks::index::{
    ClarityMarfTrieId, Error, MARFValue, MarfTrieId, TrieLeaf, TrieMerkleProof,
};
use crate::util_lib::db::Error as db_error;

pub const BLOCK_HASH_TO_HEIGHT_MAPPING_KEY: &str = "__MARF_BLOCK_HASH_TO_HEIGHT";
pub const BLOCK_HEIGHT_TO_HASH_MAPPING_KEY: &str = "__MARF_BLOCK_HEIGHT_TO_HASH";
pub const OWN_BLOCK_HEIGHT_KEY: &str = "__MARF_BLOCK_HEIGHT_SELF";

/// Merklized Adaptive-Radix Forest -- a collection of Merklized Adaptive-Radix Tries.
pub struct MARF<T: MarfTrieId> {
    storage: TrieFileStorage<T>,
    open_chain_tip: Option<WriteChainTip<T>>,
}

pub struct MarfTransaction<'a, T: MarfTrieId> {
    storage: TrieStorageTransaction<'a, T>,
    open_chain_tip: &'a mut Option<WriteChainTip<T>>,
}

#[derive(Clone)]
struct WriteChainTip<T> {
    block_hash: T,
    height: u32,
}

/// Options for opening a MARF
#[derive(Clone, Debug)]
pub struct MARFOpenOpts {
    /// Hash calculation mode for calculating a trie root hash
    pub hash_calculation_mode: TrieHashCalculationMode,
    /// Cache strategy to use
    pub cache_strategy: String,
    /// store trie blobs externally from the DB, in a flat file
    pub external_blobs: bool,
    /// unconditionally do a DB migration (used for testing)
    pub force_db_migrate: bool,
}

impl MARFOpenOpts {
    pub fn default() -> MARFOpenOpts {
        MARFOpenOpts {
            hash_calculation_mode: TrieHashCalculationMode::Deferred,
            cache_strategy: "noop".to_string(),
            external_blobs: false,
            force_db_migrate: false,
        }
    }

    pub fn new(
        hash_calculation_mode: TrieHashCalculationMode,
        cache_strategy: &str,
        external_blobs: bool,
    ) -> MARFOpenOpts {
        MARFOpenOpts {
            hash_calculation_mode,
            cache_strategy: cache_strategy.to_string(),
            external_blobs,
            force_db_migrate: false,
        }
    }

    #[cfg(test)]
    pub fn all() -> Vec<MARFOpenOpts> {
        vec![
            MARFOpenOpts::new(TrieHashCalculationMode::Immediate, "noop", false),
            MARFOpenOpts::new(TrieHashCalculationMode::Deferred, "noop", false),
            MARFOpenOpts::new(TrieHashCalculationMode::Immediate, "noop", true),
            MARFOpenOpts::new(TrieHashCalculationMode::Deferred, "noop", true),
            MARFOpenOpts::new(TrieHashCalculationMode::Immediate, "everything", false),
            MARFOpenOpts::new(TrieHashCalculationMode::Deferred, "everything", false),
            MARFOpenOpts::new(TrieHashCalculationMode::Immediate, "everything", true),
            MARFOpenOpts::new(TrieHashCalculationMode::Deferred, "everything", true),
        ]
    }
}

///
/// This trait defines functions that are defined for both
///  MARF structs and MarfTransactions
///
pub trait MarfConnection<T: MarfTrieId> {
    fn with_conn<F, R>(&mut self, exec: F) -> R
    where
        F: FnOnce(&mut TrieStorageConnection<T>) -> R;

    fn sqlite_conn(&self) -> &Connection;

    /// Get and check a value against get_from_hash
    /// (test only)
    #[cfg(test)]
    fn get_and_check_with_hash(&mut self, block_hash: &T, key: &str) {
        let res = self.with_conn(|c| MARF::get_by_key(c, block_hash, key));
        let res_with_hash =
            self.with_conn(|c| MARF::get_by_hash(c, block_hash, &TrieHash::from_key(key)));
        match (res, res_with_hash) {
            (Ok(Some(x)), Ok(Some(y))) => {
                assert_eq!(x, y);
            }
            (Ok(None), Ok(None)) => {}
            (Err(_), Err(_)) => {}
            (x, y) => {
                panic!("Inconsistency: {x:?} != {y:?}");
            }
        }
    }

    #[cfg(not(test))]
    fn get_and_check_with_hash(&mut self, _block_hash: &T, _key: &str) {}

    /// Resolve a key from the MARF to a MARFValue with respect to the given block height.
    fn get(&mut self, block_hash: &T, key: &str) -> Result<Option<MARFValue>, Error> {
        self.get_and_check_with_hash(block_hash, key);
        self.with_conn(|c| MARF::get_by_key(c, block_hash, key))
    }

    /// Resolve a TrieHash from the MARF to a MARFValue with respect to the given block height.
    fn get_from_hash(&mut self, block_hash: &T, th: &TrieHash) -> Result<Option<MARFValue>, Error> {
        self.with_conn(|c| MARF::get_by_hash(c, block_hash, th))
    }

    fn get_with_proof(
        &mut self,
        block_hash: &T,
        key: &str,
    ) -> Result<Option<(MARFValue, TrieMerkleProof<T>)>, Error> {
        self.with_conn(|conn| {
            let marf_value = match MARF::get_by_key(conn, block_hash, key)? {
                None => return Ok(None),
                Some(x) => x,
            };
            let proof = TrieMerkleProof::from_raw_entry(conn, key, &marf_value, block_hash)?;
            Ok(Some((marf_value, proof)))
        })
    }

    fn get_with_proof_from_hash(
        &mut self,
        block_hash: &T,
        hash: &TrieHash,
    ) -> Result<Option<(MARFValue, TrieMerkleProof<T>)>, Error> {
        self.with_conn(|conn| {
            let marf_value = match MARF::get_by_path(conn, block_hash, hash)? {
                None => return Ok(None),
                Some(x) => x,
            };
            let proof = TrieMerkleProof::from_path(conn, hash, &marf_value, block_hash)?;
            Ok(Some((marf_value, proof)))
        })
    }

    fn get_block_at_height(&mut self, height: u32, tip: &T) -> Result<Option<T>, Error> {
        self.with_conn(|c| MARF::get_block_at_height(c, height, tip))
    }

    fn get_block_height(&mut self, ancestor: &T, tip: &T) -> Result<Option<u32>, Error> {
        self.with_conn(|c| MARF::get_block_height(c, ancestor, tip))
    }

    /// Get the root trie hash at a particular block
    fn get_root_hash_at(&mut self, block_hash: &T) -> Result<TrieHash, Error> {
        self.with_conn(|c| c.get_root_hash_at(block_hash))
    }

    /// Check if a block can open successfully, i.e.,
    ///   it's a known block, the storage system isn't issueing IOErrors, _and_ it's in the same fork
    ///   as the current block
    /// The MARF _must_ be open to a valid block for this check to be evaluated.
    fn check_ancestor_block_hash(&mut self, bhh: &T) -> Result<(), Error> {
        self.with_conn(|conn| {
            let cur_block_hash = conn.get_cur_block();
            if cur_block_hash == *bhh {
                // a block is in its own fork
                return Ok(());
            }

            let bhh_height =
                MARF::get_block_height(conn, bhh, &cur_block_hash)?.ok_or_else(|| {
                    Error::NonMatchingForks(bhh.clone().to_bytes(), cur_block_hash.clone().to_bytes())
                })?;

            let actual_block_at_height = MARF::get_block_at_height(conn, bhh_height, &cur_block_hash)?
                .ok_or_else(|| Error::CorruptionError(format!(
                    "ERROR: Could not find block for height {}, but it was returned by MARF::get_block_height()", bhh_height)))?;

            if bhh != &actual_block_at_height {
                test_debug!("non-matching forks: {} != {}", bhh, &actual_block_at_height);
                return Err(Error::NonMatchingForks(
                    bhh.clone().to_bytes(),
                    cur_block_hash.to_bytes(),
                ));
            }

            // test open
            let result = conn.open_block(bhh);

            // restore
            conn.open_block(&cur_block_hash)
                .map_err(|e| Error::RestoreMarfBlockError(Box::new(e)))?;

            result
        })
    }
}

impl<T: MarfTrieId> MarfConnection<T> for MarfTransaction<'_, T> {
    fn with_conn<F, R>(&mut self, exec: F) -> R
    where
        F: FnOnce(&mut TrieStorageConnection<T>) -> R,
    {
        exec(&mut self.storage)
    }
    fn sqlite_conn(&self) -> &Connection {
        self.storage.sqlite_tx()
    }
}

impl<T: MarfTrieId> MarfConnection<T> for MARF<T> {
    fn with_conn<F, R>(&mut self, exec: F) -> R
    where
        F: FnOnce(&mut TrieStorageConnection<T>) -> R,
    {
        let mut conn = self.storage.connection();
        exec(&mut conn)
    }
    fn sqlite_conn(&self) -> &Connection {
        self.storage.sqlite_conn()
    }
}

///
/// MarfTransaction represents a connection to a MARF index,
///   with an open storage transaction. If this struct is
///   dropped without calling commit(), the storage transaction is
///   aborted
///
impl<'a, T: MarfTrieId> MarfTransaction<'a, T> {
    pub fn commit(mut self) -> Result<(), Error> {
        if self.storage.readonly() {
            return Err(Error::ReadOnlyError);
        }
        if let Some(_tip) = self.open_chain_tip.take() {
            self.storage.flush()?;
        }
        self.storage.commit_tx();
        Ok(())
    }

    /// Finish writing the next trie in the MARF, but change the hash of the current Trie's
    /// block hash to something other than what we opened it as.  This persists all changes.
    pub fn commit_to(mut self, real_bhh: &T) -> Result<(), Error> {
        if self.storage.readonly() {
            return Err(Error::ReadOnlyError);
        }
        if self.storage.unconfirmed() {
            return Err(Error::UnconfirmedError);
        }
        if let Some(_tip) = self.open_chain_tip.take() {
            self.storage.flush_to(real_bhh)?;
            self.storage.commit_tx();
        }
        Ok(())
    }

    /// Finish writing the next trie in the MARF -- this is used by miners
    ///   to commit the mined block, but write it to the mined_block table,
    ///   rather than out to the marf_data table (this prevents the
    ///   miner's block from getting stepped on after the sortition).
    pub fn commit_mined(mut self, bhh: &T) -> Result<(), Error> {
        if self.storage.readonly() {
            return Err(Error::ReadOnlyError);
        }
        if self.storage.unconfirmed() {
            return Err(Error::UnconfirmedError);
        }
        if let Some(_tip) = self.open_chain_tip.take() {
            self.storage.flush_mined(bhh)?;
            self.storage.commit_tx();
        }
        Ok(())
    }

    pub fn get_open_chain_tip(&self) -> Option<&T> {
        self.open_chain_tip.as_ref().map(|tip| &tip.block_hash)
    }

    pub fn get_open_chain_tip_height(&self) -> Option<u32> {
        self.open_chain_tip.as_ref().map(|tip| tip.height)
    }

    pub fn get_block_height_of(
        &mut self,
        bhh: &T,
        current_block_hash: &T,
    ) -> Result<Option<u32>, Error> {
        if Some(bhh) == self.get_open_chain_tip() {
            return Ok(self.get_open_chain_tip_height());
        } else {
            MARF::get_block_height_miner_tip(&mut self.storage, bhh, current_block_hash)
        }
    }

    #[cfg(test)]
    fn commit_tx(self) {
        self.storage.commit_tx()
    }

    pub fn sqlite_tx(&self) -> &Transaction<'a> {
        self.storage.sqlite_tx()
    }

    pub fn sqlite_tx_mut(&mut self) -> &mut Transaction<'a> {
        self.storage.sqlite_tx_mut()
    }

    /// Reopen this MARF transaction with readonly storage.
    ///   NOTE: any pending operations in the SQLite transaction _will not_
    ///         have materialized in the reopened view.
    pub fn reopen_readonly(&self) -> Result<MARF<T>, Error> {
        if self.open_chain_tip.is_some() {
            error!(
                "MARF at {} is already in the process of writing",
                &self.storage.db_path
            );
            return Err(Error::InProgressError);
        }

        let ro_storage = self.storage.reopen_readonly()?;
        Ok(MARF {
            storage: ro_storage,
            open_chain_tip: None,
        })
    }

    /// Begin writing the next trie in the MARF, given the block header hash that will contain the
    /// associated block's new state.  Call commit() or commit_to() to persist the changes.
    /// Fails if the block already exists.
    /// Storage will point to new chain tip on success.
    pub fn begin(&mut self, chain_tip: &T, next_chain_tip: &T) -> Result<(), Error> {
        if self.storage.readonly() {
            return Err(Error::ReadOnlyError);
        }
        if self.open_chain_tip.is_some() {
            return Err(Error::InProgressError);
        }
        if self.storage.has_block(next_chain_tip)? {
            error!("Block data already exists: {}", next_chain_tip);
            return Err(Error::ExistsError);
        }

        let block_height = self.inner_get_extension_height(chain_tip, next_chain_tip)?;
        MARF::extend_trie(&mut self.storage, next_chain_tip)?;
        self.inner_setup_extension(chain_tip, next_chain_tip, block_height, true)
    }

    /// Set up the trie extension we're making.
    /// Sets storage pointer to chain_tip.
    /// Returns the height next_chain_tip would be at.
    fn inner_get_extension_height(
        &mut self,
        chain_tip: &T,
        next_chain_tip: &T,
    ) -> Result<u32, Error> {
        // current chain tip must exist if it's not the "sentinel"
        let is_parent_sentinel = chain_tip == &T::sentinel();
        if !is_parent_sentinel {
            debug!("Extending off of existing node {}", chain_tip);
        } else {
            debug!("First-ever block {}", next_chain_tip; "block" => %next_chain_tip);
        }

        self.storage.open_block(chain_tip)?;

        let block_height = if !is_parent_sentinel {
            let height = MARF::get_block_height_miner_tip(&mut self.storage, chain_tip, chain_tip)?
                .ok_or(Error::CorruptionError(format!(
                    "Failed to find block height for `{:?}`",
                    chain_tip
                )))?;
            height
                .checked_add(1)
                .expect("FATAL: block height overflow!")
        } else {
            0
        };

        Ok(block_height)
    }

    /// Set up a new extension.
    /// Opens storage to chain_tip/
    fn inner_setup_extension(
        &mut self,
        chain_tip: &T,
        next_chain_tip: &T,
        block_height: u32,
        new_extension: bool,
    ) -> Result<(), Error> {
        self.storage.open_block(next_chain_tip)?;
        self.open_chain_tip.replace(WriteChainTip {
            block_hash: next_chain_tip.clone(),
            height: block_height,
        });

        if new_extension {
            self.set_block_heights(chain_tip, next_chain_tip, block_height)
                .inspect_err(|_e| {
                    self.open_chain_tip.take();
                })?;
        }

        debug!("Opened {chain_tip} to {next_chain_tip}");
        Ok(())
    }

    pub fn set_block_heights(
        &mut self,
        block_hash: &T,
        next_block_hash: &T,
        height: u32,
    ) -> Result<(), Error> {
        if self.storage.readonly() {
            return Err(Error::ReadOnlyError);
        }
        let mut keys = vec![];
        let mut values = vec![];

        let height_key = format!("{}::{}", BLOCK_HEIGHT_TO_HASH_MAPPING_KEY, height);
        let hash_key = format!("{}::{}", BLOCK_HASH_TO_HEIGHT_MAPPING_KEY, next_block_hash);

        debug!(
            "Set {}::{} = {}",
            BLOCK_HEIGHT_TO_HASH_MAPPING_KEY, height, next_block_hash
        );
        debug!(
            "Set {}::{} = {}",
            BLOCK_HASH_TO_HEIGHT_MAPPING_KEY, next_block_hash, height
        );
        debug!("Set {} = {}", OWN_BLOCK_HEIGHT_KEY, height);

        keys.push(OWN_BLOCK_HEIGHT_KEY.to_string());
        values.push(MARFValue::from(height));

        keys.push(height_key);
        values.push(MARFValue::from(next_block_hash.clone()));

        keys.push(hash_key);
        values.push(MARFValue::from(height));

        if height > 0 {
            let prev_height_key = format!("{}::{}", BLOCK_HEIGHT_TO_HASH_MAPPING_KEY, height - 1);
            let prev_hash_key = format!("{}::{}", BLOCK_HASH_TO_HEIGHT_MAPPING_KEY, block_hash);

            debug!(
                "Set {}::{} = {}",
                BLOCK_HEIGHT_TO_HASH_MAPPING_KEY,
                height - 1,
                block_hash
            );
            debug!(
                "Set {}::{} = {}",
                BLOCK_HASH_TO_HEIGHT_MAPPING_KEY,
                block_hash,
                height - 1
            );

            keys.push(prev_height_key);
            values.push(MARFValue::from(block_hash.clone()));

            keys.push(prev_hash_key);
            values.push(MARFValue::from(height - 1));
        }

        self.insert_batch(&keys, values)?;
        Ok(())
    }

    /// Insert a batch of key/value pairs.  More efficient than inserting them individually, since
    /// the trie root hash will only be calculated once (which is an O(log B) operation).
    pub fn insert_batch(&mut self, keys: &[String], values: Vec<MARFValue>) -> Result<(), Error> {
        if self.storage.readonly() {
            return Err(Error::ReadOnlyError);
        }
        assert_eq!(keys.len(), values.len());

        let block_hash = match self.open_chain_tip {
            None => Err(Error::WriteNotBegunError),
            Some(WriteChainTip { ref block_hash, .. }) => Ok(block_hash.clone()),
        }?;

        if keys.is_empty() {
            return Ok(());
        }

        MARF::inner_insert_batch(&mut self.storage, &block_hash, keys, values)?;
        Ok(())
    }

    /// Begin extending the MARF to an unconfirmed trie.  The resulting trie will have a block hash
    /// equal to MARF::make_unconfirmed_block_hash(chain_tip) to avoid collision
    /// and block hash reuse.
    pub fn begin_unconfirmed(&mut self, chain_tip: &T) -> Result<T, Error> {
        if self.storage.readonly() {
            return Err(Error::ReadOnlyError);
        }
        if self.open_chain_tip.is_some() {
            return Err(Error::InProgressError);
        }
        if !self.storage.unconfirmed() {
            return Err(Error::UnconfirmedError);
        }

        // chain_tip must exist and must be confirmed
        if !self.storage.has_confirmed_block(chain_tip)? {
            error!("No such confirmed block {}", chain_tip);
            return Err(Error::NotFoundError);
        }

        let unconfirmed_tip = MARF::make_unconfirmed_chain_tip(chain_tip);

        let block_height = self.inner_get_extension_height(chain_tip, &unconfirmed_tip)?;

        let created = self.storage.extend_to_unconfirmed_block(&unconfirmed_tip)?;
        if created {
            MARF::root_copy(&mut self.storage, chain_tip)?;
        }

        self.inner_setup_extension(chain_tip, &unconfirmed_tip, block_height, created)?;
        Ok(unconfirmed_tip)
    }

    /// Drop the current trie from the MARF. This rolls back all
    ///   changes in the block, and closes the current chain tip.
    pub fn drop_current(mut self) {
        if !self.storage.readonly() {
            self.storage.drop_extending_trie();
            self.open_chain_tip.take();
            self.storage
                .open_block(&T::sentinel())
                .expect("BUG: should never fail to open the block sentinel");
            self.storage.rollback()
        }
    }

    /// Drop the current trie from the MARF, and roll back all unconfirmed state
    pub fn drop_unconfirmed(mut self) {
        if !self.storage.readonly() && self.storage.unconfirmed() {
            if let Some(tip) = self.open_chain_tip.take() {
                trace!("Dropping unconfirmed trie {}", &tip.block_hash);
                self.storage.drop_unconfirmed_trie(&tip.block_hash);
                self.storage
                    .open_block(&T::sentinel())
                    .expect("BUG: should never fail to open the block sentinel");
                // Dropping unconfirmed state cannot be done with a tx rollback,
                //   because the unconfirmed state may already have been written
                //   to the sqlite table before this transaction began
                self.storage.commit_tx()
            } else {
                trace!("drop_unconfirmed() noop");
            }
        }
    }

    /// Seal the in-RAM MARF state so that no subsequent writes will be permitted.
    /// Returns the new root hash of the MARF.
    /// Runtime-panics if the MARF was already sealed.
    pub fn seal(&mut self) -> Result<TrieHash, Error> {
        if self.storage.readonly() {
            return Err(Error::ReadOnlyError);
        }
        let root_hash = self.storage.seal()?;
        Ok(root_hash)
    }
}

// static methods
impl<T: MarfTrieId> MARF<T> {
    #[cfg(test)]
    pub fn from_storage_opened(storage: TrieFileStorage<T>, opened_to: &T) -> MARF<T> {
        MARF {
            storage,
            open_chain_tip: Some(WriteChainTip {
                block_hash: opened_to.clone(),
                height: 0,
            }),
        }
    }

    #[cfg(test)]
    pub fn begin(&mut self, chain_tip: &T, next_chain_tip: &T) -> Result<(), Error> {
        let mut tx = self.begin_tx()?;
        tx.begin(chain_tip, next_chain_tip)?;
        tx.commit_tx();
        Ok(())
    }

    #[cfg(test)]
    pub fn begin_unconfirmed(&mut self, chain_tip: &T) -> Result<T, Error> {
        let mut tx = self.begin_tx()?;
        let result = tx.begin_unconfirmed(chain_tip)?;
        tx.commit_tx();
        Ok(result)
    }

    #[cfg(test)]
    pub fn seal(&mut self) -> Result<TrieHash, Error> {
        let mut tx = self.begin_tx()?;
        let h = tx.seal()?;
        Ok(h)
    }

    // helper method for walking a node's backpr
    fn walk_backptr(
        storage: &mut TrieStorageConnection<T>,
        start_node: &TrieNodeType,
        chr: u8,
        cursor: &mut TrieCursor<T>,
    ) -> Result<(TrieNodeType, TrieHash, TriePtr, u32), Error> {
        if start_node.is_leaf() {
            panic!("Did not get an intermediate node");
        }

        let ptr_opt = start_node.walk(chr);
        match ptr_opt {
            None => {
                // this node never had a child for this chr
                trace!("Failed to walk to '{}' from {:?}", chr, start_node);
                Err(Error::BackptrNotFoundError)
            }
            Some(ptr) => {
                trace!(
                    "Walk backptrs for {:?} to {:?} from {:?}",
                    cursor,
                    &ptr,
                    &start_node
                );

                // this node had a child for this chr at one point
                let (node, node_hash, node_ptr) = Trie::walk_backptr(storage, &ptr, cursor)?;
                Ok((node, node_hash, node_ptr, ptr.back_block))
            }
        }
    }

    fn node_copy_update_ptrs(ptrs: &mut [TriePtr], child_block_id: u32) {
        for pointer in ptrs.iter_mut() {
            // if the node is empty, do nothing, if it's a back pointer,
            if pointer.id() == TrieNodeID::Empty as u8 || is_backptr(pointer.id()) {
                continue;
            } else {
                // make backptr
                pointer.back_block = child_block_id;
                pointer.id = set_backptr(pointer.id());
            }
        }
    }

    fn node_copy_update(node: &mut TrieNodeType, child_block_id: u32) -> Result<TrieHash, Error> {
        let hash = match node {
            TrieNodeType::Leaf(leaf) => get_leaf_hash(leaf),
            _ => {
                MARF::<T>::node_copy_update_ptrs(node.ptrs_mut(), child_block_id);
                TrieHash::from_data(&[])
            }
        };

        Ok(hash)
    }

    /// Given a node, and the chr of one of its children, go find the last instance of that child in
    /// the MARF and copy it forward.  Update its ptrs to point to its descendents.
    /// s must point to the block hash in which this node lives, to which the child will be copied.
    fn node_child_copy(
        storage: &mut TrieStorageConnection<T>,
        node: &TrieNodeType,
        chr: u8,
        cursor: &mut TrieCursor<T>,
    ) -> Result<(TrieNodeType, TrieHash, TriePtr, T), Error> {
        trace!(
            "Copy to {:?} child {:x} of {:?}",
            storage.get_cur_block(),
            chr,
            node
        );

        let (cur_block_hash, cur_block_id) = storage.get_cur_block_and_id();
        let (mut child_node, _, child_ptr, _) = MARF::walk_backptr(storage, node, chr, cursor)?;
        let child_block_hash = storage.get_cur_block();
        let child_block_identifier = storage.get_cur_block_identifier()?;

        // update child_node with new ptrs and hashes
        storage.open_block_maybe_id(&cur_block_hash, cur_block_id)?;
        let child_hash = MARF::<T>::node_copy_update(&mut child_node, child_block_identifier)
            .map_err(|e| Error::BlockHashMapCorruptionError(Some(Box::new(e))))?;

        // store it in this trie
        storage.open_block_maybe_id(&cur_block_hash, cur_block_id)?;
        let child_disk_ptr = storage.last_ptr()?;
        let child_ptr = TriePtr::new(child_ptr.id(), chr, child_disk_ptr);
        storage.write_nodetype(child_disk_ptr, &child_node, child_hash.clone())?;

        trace!(
            "Copied child 0x{:02x} to {:?}: ptr={:?} child={:?}",
            chr,
            &cur_block_hash,
            &child_ptr,
            &child_node
        );
        Ok((child_node, child_hash, child_ptr, child_block_hash))
    }

    /// Copy the root node from the previous Trie to this Trie, updating its ptrs.
    /// s must point to the target Trie
    fn root_copy(storage: &mut TrieStorageConnection<T>, prev_block_hash: &T) -> Result<(), Error> {
        let (cur_block_hash, cur_block_id) = storage.get_cur_block_and_id();
        storage.open_block(prev_block_hash)?;
        let prev_block_identifier = storage.get_cur_block_identifier().unwrap_or_else(|_| {
            panic!(
                "called open_block on {}, but found no identifier",
                prev_block_hash
            )
        });

        let (mut prev_root, _) = Trie::read_root(storage)?;
        let new_root_hash = MARF::<T>::node_copy_update(&mut prev_root, prev_block_identifier)?;

        storage.open_block_maybe_id(&cur_block_hash, cur_block_id)?;

        let root_ptr = storage.root_ptr();
        storage.write_nodetype(root_ptr, &prev_root, new_root_hash)?;
        Ok(())
    }

    /// create or open a particular Trie.
    /// If the trie doesn't exist, then extend it from the current Trie and create a root node that
    /// has back pointers to its immediate children in the current trie.
    /// On Ok, s will point to new_bhh and will be open for reading.
    /// Returns true/false, based on whether or not the trie will be created (this can return false
    /// if we're resuming work on an unconfirmed trie)
    pub fn extend_trie(storage: &mut TrieStorageTransaction<T>, new_bhh: &T) -> Result<(), Error> {
        if storage.readonly() {
            unreachable!("CORRUPTION: constructed read-only TrieStorageTransaction instance");
        }

        let (cur_bhh, cur_block_id) = storage.get_cur_block_and_id();
        if storage.num_blocks() == 0 || cur_bhh == T::sentinel() {
            // brand new storage
            trace!("Brand new storage -- start with {:?}", new_bhh);
            storage.extend_to_block(new_bhh)?;
            let node = TrieNode256::new(&[]);
            let hash = get_node_hash(&node, &[], storage.deref_mut());
            let root_ptr = storage.root_ptr();
            storage.write_nodetype(root_ptr, &TrieNodeType::Node256(Box::new(node)), hash)?;
            Ok(())
        } else {
            // existing storage
            match storage.open_block(new_bhh) {
                Ok(_) => {
                    trace!("Switch to Trie {:?}", new_bhh);
                    Ok(())
                }
                Err(e) => {
                    match e {
                        Error::NotFoundError => {
                            // bring root forward
                            debug!("Extend {:?} to {:?}", &cur_bhh, new_bhh);
                            storage.open_block_maybe_id(&cur_bhh, cur_block_id)?;
                            storage.extend_to_block(new_bhh)?;
                            MARF::root_copy(storage, &cur_bhh)?;
                            storage.open_block(new_bhh)?;
                            Ok(())
                        }
                        _ => Err(e),
                    }
                }
            }
        }
    }

    /// Walk down this MARF at the given block hash, doing a copy-on-write for intermediate nodes in this block's Trie from any prior Tries.
    /// s must point to the last filled-in Trie -- i.e. block_hash points to the _new_ Trie that is
    /// being filled in.
    fn walk_cow(
        storage: &mut TrieStorageTransaction<T>,
        block_hash: &T,
        path: &TrieHash,
    ) -> Result<TrieCursor<T>, Error> {
        let block_id = storage.get_block_identifier(block_hash);
        MARF::extend_trie(storage, block_hash)?;

        let mut cursor = TrieCursor::new(path, storage.root_trieptr());

        // walk to insertion point
        let mut node = Trie::read_root_nohash(storage)?;
        let mut node_ptr = TriePtr::new(0, 0, 0);

        for _ in 0..(cursor.path.len() + 1) {
            match Trie::walk_from_nohash(storage, &node, &mut cursor) {
                Ok(node_info_opt) => {
                    match node_info_opt {
                        Some((next_node_ptr, next_node)) => {
                            // end of node path.
                            // keep walking.
                            node = next_node;
                            node_ptr = next_node_ptr;
                            continue;
                        }
                        None => {
                            // end of path.  Should have found leaf.
                            if !node.is_leaf()
                                || clear_backptr(node_ptr.id()) != TrieNodeID::Leaf as u8
                            {
                                error!("Out-of-path but encountered a non-leaf");
                                return Err(Error::CorruptionError(
                                    "Non-leaf encountered at end of path".to_string(),
                                ));
                            }

                            trace!(
                                "Out of path in {:?} -- we're done. Node at {:?}",
                                storage.get_cur_block(),
                                &node_ptr
                            );
                            storage.open_block_maybe_id(block_hash, block_id)?;
                            return Ok(cursor);
                        }
                    }
                }
                Err(e) => {
                    match e {
                        Error::CursorError(cursor_error) => {
                            match cursor_error {
                                CursorError::PathDiverged => {
                                    // we're done -- path diverged.  Will need to copy-on-write
                                    // some nodes over.
                                    trace!("Path diverged -- we're done.");
                                    storage.open_block_maybe_id(block_hash, block_id)?;
                                    return Ok(cursor);
                                }
                                CursorError::ChrNotFound => {
                                    // end-of-node-path but no such child -- not even a backptr.
                                    trace!("ChrNotFound encountered at {:?} -- we're done (node not found)", storage.get_cur_block());
                                    storage.open_block_maybe_id(block_hash, block_id)?;
                                    return Ok(cursor);
                                }
                                CursorError::BackptrEncountered(ptr) => {
                                    // at intermediate node whose child is not present in this trie.
                                    // bring the child forward and take the step, if possible.
                                    storage.open_block_maybe_id(block_hash, block_id)?;
                                    let (next_node, _, next_node_ptr, next_node_block_hash) =
                                        MARF::node_child_copy(
                                            storage,
                                            &node,
                                            ptr.chr(),
                                            &mut cursor,
                                        )?;

                                    // finish taking the step
                                    cursor.repair_backptr_finish(
                                        &next_node_ptr,
                                        next_node_block_hash,
                                    );

                                    // keep walking
                                    node = next_node;
                                    node_ptr = next_node_ptr;

                                    storage.open_block_maybe_id(block_hash, block_id)?;
                                }
                            }
                        }
                        _ => {
                            // some other error (e.g. I/O error)
                            return Err(e);
                        }
                    }
                }
            }
        }

        trace!("Trie has a cycle");
        return Err(Error::CorruptionError("Trie has a cycle".to_string()));
    }

    /// Walk down this MARF at the given block hash, resolving backptrs to previous tries.
    /// Return the cursor and the last node visited.
    /// s will point to the block in which the leaf was found, or the last block visited.
    fn walk(
        storage: &mut TrieStorageConnection<T>,
        block_hash: &T,
        path: &TrieHash,
    ) -> Result<(TrieCursor<T>, TrieNodeType), Error> {
        storage.open_block(block_hash)?;

        let mut cursor = TrieCursor::new(path, storage.root_trieptr());

        // walk to insertion point
        let mut node = Trie::read_root_nohash(storage).inspect_err(|_e| {
            test_debug!("Failed to read root of {block_hash:?}: {_e:?}");
        })?;

        for _ in 0..(cursor.path.len() + 1) {
            storage.bench_mut().marf_walk_from_start();
            match Trie::walk_from_nohash(storage, &node, &mut cursor) {
                Ok(node_info_opt) => {
                    match node_info_opt {
                        Some((_, next_node)) => {
                            // end-of-node-path, and found a child.
                            // keep walking
                            node = next_node;
                            continue;
                        }
                        None => {
                            // end of path.  Must be at a leaf.
                            if clear_backptr(cursor.ptr().id()) != TrieNodeID::Leaf as u8 {
                                return Err(Error::CorruptionError(
                                    "Non-leaf encountered at end of path".to_string(),
                                ));
                            }

                            trace!("Cursor reached leaf {node:?}");
                            storage.bench_mut().marf_walk_from_finish();
                            return Ok((cursor, node));
                        }
                    }
                }
                Err(e) => {
                    match e {
                        Error::CursorError(cursor_error) => {
                            match cursor_error {
                                CursorError::PathDiverged => {
                                    // we're done -- path diverged.  No backptr-walking can help us.
                                    trace!("Path diverged -- we're done.");
                                    storage.bench_mut().marf_walk_from_finish();
                                    return Err(Error::NotFoundError);
                                }
                                CursorError::ChrNotFound => {
                                    // we're done -- end-of-node-path, but no child node.
                                    // Not even a backptr.
                                    trace!("ChrNotFound encountered -- node does not exist");
                                    storage.bench_mut().marf_walk_from_finish();
                                    return Err(Error::NotFoundError);
                                }
                                CursorError::BackptrEncountered(ptr) => {
                                    storage.bench_mut().marf_walk_backptr_start();
                                    // at intermediate node whose child is not present in this trie.
                                    // try to shunt to the prior node that has the child itself.
                                    let (next_node, _, next_node_ptr, _) =
                                        MARF::walk_backptr(storage, &node, ptr.chr(), &mut cursor)?;
                                    storage.bench_mut().marf_walk_backptr_finish();

                                    // finish taking the step
                                    cursor.repair_backptr_finish(
                                        &next_node_ptr,
                                        storage.get_cur_block(),
                                    );

                                    // keep going
                                    node = next_node;
                                    continue;
                                }
                            }
                        }
                        _ => {
                            // some other error (e.g. I/O error)
                            storage.bench_mut().marf_walk_from_finish();
                            return Err(e);
                        }
                    }
                }
            }
        }

        trace!("Trie has a cycle");
        return Err(Error::CorruptionError("Trie has a cycle".to_string()));
    }

    pub fn format(
        storage: &mut TrieStorageTransaction<T>,
        first_block_hash: &T,
    ) -> Result<(), Error> {
        if storage.readonly() {
            unreachable!("CORRUPTION: constructed read-only TrieStorageTransaction instance");
        }

        storage.format()?;
        storage.extend_to_block(first_block_hash)?;
        let node = TrieNode256::new(&[]);
        let hash = get_node_hash(&node, &[], storage.deref_mut());
        let root_ptr = storage.root_ptr();
        let node_type = TrieNodeType::Node256(Box::new(node));
        storage.write_nodetype(root_ptr, &node_type, hash)
    }

    pub fn get_path(
        storage: &mut TrieStorageConnection<T>,
        block_hash: &T,
        path: &TrieHash,
    ) -> Result<Option<TrieLeaf>, Error> {
        trace!("MARF::get_path({block_hash:?}) {path:?}");

        // a NotFoundError _here_ means that a block didn't exist
        storage.open_block(block_hash).inspect_err(|_e| {
            test_debug!("Failed to open block {block_hash:?}: {_e:?}");
        })?;

        // a NotFoundError _here_ means that the key doesn't exist in this view
<<<<<<< HEAD
        let (cursor, node) = MARF::walk(storage, block_hash, path).inspect_err(|e| {
            trace!("Failed to look up key {block_hash:?} {path:?}: {e:?}");
        })?;
=======
        let (cursor, node) = MARF::walk(storage, block_hash, path)
            .inspect_err(|e| trace!("Failed to look up key {block_hash:?} {path:?}: {e:?}"))?;
>>>>>>> 2233e5ee

        // both of these get caught by get_by_key and turned into Ok(None)
        //   and a lot of downstream code seems to depend on that behavior, but
        //   should these two different cases be differentiable?

        if cursor.block_hashes.len() + 1 != cursor.node_ptrs.len() {
            trace!("cursor.block_hashes = {:?}", &cursor.block_hashes);
            trace!("cursor.node_ptrs = {:?}", cursor.node_ptrs);
            panic!();
        }

        assert!(cursor.eop());

        // out of path and reached the end.
        match node {
            TrieNodeType::Leaf(data) => {
                // found!
                return Ok(Some(data));
            }
            _ => {
                // Trie invariant violation -- a full path reached a non-leaf
                return Err(Error::CorruptionError(
                    "Path reached a non-leaf".to_string(),
                ));
            }
        }
    }

    fn do_insert_leaf(
        storage: &mut TrieStorageTransaction<T>,
        block_hash: &T,
        path: &TrieHash,
        leaf_value: &TrieLeaf,
        update_skiplist: bool,
    ) -> Result<(), Error> {
        let mut value = leaf_value.clone();
        let mut cursor = MARF::walk_cow(storage, block_hash, path)?;

        if cursor.block_hashes.len() + 1 != cursor.node_ptrs.len() {
            trace!("c.block_hashes = {:?}", &cursor.block_hashes);
            trace!("c.node_ptrs = {:?}", cursor.node_ptrs);
            panic!();
        }

        debug!(
            "MARF Insert in {block_hash}: '{path}' = '{}' (...{:?})",
            leaf_value.data, &leaf_value.path
        );

        Trie::add_value(storage, &mut cursor, &mut value)?;

        if update_skiplist {
            Trie::update_root_hash(storage, &cursor)?;
        } else {
            Trie::update_root_node_hash(storage, &cursor)?;
        }
        Ok(())
    }

    pub fn insert_leaf(
        storage: &mut TrieStorageTransaction<T>,
        block_hash: &T,
        path: &TrieHash,
        value: &TrieLeaf,
    ) -> Result<(), Error> {
        if storage.readonly() {
            unreachable!("CORRUPTION: constructed read-only TrieStorageTransaction instance");
        }
        MARF::do_insert_leaf(storage, block_hash, path, value, true)
    }

    // like insert_leaf, but don't update the merkle skiplist
    pub fn insert_leaf_in_batch(
        storage: &mut TrieStorageTransaction<T>,
        block_hash: &T,
        path: &TrieHash,
        value: &TrieLeaf,
    ) -> Result<(), Error> {
        if storage.readonly() {
            unreachable!("CORRUPTION: constructed read-only TrieStorageTransaction instance");
        }

        MARF::do_insert_leaf(storage, block_hash, path, value, false)
    }

    /// Instantiate the MARF from a TrieFileStorage instance
    pub fn from_storage(storage: TrieFileStorage<T>) -> MARF<T> {
        MARF {
            storage,
            open_chain_tip: None,
        }
    }

    /// Instantiate the MARF using a TrieFileStorage instance, from the given path on disk.
    /// This will have the side-effect of instantiating a new fork table from the tries encoded on
    /// disk. Performant code should call this method sparingly.
    pub fn from_path(path: &str, open_opts: MARFOpenOpts) -> Result<MARF<T>, Error> {
        let file_storage = TrieFileStorage::open(path, open_opts)?;
        Ok(MARF::from_storage(file_storage))
    }

    /// Instantiate an unconfirmed MARF using a TrieFileStorage instance, from the given path on disk.
    /// This will have the side-effect of instantiating a new fork table from the tries encoded on
    /// disk. Performant code should call this method sparingly.
    pub fn from_path_unconfirmed(path: &str, open_opts: MARFOpenOpts) -> Result<MARF<T>, Error> {
        let file_storage = TrieFileStorage::open_unconfirmed(path, open_opts)?;
        Ok(MARF::from_storage(file_storage))
    }

    pub fn get_by_path(
        storage: &mut TrieStorageConnection<T>,
        block_hash: &T,
        path: &TrieHash,
    ) -> Result<Option<MARFValue>, Error> {
        let (cur_block_hash, cur_block_id) = storage.get_cur_block_and_id();

        let result = MARF::get_path(storage, block_hash, path).or_else(|e| match e {
            Error::NotFoundError => Ok(None),
            _ => Err(e),
        });

        // restore
        storage
            .open_block_maybe_id(&cur_block_hash, cur_block_id)
            .inspect_err(|e| {
                warn!("Failed to re-open {cur_block_hash} {cur_block_id:?}: {e:?}");
                warn!("Result of failed path lookup '{path}': {result:?}");
            })?;

        result.map(|option_result| option_result.map(|leaf| leaf.data))
    }

    /// Load up a MARF value by key, given a handle to the storage connection and a tip to work off
    /// of.
    pub fn get_by_key(
        storage: &mut TrieStorageConnection<T>,
        block_hash: &T,
        key: &str,
    ) -> Result<Option<MARFValue>, Error> {
        let (cur_block_hash, cur_block_id) = storage.get_cur_block_and_id();

        let path = TrieHash::from_key(key);

        let result = MARF::get_path(storage, block_hash, &path).or_else(|e| match e {
            Error::NotFoundError => Ok(None),
            _ => Err(e),
        });

        // restore
        storage
            .open_block_maybe_id(&cur_block_hash, cur_block_id)
            .inspect_err(|e| {
                warn!("Failed to re-open {cur_block_hash} {cur_block_id:?}: {e:?}");
                warn!("Result of failed key lookup '{key}': {result:?}");
            })?;

        result.map(|option_result| option_result.map(|leaf| leaf.data))
    }

    /// Load up a MARF value by TrieHash, given a handle to the storage connection and a tip to
    /// work off of.
    pub fn get_by_hash(
        storage: &mut TrieStorageConnection<T>,
        block_hash: &T,
        path: &TrieHash,
    ) -> Result<Option<MARFValue>, Error> {
        let (cur_block_hash, cur_block_id) = storage.get_cur_block_and_id();

        let result = MARF::get_path(storage, block_hash, path).or_else(|e| match e {
            Error::NotFoundError => Ok(None),
            _ => Err(e),
        });

        // restore
        storage
            .open_block_maybe_id(&cur_block_hash, cur_block_id)
            .inspect_err(|e| {
                warn!("Failed to re-open {cur_block_hash} {cur_block_id:?}: {e:?}");
                warn!("Result of failed hash lookup '{path}': {result:?}");
            })?;

        result.map(|option_result| option_result.map(|leaf| leaf.data))
    }

    pub fn get_block_height_miner_tip(
        storage: &mut TrieStorageConnection<T>,
        block_hash: &T,
        current_block_hash: &T,
    ) -> Result<Option<u32>, Error> {
        let hash_key = format!("{}::{}", BLOCK_HASH_TO_HEIGHT_MAPPING_KEY, block_hash);
        #[cfg(test)]
        {
            // used in testing in order to short-circuit block-height lookups
            //   when the trie struct is tested outside of marf.rs usage
            if storage.test_genesis_block.as_ref() == Some(current_block_hash) {
                return Ok(Some(0));
            }
        }

        let marf_value = if block_hash == current_block_hash {
            MARF::get_by_key(storage, current_block_hash, OWN_BLOCK_HEIGHT_KEY)?
        } else {
            MARF::get_by_key(storage, current_block_hash, &hash_key)?
        };

        Ok(marf_value.map(u32::from))
    }

    pub fn get_block_height(
        storage: &mut TrieStorageConnection<T>,
        block_hash: &T,
        current_block_hash: &T,
    ) -> Result<Option<u32>, Error> {
        MARF::get_block_height_miner_tip(storage, block_hash, current_block_hash)
    }

    pub fn get_block_at_height(
        storage: &mut TrieStorageConnection<T>,
        height: u32,
        current_block_hash: &T,
    ) -> Result<Option<T>, Error> {
        #[cfg(test)]
        {
            // used in testing in order to short-circuit block-height lookups
            //   when the trie struct is tested outside of marf.rs usage
            if height == 0 {
                match storage.test_genesis_block {
                    Some(ref s) => return Ok(Some(s.clone())),
                    _ => {}
                }
            }
        }

        let current_block_height =
            match MARF::get_block_height(storage, current_block_hash, current_block_hash)? {
                Some(x) => x,
                None => {
                    error!(
                        "Could not fetch block height for {}, likely not a known block",
                        current_block_hash
                    );
                    return Ok(None);
                }
            };

        if height == current_block_height {
            return Ok(Some(current_block_hash.clone()));
        }

        let height_key = format!("{}::{}", BLOCK_HEIGHT_TO_HASH_MAPPING_KEY, height);

        MARF::get_by_key(storage, current_block_hash, &height_key)
            .map(|option_result| option_result.map(T::from))
    }

    /// Make an unconfirmed chain tip from an existing chain tip, so that it won't conflict with
    /// the "true" chain tip after the state it represents is later reprocessed and confirmed.
    pub fn make_unconfirmed_chain_tip(chain_tip: &T) -> T {
        let mut bytes = [0u8; 64];
        bytes[0..32].copy_from_slice(chain_tip.as_bytes());
        bytes[32..64].copy_from_slice(chain_tip.as_bytes());

        let h = Sha512Trunc256Sum::from_data(&bytes);
        let mut res_bytes = [0u8; 32];
        res_bytes[0..32].copy_from_slice(h.as_bytes());

        T::from_bytes(res_bytes)
    }

    /// Insert a batch of key/value pairs.  More efficient than inserting them individually, since
    /// the trie root hash will only be calculated once (which is an O(log B) operation).
    fn inner_insert_batch(
        conn: &mut TrieStorageTransaction<T>,
        block_hash: &T,
        keys: &[String],
        values: Vec<MARFValue>,
    ) -> Result<(), Error> {
        assert_eq!(keys.len(), values.len());

        if keys.is_empty() {
            return Ok(());
        }

        let (cur_block_hash, cur_block_id) = conn.get_cur_block_and_id();

        let last = keys.len() - 1;
        let mut progress = 0;
        let eta_enabled = keys.len() > 10_000;
        let mut result = keys[0..last]
            .iter()
            .enumerate()
            .zip(values[0..last].iter())
            .try_for_each(|((index, key), value)| {
                let marf_leaf = TrieLeaf::from_value(&[], value.clone());
                let path = TrieHash::from_key(key);

                if eta_enabled {
                    let updated_progress = 100 * index / last;
                    if updated_progress > progress {
                        progress = updated_progress;
                        info!(
                            "Batching insertions in MARF: {}% ({} out of {})",
                            progress, index, last
                        );
                    }
                }
                MARF::insert_leaf_in_batch(conn, block_hash, &path, &marf_leaf)
            });

        if result.is_ok() {
            // last insert updates the root with the skiplist hash
            let marf_leaf = TrieLeaf::from_value(&[], values[last].clone());
            let path = TrieHash::from_key(&keys[last]);
            result = MARF::insert_leaf(conn, block_hash, &path, &marf_leaf);
        }

        // restore
        conn.open_block_maybe_id(&cur_block_hash, cur_block_id)?;

        result
    }
}

// instance methods
impl<T: MarfTrieId> MARF<T> {
    pub fn begin_tx(&mut self) -> Result<MarfTransaction<'_, T>, Error> {
        let storage = self.storage.transaction()?;
        Ok(MarfTransaction {
            storage,
            open_chain_tip: &mut self.open_chain_tip,
        })
    }

    /// Target the MARF's storage at a given block.
    pub fn open_block(&mut self, block_hash: &T) -> Result<(), Error> {
        self.storage.connection().open_block(block_hash)
    }

    pub fn get_with_proof(
        &mut self,
        block_hash: &T,
        key: &str,
    ) -> Result<Option<(MARFValue, TrieMerkleProof<T>)>, Error> {
        let mut conn = self.storage.connection();
        let marf_value = match MARF::get_by_key(&mut conn, block_hash, key)? {
            None => return Ok(None),
            Some(x) => x,
        };
        let proof = TrieMerkleProof::from_raw_entry(&mut conn, key, &marf_value, block_hash)?;
        Ok(Some((marf_value, proof)))
    }

    pub fn get_with_proof_from_hash(
        &mut self,
        block_hash: &T,
        path: &TrieHash,
    ) -> Result<Option<(MARFValue, TrieMerkleProof<T>)>, Error> {
        let mut conn = self.storage.connection();
        let marf_value = match MARF::get_by_path(&mut conn, block_hash, path)? {
            None => return Ok(None),
            Some(x) => x,
        };
        let proof = TrieMerkleProof::from_path(&mut conn, path, &marf_value, block_hash)?;
        Ok(Some((marf_value, proof)))
    }

    pub fn get_bhh_at_height(&mut self, block_hash: &T, height: u32) -> Result<Option<T>, Error> {
        MARF::get_block_at_height(&mut self.storage.connection(), height, block_hash)
    }

    /// Insert a batch of key/value pairs.  More efficient than inserting them individually, since
    /// the trie root hash will only be calculated once (which is an O(log B) operation).
    pub fn insert_batch(&mut self, keys: &[String], values: Vec<MARFValue>) -> Result<(), Error> {
        if self.storage.readonly() {
            return Err(Error::ReadOnlyError);
        }
        assert_eq!(keys.len(), values.len());

        let block_hash = match self.open_chain_tip {
            None => Err(Error::WriteNotBegunError),
            Some(WriteChainTip { ref block_hash, .. }) => Ok(block_hash.clone()),
        }?;

        if keys.is_empty() {
            return Ok(());
        }

        let mut tx = self.storage.transaction()?;
        MARF::inner_insert_batch(&mut tx, &block_hash, keys, values)?;
        tx.commit_tx();
        Ok(())
    }

    pub fn insert(&mut self, key: &str, value: MARFValue) -> Result<(), Error> {
        if self.storage.readonly() {
            return Err(Error::ReadOnlyError);
        }
        let marf_leaf = TrieLeaf::from_value(&[], value);
        let path = TrieHash::from_key(key);
        self.insert_raw(path, marf_leaf)
    }

    /// Insert the given (key, value) pair into the MARF.  Inserting the same key twice silently
    /// overwrites the existing key.  Succeeds if there are no storage errors.
    /// Must be called after a call to .begin() (will fail otherwise)
    pub fn insert_raw(&mut self, path: TrieHash, marf_leaf: TrieLeaf) -> Result<(), Error> {
        if self.storage.readonly() {
            return Err(Error::ReadOnlyError);
        }
        match self.open_chain_tip {
            None => Err(Error::WriteNotBegunError),
            Some(WriteChainTip { ref block_hash, .. }) => {
                let mut tx = self.storage.transaction()?;
                let (cur_block_hash, cur_block_id) = tx.get_cur_block_and_id();

                let result = MARF::insert_leaf(&mut tx, block_hash, &path, &marf_leaf);

                // restore
                tx.open_block_maybe_id(&cur_block_hash, cur_block_id)?;
                tx.commit_tx();

                result
            }
        }
    }

    /// Drop the current trie from the MARF. This rolls back all
    ///   changes in the block, and closes the current chain tip.
    pub fn drop_current(&mut self) {
        if !self.storage.readonly() {
            let mut tx = self
                .storage
                .transaction()
                .expect("BUG: failed to start transaction to drop trie");
            tx.drop_extending_trie();
            self.open_chain_tip.take();
            tx.open_block(&T::sentinel())
                .expect("BUG: should never fail to open the block sentinel");
            tx.commit_tx();
        }
    }

    /// Drop the current trie from the MARF, and roll back all unconfirmed state
    pub fn drop_unconfirmed(&mut self) {
        if !self.storage.readonly() && self.storage.unconfirmed() {
            if let Some(tip) = self.open_chain_tip.take() {
                let mut tx = self
                    .storage
                    .transaction()
                    .expect("BUG: failed to start transaction to drop trie");
                tx.drop_unconfirmed_trie(&tip.block_hash);
                tx.open_block(&T::sentinel())
                    .expect("BUG: should never fail to open the block sentinel");
                tx.commit_tx();
            }
        }
    }

    /// Finish writing the next trie in the MARF.  This persists all changes.
    /// Works for both confirmed and unconfirmed tries
    pub fn commit(&mut self) -> Result<(), Error> {
        if self.storage.readonly() {
            return Err(Error::ReadOnlyError);
        }
        if let Some(_tip) = self.open_chain_tip.take() {
            let mut tx = self.storage.transaction()?;
            tx.flush()?;
            tx.commit_tx();
        }
        Ok(())
    }

    /// Finish writing the next trie in the MARF -- this is used by miners
    ///   to commit the mined block, but write it to the mined_block table,
    ///   rather than out to the marf_data table (this prevents the
    ///   miner's block from getting stepped on after the sortition).
    pub fn commit_mined(&mut self, bhh: &T) -> Result<(), Error> {
        if self.storage.readonly() {
            return Err(Error::ReadOnlyError);
        }
        if self.storage.unconfirmed() {
            return Err(Error::UnconfirmedError);
        }
        if let Some(_tip) = self.open_chain_tip.take() {
            let mut tx = self.storage.transaction()?;
            tx.flush_mined(bhh)?;
            tx.commit_tx();
        }
        Ok(())
    }

    /// Finish writing the next trie in the MARF, but change the hash of the current Trie's
    /// block hash to something other than what we opened it as.  This persists all changes.
    pub fn commit_to(&mut self, real_bhh: &T) -> Result<(), Error> {
        if self.storage.readonly() {
            return Err(Error::ReadOnlyError);
        }
        if self.storage.unconfirmed() {
            return Err(Error::UnconfirmedError);
        }
        if let Some(_tip) = self.open_chain_tip.take() {
            let mut tx = self.storage.transaction()?;
            tx.flush_to(real_bhh)?;
            tx.commit_tx();
        }
        Ok(())
    }

    // Comes from the marf.
    pub fn get_block_height_of(
        &mut self,
        bhh: &T,
        current_block_hash: &T,
    ) -> Result<Option<u32>, Error> {
        if Some(bhh) == self.get_open_chain_tip() {
            return Ok(self.get_open_chain_tip_height());
        } else {
            MARF::get_block_height_miner_tip(
                &mut self.storage.connection(),
                bhh,
                current_block_hash,
            )
        }
    }

    /// Get open chain tip
    pub fn get_open_chain_tip(&self) -> Option<&T> {
        self.open_chain_tip.as_ref().map(|x| &x.block_hash)
    }

    /// Get open chain tip block height
    pub fn get_open_chain_tip_height(&self) -> Option<u32> {
        self.open_chain_tip.as_ref().map(|x| x.height)
    }

    /// Access internal storage
    #[cfg(test)]
    pub fn borrow_storage_backend(&mut self) -> TrieStorageConnection<T> {
        self.storage.connection()
    }

    #[cfg(test)]
    pub fn borrow_storage_transaction(&mut self) -> TrieStorageTransaction<T> {
        self.storage.transaction().unwrap()
    }

    /// Make a raw transaction to the underlying storage
    pub fn storage_tx(&mut self) -> Result<Transaction<'_>, db_error> {
        self.storage.sqlite_tx()
    }

    /// Reopen storage read-only
    pub fn reopen_storage_readonly(&self) -> Result<TrieFileStorage<T>, Error> {
        self.storage.reopen_readonly()
    }

    /// Reopen this MARF with readonly storage.
    ///
    /// Returns Err if:
    ///   1) This class is already in the process of writing.
    ///   2) A new underlying SQLite database connection cannot be established.
    pub fn reopen_readonly(&self) -> Result<MARF<T>, Error> {
        if self.open_chain_tip.is_some() {
            error!(
                "MARF at {} is already in the process of writing",
                &self.storage.db_path
            );
            return Err(Error::InProgressError);
        }

        let ro_storage = self.storage.reopen_readonly()?;
        Ok(MARF {
            storage: ro_storage,
            open_chain_tip: None,
        })
    }

    /// Get the root trie hash at a particular block
    pub fn get_root_hash_at(&mut self, block_hash: &T) -> Result<TrieHash, Error> {
        self.storage.connection().get_root_hash_at(block_hash)
    }

    /// Convert to the inner sqlite connection
    pub fn into_sqlite_conn(self) -> Connection {
        self.storage.into_sqlite_conn()
    }
}<|MERGE_RESOLUTION|>--- conflicted
+++ resolved
@@ -1041,14 +1041,9 @@
         })?;
 
         // a NotFoundError _here_ means that the key doesn't exist in this view
-<<<<<<< HEAD
         let (cursor, node) = MARF::walk(storage, block_hash, path).inspect_err(|e| {
             trace!("Failed to look up key {block_hash:?} {path:?}: {e:?}");
         })?;
-=======
-        let (cursor, node) = MARF::walk(storage, block_hash, path)
-            .inspect_err(|e| trace!("Failed to look up key {block_hash:?} {path:?}: {e:?}"))?;
->>>>>>> 2233e5ee
 
         // both of these get caught by get_by_key and turned into Ok(None)
         //   and a lot of downstream code seems to depend on that behavior, but
