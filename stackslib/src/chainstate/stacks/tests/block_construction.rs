--- conflicted
+++ resolved
@@ -4809,13 +4809,7 @@
         },
     );
 
-<<<<<<< HEAD
-    peer.next_burnchain_block(burn_ops.clone());
-=======
-    last_block = Some(stacks_block.clone());
-
     peer.next_burnchain_block(burn_ops);
->>>>>>> a46254d8
     peer.process_stacks_epoch_at_tip(&stacks_block, &microblocks);
 
     // Both user transactions and the coinbase should have been mined.
