--- conflicted
+++ resolved
@@ -30,19 +30,10 @@
 use crate::clarity::vm::types::StacksAddressExtensions;
 use crate::clarity_vm::clarity::{ClarityConnection, ClarityTransactionConnection};
 use crate::core::StacksEpochId;
-use crate::types::chainstate::{StacksAddress, StacksBlockId};
 use crate::util_lib::db::Error as db_error;
 use crate::util_lib::db::*;
-<<<<<<< HEAD
-=======
-use clarity::vm::database::clarity_store::*;
-use clarity::vm::database::*;
-use clarity::vm::types::*;
 
 use stacks_common::types::chainstate::{StacksAddress, StacksBlockId};
-
-use crate::core::StacksEpochId;
->>>>>>> ca9f84be
 
 /// A record of a coin reward for a miner.  There will be at most two of these for a miner: one for
 /// the coinbase + block-txs + confirmed-mblock-txs, and one for the produced-mblock-txs.  The
@@ -1087,17 +1078,11 @@
     use crate::chainstate::stacks::Error;
     use crate::chainstate::stacks::*;
     use crate::core::StacksEpochId;
-<<<<<<< HEAD
-    use crate::types::chainstate::BurnchainHeaderHash;
-=======
-    use clarity::vm::costs::ExecutionCost;
     use stacks_common::util::hash::*;
 
-    use clarity::vm::types::StacksAddressExtensions;
     use stacks_common::types::chainstate::BurnchainHeaderHash;
 
     use super::*;
->>>>>>> ca9f84be
 
     fn make_dummy_miner_payment_schedule(
         addr: &StacksAddress,
