--- conflicted
+++ resolved
@@ -1470,13 +1470,8 @@
 
     let (mut peer, mut keys) = instantiate_pox_peer_with_epoch(
         &burnchain,
-<<<<<<< HEAD
-        &format!("pox_2_delegate_stack_increase"),
+        "pox_2_delegate_stack_increase",
         Some(epochs),
-=======
-        "pox_2_delegate_stack_increase",
-        Some(epochs.clone()),
->>>>>>> 189d6ab4
         Some(&observer),
     );
 
@@ -1831,13 +1826,8 @@
 
     let (mut peer, mut keys) = instantiate_pox_peer_with_epoch(
         &burnchain,
-<<<<<<< HEAD
-        &format!("test_simple_pox_2_increase"),
+        "test_simple_pox_2_increase",
         Some(epochs),
-=======
-        "test_simple_pox_2_increase",
-        Some(epochs.clone()),
->>>>>>> 189d6ab4
         Some(&observer),
     );
 
@@ -4503,13 +4493,8 @@
 
     let (mut peer, mut keys) = instantiate_pox_peer_with_epoch(
         &burnchain,
-<<<<<<< HEAD
-        &format!("pox_2_stack_aggregation_increase"),
+        "pox_2_stack_aggregation_increase",
         Some(epochs),
-=======
-        "pox_2_stack_aggregation_increase",
-        Some(epochs.clone()),
->>>>>>> 189d6ab4
         Some(&observer),
     );
 
@@ -4958,13 +4943,8 @@
 
     let (mut peer, mut keys) = instantiate_pox_peer_with_epoch(
         &burnchain,
-<<<<<<< HEAD
-        &format!("stack_in_both_pox1_and_pox2"),
+        "stack_in_both_pox1_and_pox2",
         Some(epochs),
-=======
-        "stack_in_both_pox1_and_pox2",
-        Some(epochs.clone()),
->>>>>>> 189d6ab4
         Some(&observer),
     );
 
