--- conflicted
+++ resolved
@@ -80,16 +80,9 @@
 #[cfg(not(debug_assertions))]
 const BUILD_TYPE: &str = "release";
 
-<<<<<<< HEAD
 pub fn version_string(pkg_name: &str, pkg_version: Option<&str>) -> String {
     let pkg_version = pkg_version.unwrap_or(STACKS_NODE_VERSION);
-    let git_branch = GIT_BRANCH
-        .map(|x| format!("{}", x))
-        .unwrap_or("".to_string());
-=======
-pub fn version_string(pkg_name: &str, pkg_version: &str) -> String {
-    let git_branch = GIT_BRANCH.map(String::from).unwrap_or("".to_string());
->>>>>>> a46254d8
+    let git_branch = GIT_BRANCH.unwrap_or("");
     let git_commit = GIT_COMMIT.unwrap_or("");
     let git_tree_clean = GIT_TREE_CLEAN.unwrap_or("");
 
@@ -97,7 +90,7 @@
         "{} {} ({}:{}{}, {} build, {} [{}])",
         pkg_name,
         pkg_version,
-        &git_branch,
+        git_branch,
         git_commit,
         git_tree_clean,
         BUILD_TYPE,
