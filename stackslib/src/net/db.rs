// Copyright (C) 2013-2020 Blockstack PBC, a public benefit corporation
// Copyright (C) 2020-2023 Stacks Open Internet Foundation
//
// This program is free software: you can redistribute it and/or modify
// it under the terms of the GNU General Public License as published by
// the Free Software Foundation, either version 3 of the License, or
// (at your option) any later version.
//
// This program is distributed in the hope that it will be useful,
// but WITHOUT ANY WARRANTY; without even the implied warranty of
// MERCHANTABILITY or FITNESS FOR A PARTICULAR PURPOSE.  See the
// GNU General Public License for more details.
//
// You should have received a copy of the GNU General Public License
// along with this program.  If not, see <http://www.gnu.org/licenses/>.

use std::collections::HashSet;
use std::{fmt, fs};

use clarity::vm::types::{
    QualifiedContractIdentifier, StacksAddressExtensions, StandardPrincipalData,
};
use rand::seq::SliceRandom;
use rand::{thread_rng, Rng, RngCore};
use rusqlite::types::ToSql;
<<<<<<< HEAD
use rusqlite::{Connection, OpenFlags, OptionalExtension, Row, Transaction};
=======
use rusqlite::{params, Connection, OpenFlags, OptionalExtension, Row, Transaction};
>>>>>>> d57dda47
use stacks_common::types::net::{PeerAddress, PeerHost};
use stacks_common::types::sqlite::NO_PARAMS;
use stacks_common::util;
use stacks_common::util::hash::{
    bin_bytes, hex_bytes, to_bin, to_hex, Hash160, Sha256Sum, Sha512Trunc256Sum,
};
use stacks_common::util::macros::is_big_endian;
use stacks_common::util::secp256k1::{Secp256k1PrivateKey, Secp256k1PublicKey};
use stacks_common::util::{get_epoch_time_secs, log};

use crate::burnchains::{PrivateKey, PublicKey};
use crate::chainstate::stacks::{StacksPrivateKey, StacksPublicKey};
use crate::core::NETWORK_P2P_PORT;
use crate::net::asn::ASEntry4;
use crate::net::{Neighbor, NeighborAddress, NeighborKey, ServiceFlags};
use crate::util_lib::db::{
    query_count, query_row, query_rows, sqlite_open, tx_begin_immediate, tx_busy_handler,
    u64_to_sql, DBConn, Error as db_error, FromColumn, FromRow,
};
use crate::util_lib::strings::UrlString;

pub const PEERDB_VERSION: &'static str = "2";

const NUM_SLOTS: usize = 8;

impl FromColumn<PeerAddress> for PeerAddress {
    fn from_column<'a>(row: &'a Row, column_name: &str) -> Result<PeerAddress, db_error> {
        let addrbytes_bin: String = row.get_unwrap(column_name);
        if addrbytes_bin.len() != 128 {
            error!("Unparsable peer address {}", addrbytes_bin);
            return Err(db_error::ParseError);
        }
        let addrbytes = bin_bytes(&addrbytes_bin).map_err(|_e| {
            error!("Unparseable peer address {}", addrbytes_bin);
            db_error::ParseError
        })?;

        if addrbytes.len() != 16 {
            error!("Peer address has {} bytes; expected 16", addrbytes.len());
            return Err(db_error::ParseError);
        }

        let mut addrbytes_buf = [0u8; 16];
        addrbytes_buf.copy_from_slice(&addrbytes[0..16]);

        Ok(PeerAddress(addrbytes_buf))
    }
}

impl FromRow<QualifiedContractIdentifier> for QualifiedContractIdentifier {
    fn from_row<'a>(row: &'a Row) -> Result<QualifiedContractIdentifier, db_error> {
        let cid_str: String = row.get_unwrap("smart_contract_id");
        let cid =
            QualifiedContractIdentifier::parse(&cid_str).map_err(|_e| db_error::ParseError)?;

        Ok(cid)
    }
}

#[derive(PartialEq, Clone)]
pub struct LocalPeer {
    pub network_id: u32,
    pub parent_network_id: u32,
    nonce: [u8; 32],
    pub private_key: Secp256k1PrivateKey,
    pub private_key_expire: u64,

    pub addrbytes: PeerAddress,
    pub port: u16,
    pub services: u16,
    pub data_url: UrlString,
    pub stacker_dbs: Vec<QualifiedContractIdentifier>,

    // filled in and curated at runtime
    pub public_ip_address: Option<(PeerAddress, u16)>,
}

impl fmt::Display for LocalPeer {
    fn fmt(&self, f: &mut fmt::Formatter) -> fmt::Result {
        write!(
            f,
            "local.{:x}://(bind={:?})(pub={:?})",
            self.network_id,
            &self.addrbytes.to_socketaddr(self.port),
            &self
                .public_ip_address
                .map(|(ref addrbytes, ref port)| addrbytes.to_socketaddr(*port))
        )
    }
}

impl fmt::Debug for LocalPeer {
    fn fmt(&self, f: &mut fmt::Formatter) -> fmt::Result {
        write!(
            f,
            "local.{:x}://(bind={:?})(pub={:?})",
            self.network_id,
            &self.addrbytes.to_socketaddr(self.port),
            &self
                .public_ip_address
                .map(|(ref addrbytes, ref port)| addrbytes.to_socketaddr(*port))
        )
    }
}

impl LocalPeer {
    pub fn new(
        network_id: u32,
        parent_network_id: u32,
        addrbytes: PeerAddress,
        port: u16,
        privkey: Option<Secp256k1PrivateKey>,
        key_expire: u64,
        data_url: UrlString,
        stacker_dbs: Vec<QualifiedContractIdentifier>,
    ) -> LocalPeer {
        let mut pkey = privkey.unwrap_or(Secp256k1PrivateKey::new());
        pkey.set_compress_public(true);

        let mut rng = thread_rng();
        let mut my_nonce = [0u8; 32];

        rng.fill_bytes(&mut my_nonce);

        let addr = addrbytes;
        let port = port;
        let services = (ServiceFlags::RELAY as u16)
            | (ServiceFlags::RPC as u16)
            | (ServiceFlags::STACKERDB as u16);

        info!(
            "Will be authenticating p2p messages with the following";
            "public key" => &Secp256k1PublicKey::from_private(&pkey).to_hex(),
            "services" => &to_hex(&(services as u16).to_be_bytes()),
            "Stacker DBs" => stacker_dbs.iter().map(|cid| format!("{}", &cid)).collect::<Vec<String>>().join(",")
        );

        LocalPeer {
            network_id: network_id,
            parent_network_id: parent_network_id,
            nonce: my_nonce,
            private_key: pkey,
            private_key_expire: key_expire,
            addrbytes: addr,
            port: port,
            services: services as u16,
            data_url: data_url,
            public_ip_address: None,
            stacker_dbs,
        }
    }

    pub fn to_neighbor_addr(&self) -> NeighborAddress {
        NeighborAddress {
            addrbytes: self.addrbytes.clone(),
            port: self.port,
            public_key_hash: Hash160::from_node_public_key(&StacksPublicKey::from_private(
                &self.private_key,
            )),
        }
    }

    /// Best-effort attempt to calculate a publicly-routable neighbor address for local peer
    pub fn to_public_neighbor_addr(&self) -> NeighborAddress {
        if let Some((peer_addr, peer_port)) = self.public_ip_address.as_ref() {
            NeighborAddress {
                addrbytes: peer_addr.clone(),
                port: *peer_port,
                public_key_hash: Hash160::from_node_public_key(&StacksPublicKey::from_private(
                    &self.private_key,
                )),
            }
        } else {
            self.to_neighbor_addr()
        }
    }
}

impl FromRow<LocalPeer> for LocalPeer {
    fn from_row<'a>(row: &'a Row) -> Result<LocalPeer, db_error> {
        let network_id: u32 = row.get_unwrap("network_id");
        let parent_network_id: u32 = row.get_unwrap("parent_network_id");
        let nonce_hex: String = row.get_unwrap("nonce");
        let privkey = Secp256k1PrivateKey::from_column(row, "private_key")?;
        let privkey_expire = u64::from_column(row, "private_key_expire")?;
        let addrbytes: PeerAddress = PeerAddress::from_column(row, "addrbytes")?;
        let port: u16 = row.get_unwrap("port");
        let services: u16 = row.get_unwrap("services");
        let data_url_str: String = row.get_unwrap("data_url");
        let stackerdbs_json: Option<String> = row.get_unwrap("stacker_dbs");

        let nonce_bytes = hex_bytes(&nonce_hex).map_err(|_e| {
            error!("Unparseable local peer nonce {}", &nonce_hex);
            db_error::ParseError
        })?;

        if nonce_bytes.len() != 32 {
            error!("Peer nonce has {} bytes: {}", nonce_bytes.len(), nonce_hex);
            return Err(db_error::ParseError);
        }

        let mut nonce_buf = [0u8; 32];
        nonce_buf.copy_from_slice(&nonce_bytes[0..32]);

        let data_url = UrlString::try_from(data_url_str).map_err(|_e| db_error::ParseError)?;
        let stacker_dbs: Vec<QualifiedContractIdentifier> =
            if let Some(stackerdbs_json) = stackerdbs_json {
                serde_json::from_str(&stackerdbs_json).map_err(|_| db_error::ParseError)?
            } else {
                vec![]
            };

        Ok(LocalPeer {
            network_id: network_id,
            parent_network_id: parent_network_id,
            private_key: privkey,
            nonce: nonce_buf,
            private_key_expire: privkey_expire,
            addrbytes: addrbytes,
            port: port,
            services: services,
            data_url: data_url,
            public_ip_address: None,
            stacker_dbs,
        })
    }
}

impl FromRow<ASEntry4> for ASEntry4 {
    fn from_row<'a>(row: &'a Row) -> Result<ASEntry4, db_error> {
        let prefix: u32 = row.get_unwrap("prefix");
        let mask: u8 = row.get_unwrap("mask");
        let asn: u32 = row.get_unwrap("asn");
        let org: u32 = row.get_unwrap("org");

        Ok(ASEntry4 {
            prefix,
            mask,
            asn,
            org,
        })
    }
}

impl FromRow<Neighbor> for Neighbor {
    fn from_row<'a>(row: &'a Row) -> Result<Neighbor, db_error> {
        let peer_version: u32 = row.get_unwrap("peer_version");
        let network_id: u32 = row.get_unwrap("network_id");
        let addrbytes: PeerAddress = PeerAddress::from_column(row, "addrbytes")?;
        let port: u16 = row.get_unwrap("port");
        let mut public_key: Secp256k1PublicKey =
            Secp256k1PublicKey::from_column(row, "public_key")?;
        let expire_block_height = u64::from_column(row, "expire_block_height")?;
        let last_contact_time = u64::from_column(row, "last_contact_time")?;
        let asn: u32 = row.get_unwrap("asn");
        let org: u32 = row.get_unwrap("org");
        let allowed: i64 = row.get_unwrap("allowed");
        let denied: i64 = row.get_unwrap("denied");
        let in_degree: u32 = row.get_unwrap("in_degree");
        let out_degree: u32 = row.get_unwrap("out_degree");

        public_key.set_compressed(true);

        Ok(Neighbor {
            addr: NeighborKey {
                peer_version: peer_version,
                network_id: network_id,
                addrbytes: addrbytes,
                port: port,
            },
            public_key: public_key,
            expire_block: expire_block_height,
            last_contact_time: last_contact_time,
            asn: asn,
            org: org,
            allowed: allowed,
            denied: denied,
            in_degree: in_degree,
            out_degree: out_degree,
        })
    }
}

// In what is likely an abuse of Sqlite, the peer database is structured such that the `frontier`
// table stores peers keyed by a deterministically-chosen random "slot," instead of their IP/port.
// (i.e. the slot is determined by a cryptographic the hash of the IP/port).  The reason for this
// is to facilitate randomized peer eviction when the frontier table gets too big -- if a peer's
// possible slots are taken, then the _existing_ peer is pinged to see if it is still online.  If
// it is still online, the new peer will _not_ be inserted.  If it is offline, then it will be.
// This is done to ensure that the frontier represents live, long-lived peers to the greatest
// extent possible.

const PEERDB_INITIAL_SCHEMA: &'static [&'static str] = &[
    r#"
    CREATE TABLE frontier(
        peer_version INTEGER NOT NULL,
        network_id INTEGER NOT NULL,
        addrbytes TEXT NOT NULL,
        port INTEGER NOT NULL,
        public_key TEXT NOT NULL,
        expire_block_height INTEGER NOT NULL,
        last_contact_time INTEGER NOT NULL,
        asn INTEGER NOT NULL,
        org INTEGER NOT NULL,
        allowed INTEGER NOT NULL,
        denied INTEGER NOT NULL,
        initial INTEGER NOT NULL,   -- 1 if this was one of the initial neighbors, 0 otherwise
        in_degree INTEGER NOT NULL,
        out_degree INTEGER NOT NULL,

        -- used to deterministically insert and evict
        slot INTEGER UNIQUE NOT NULL,

        PRIMARY KEY(slot)
    );"#,
    r#"
    CREATE TABLE asn4(
        prefix INTEGER NOT NULL,
        mask INTEGER NOT NULL,

        asn INTEGER NOT NULL,
        org INTEGER,

        PRIMARY KEY(prefix,mask)
    );"#,
    "CREATE TABLE db_config(version TEXT NOT NULL);",
    r#"
    CREATE TABLE local_peer(
        network_id INT NOT NULL,
        parent_network_id INT NOT NULL,
        nonce TEXT NOT NULL,
        private_key TEXT NOT NULL,
        private_key_expire INTEGER NOT NULL,
        addrbytes TEXT NOT NULL,
        port INTEGER NOT NULL,
        services INTEGER NOT NULL,
        data_url TEXT NOT NULL
    );"#,
    r#"
    CREATE TABLE allowed_prefixes(
        prefix TEXT NOT NULL,
        mask INTEGER NOT NULL
    );"#,
    r#"
    CREATE TABLE denied_prefixes(
        prefix TEXT NOT NULL,
        mask INTEGER NOT NULL
    );"#,
];

const PEERDB_INDEXES: &'static [&'static str] =
    &["CREATE INDEX IF NOT EXISTS peer_address_index ON frontier(network_id,addrbytes,port);"];

const PEERDB_SCHEMA_2: &'static [&'static str] = &[
    r#"PRAGMA foreign_keys = ON;"#,
    r#"
    CREATE TABLE stackerdb_peers(
        smart_contract_id TEXT NOT NULL,
        peer_slot INTEGER NOT NULL,
        PRIMARY KEY(smart_contract_id,peer_slot),
        FOREIGN KEY(peer_slot) REFERENCES frontier(slot) ON DELETE CASCADE
    );
    "#,
    r#"
    CREATE INDEX IF NOT EXISTS index_stackedb_peers_by_contract ON stackerdb_peers(smart_contract_id);
    "#,
    r#"
    CREATE INDEX IF NOT EXISTS index_stackedb_peers_by_slot ON stackerdb_peers(peer_slot);
    "#,
    r#"
    ALTER TABLE local_peer ADD COLUMN stacker_dbs TEXT
    "#,
    r#"
    UPDATE db_config SET version = 2;
    "#,
];

#[derive(Debug)]
pub struct PeerDB {
    pub conn: Connection,
    pub readwrite: bool,
}

impl PeerDB {
    fn instantiate(
        &mut self,
        network_id: u32,
        parent_network_id: u32,
        privkey_opt: Option<Secp256k1PrivateKey>,
        key_expires: u64,
        data_url: UrlString,
        p2p_addr: PeerAddress,
        p2p_port: u16,
        asn4_entries: &[ASEntry4],
        initial_neighbors: &[Neighbor],
        stacker_dbs: &[QualifiedContractIdentifier],
    ) -> Result<(), db_error> {
        let localpeer = LocalPeer::new(
            network_id,
            parent_network_id,
            p2p_addr,
            p2p_port,
            privkey_opt,
            key_expires,
            data_url,
            vec![],
        );

        let tx = self.tx_begin()?;

        for row_text in PEERDB_INITIAL_SCHEMA {
            tx.execute_batch(row_text).map_err(db_error::SqliteError)?;
        }

        tx.execute(
            "INSERT INTO db_config (version) VALUES (?1)",
            &[&"1".to_string()],
        )
        .map_err(db_error::SqliteError)?;

        PeerDB::apply_schema_migrations(&tx)?;

        let local_peer_args = params![
            network_id,
            parent_network_id,
            to_hex(&localpeer.nonce),
            to_hex(&localpeer.private_key.to_bytes()),
            u64_to_sql(key_expires)?,
            to_bin(localpeer.addrbytes.as_bytes()),
            localpeer.port,
            localpeer.services,
            localpeer.data_url.as_str(),
            serde_json::to_string(stacker_dbs)
                .expect("FATAL: failed to serialize stacker db contract addresses"),
        ];

        tx.execute("INSERT INTO local_peer (network_id, parent_network_id, nonce, private_key, private_key_expire, addrbytes, port, services, data_url, stacker_dbs) VALUES (?1,?2,?3,?4,?5,?6,?7,?8,?9,?10)", local_peer_args)
            .map_err(db_error::SqliteError)?;

        for neighbor in initial_neighbors.iter() {
            // since this is a neighbor the node operator is declaring exists, we treat it as
            // freshly-contacted.
            let mut neighbor = neighbor.clone();
            neighbor.last_contact_time = get_epoch_time_secs();

            // do we have this neighbor already?
            test_debug!("Add initial neighbor {:?}", &neighbor);
            let res = PeerDB::try_insert_peer(&tx, &neighbor, &[])?;
            if !res {
                warn!("Failed to insert neighbor {:?}", &neighbor);
            }
        }

        for asn4 in asn4_entries {
            PeerDB::asn4_insert(&tx, &asn4)?;
        }

        for neighbor in initial_neighbors {
            PeerDB::set_initial_peer(
                &tx,
                neighbor.addr.network_id,
                &neighbor.addr.addrbytes,
                neighbor.addr.port,
            )?;
        }

        tx.commit().map_err(db_error::SqliteError)?;

        self.add_indexes()?;
        Ok(())
    }

    fn add_indexes(&mut self) -> Result<(), db_error> {
        debug!("Add indexes to peer DB");
        let tx = self.tx_begin()?;
        for row_text in PEERDB_INDEXES {
            tx.execute_batch(row_text).map_err(db_error::SqliteError)?;
        }
        tx.commit()?;
        Ok(())
    }

    fn get_schema_version(conn: &Connection) -> Result<String, db_error> {
        let version = conn
<<<<<<< HEAD
            .query_row("SELECT MAX(version) from db_config", [], |row| row.get(0))
=======
            .query_row("SELECT MAX(version) from db_config", NO_PARAMS, |row| {
                row.get(0)
            })
>>>>>>> d57dda47
            .optional()?
            .unwrap_or("1".to_string());
        Ok(version)
    }

    #[cfg_attr(test, mutants::skip)]
    fn apply_schema_2(tx: &Transaction) -> Result<(), db_error> {
        test_debug!("Apply schema 2 to peer DB");
        for row_text in PEERDB_SCHEMA_2 {
            tx.execute_batch(row_text).map_err(db_error::SqliteError)?;
        }
        Ok(())
    }

    fn apply_schema_migrations(tx: &Transaction) -> Result<String, db_error> {
        test_debug!("Apply any schema migrations");
        let expected_version = PEERDB_VERSION.to_string();
        let mut ret = None;
        loop {
            match PeerDB::get_schema_version(tx) {
                Ok(version) => {
                    if ret.is_none() {
                        ret = Some(version.clone());
                    }
                    if version == "1" {
                        PeerDB::apply_schema_2(tx)?;
                    } else if version == expected_version {
                        return Ok(ret.expect("unreachable"));
                    } else {
                        panic!("The schema version of the peer DB is invalid.")
                    }
                }
                Err(e) => panic!("Error obtaining the version of the peer DB: {:?}", e),
            }
        }
    }

    pub fn update_local_peer(
        &mut self,
        network_id: u32,
        parent_network_id: u32,
        data_url: UrlString,
        p2p_port: u16,
        stacker_dbs: &[QualifiedContractIdentifier],
    ) -> Result<(), db_error> {
        let local_peer_args = params![
            p2p_port,
            data_url.as_str(),
            serde_json::to_string(stacker_dbs)
                .expect("FATAL: unable to serialize Vec<QualifiedContractIdentifier>"),
            network_id,
            parent_network_id,
        ];

        match self.conn.execute("UPDATE local_peer SET port = ?1, data_url = ?2, stacker_dbs = ?3 WHERE network_id = ?4 AND parent_network_id = ?5",
                                local_peer_args) {
            Ok(_) => Ok(()),
            Err(e) => Err(db_error::SqliteError(e))
        }
    }

    fn reset_denies(tx: &Transaction) -> Result<(), db_error> {
        tx.execute("UPDATE frontier SET denied = 0", [])
            .map_err(db_error::SqliteError)?;
        Ok(())
    }

    fn reset_allows(tx: &Transaction) -> Result<(), db_error> {
        tx.execute("UPDATE frontier SET allowed = 0", [])
            .map_err(db_error::SqliteError)?;
        Ok(())
    }

    fn refresh_denies(tx: &Transaction) -> Result<(), db_error> {
        PeerDB::reset_denies(tx)?;
        let deny_cidrs = PeerDB::get_denied_cidrs(tx)?;
        for (prefix, mask) in deny_cidrs.into_iter() {
            debug!("Refresh deny {}/{}", &prefix, mask);
            PeerDB::apply_cidr_filter(tx, &prefix, mask, "denied", i64::MAX)?;
        }
        Ok(())
    }

    fn refresh_allows(tx: &Transaction) -> Result<(), db_error> {
        PeerDB::reset_allows(tx)?;
        let allow_cidrs = PeerDB::get_allowed_cidrs(tx)?;
        for (prefix, mask) in allow_cidrs.into_iter() {
            debug!("Refresh allow {}/{}", &prefix, mask);
            PeerDB::apply_cidr_filter(tx, &prefix, mask, "allowed", i64::MAX)?;
        }
        Ok(())
    }

    /// Open the burn database at the given path.  Open read-only or read/write.
    /// If opened for read/write and it doesn't exist, instantiate it.
    pub fn connect(
        path: &String,
        readwrite: bool,
        network_id: u32,
        parent_network_id: u32,
        privkey_opt: Option<Secp256k1PrivateKey>,
        key_expires: u64,
        p2p_addr: PeerAddress,
        p2p_port: u16,
        data_url: UrlString,
        asn4_recs: &[ASEntry4],
        initial_neighbors: Option<&[Neighbor]>,
        stacker_dbs: &[QualifiedContractIdentifier],
    ) -> Result<PeerDB, db_error> {
        let mut create_flag = false;
        let open_flags = if fs::metadata(path).is_err() {
            // need to create
            if readwrite {
                create_flag = true;
                OpenFlags::SQLITE_OPEN_READ_WRITE | OpenFlags::SQLITE_OPEN_CREATE
            } else {
                return Err(db_error::NoDBError);
            }
        } else {
            // can just open
            // NOTE: we may need to apply some migrations, so always open read-write at this point.
            OpenFlags::SQLITE_OPEN_READ_WRITE
        };

        let conn = sqlite_open(path, open_flags, false)?;

        let mut db = PeerDB {
            conn: conn,
            readwrite: readwrite,
        };

        if create_flag {
            // instantiate!
            match initial_neighbors {
                Some(ref neighbors) => {
                    db.instantiate(
                        network_id,
                        parent_network_id,
                        privkey_opt,
                        key_expires,
                        data_url,
                        p2p_addr,
                        p2p_port,
                        asn4_recs,
                        neighbors,
                        stacker_dbs,
                    )?;
                }
                None => {
                    db.instantiate(
                        network_id,
                        parent_network_id,
                        privkey_opt,
                        key_expires,
                        data_url,
                        p2p_addr,
                        p2p_port,
                        asn4_recs,
                        &[],
                        stacker_dbs,
                    )?;
                }
            }
        } else {
            let tx = db.tx_begin()?;
            PeerDB::apply_schema_migrations(&tx)?;
            tx.commit()?;

            db.update_local_peer(
                network_id,
                parent_network_id,
                data_url,
                p2p_port,
                stacker_dbs,
            )?;

            let tx = db.tx_begin()?;
            PeerDB::refresh_allows(&tx)?;
            PeerDB::refresh_denies(&tx)?;
            PeerDB::clear_initial_peers(&tx)?;
            if let Some(privkey) = privkey_opt {
                PeerDB::set_local_private_key(&tx, &privkey, key_expires)?;
            }

            if let Some(neighbors) = initial_neighbors {
                for neighbor in neighbors {
                    PeerDB::set_initial_peer(
                        &tx,
                        neighbor.addr.network_id,
                        &neighbor.addr.addrbytes,
                        neighbor.addr.port,
                    )?;
                }
            }

            tx.commit()?;
        }
        debug!("Opened PeerDB {} readwrite={}", &path, readwrite);

        // *now* instantiate the DB with the appropriate sql flags
        let open_flags = if readwrite {
            OpenFlags::SQLITE_OPEN_READ_WRITE
        } else {
            OpenFlags::SQLITE_OPEN_READ_ONLY
        };

        let conn = sqlite_open(path, open_flags, true)?;

        let db = PeerDB {
            conn: conn,
            readwrite: readwrite,
        };
        Ok(db)
    }

    /// Open an existing peer DB
    pub fn open(path: &str, readwrite: bool) -> Result<PeerDB, db_error> {
        if fs::metadata(path).is_err() {
            return Err(db_error::NoDBError);
        }

        let open_flags = if readwrite {
            OpenFlags::SQLITE_OPEN_READ_WRITE
        } else {
            OpenFlags::SQLITE_OPEN_READ_ONLY
        };
        let conn = sqlite_open(path, open_flags, true)?;

        let db = PeerDB {
            conn: conn,
            readwrite: readwrite,
        };

        Ok(db)
    }

    /// Open a peer database in memory (used for testing)
    #[cfg(test)]
    pub fn connect_memory(
        network_id: u32,
        parent_network_id: u32,
        key_expires: u64,
        data_url: UrlString,
        asn4_entries: &[ASEntry4],
        initial_neighbors: &[Neighbor],
    ) -> Result<PeerDB, db_error> {
        let conn = Connection::open_in_memory().map_err(|e| db_error::SqliteError(e))?;

        let mut db = PeerDB {
            conn: conn,
            readwrite: true,
        };

        db.instantiate(
            network_id,
            parent_network_id,
            None,
            key_expires,
            data_url,
            PeerAddress::from_ipv4(127, 0, 0, 1),
            NETWORK_P2P_PORT,
            asn4_entries,
            initial_neighbors,
            &[],
        )?;

        let tx = db.tx_begin()?;
        PeerDB::apply_schema_migrations(&tx)?;
        tx.commit()?;
        Ok(db)
    }

    pub fn conn(&self) -> &Connection {
        &self.conn
    }

    pub fn tx_begin<'a>(&'a mut self) -> Result<Transaction<'a>, db_error> {
        if !self.readwrite {
            return Err(db_error::ReadOnly);
        }

        let tx = tx_begin_immediate(&mut self.conn)?;
        Ok(tx)
    }

    /// Read the local peer record
    pub fn get_local_peer(conn: &DBConn) -> Result<LocalPeer, db_error> {
        let qry = "SELECT * FROM local_peer LIMIT 1".to_string();
        let rows = query_rows::<LocalPeer, _>(conn, &qry, [])?;

        match rows.len() {
            1 => Ok(rows[0].clone()),
            _ => {
                // only one item here
                panic!("Got multiple LocalPeer rows, or 0");
            }
        }
    }

    /// Set the local IP address and port
    pub fn set_local_ipaddr(
        tx: &Transaction,
        addrbytes: &PeerAddress,
        port: u16,
    ) -> Result<(), db_error> {
        tx.execute(
            "UPDATE local_peer SET addrbytes = ?1, port = ?2",
            params![to_bin(addrbytes.as_bytes()), port], // TODO: double check if delete as_ref here
        )
        .map_err(db_error::SqliteError)?;

        Ok(())
    }

    /// Set local service availability
    pub fn set_local_services(tx: &Transaction, services: u16) -> Result<(), db_error> {
        tx.execute("UPDATE local_peer SET services = ?1", params![services])
            .map_err(db_error::SqliteError)?;

        Ok(())
    }

    /// Set local private key and expiry
    pub fn set_local_private_key(
        tx: &Transaction,
        privkey: &Secp256k1PrivateKey,
        expire_block: u64,
    ) -> Result<(), db_error> {
        let args = params![to_hex(&privkey.to_bytes()), u64_to_sql(expire_block)?];
        tx.execute(
            "UPDATE local_peer SET private_key = ?1, private_key_expire = ?2",
            args,
        )
        .map_err(db_error::SqliteError)?;

        Ok(())
    }

    /// Re-key and return the new local peer
    pub fn rekey(&mut self, new_expire_block: u64) -> Result<LocalPeer, db_error> {
        if new_expire_block > ((1 as u64) << 63) - 1 {
            return Err(db_error::Overflow);
        }

        let new_key = Secp256k1PrivateKey::new();
        {
            let tx = self.tx_begin()?;

            PeerDB::set_local_private_key(&tx, &new_key, new_expire_block)?;
            tx.commit().map_err(db_error::SqliteError)?;
        }

        PeerDB::get_local_peer(self.conn())
    }

    /// Calculate the "slots" in the peer database where this peer can be inserted.
    /// Slots are distributed uniformly at random between 0 and 2**24.
    /// NUM_SLOTS will be returned.
    pub fn peer_slots(
        conn: &DBConn,
        network_id: u32,
        peer_addr: &PeerAddress,
        peer_port: u16,
    ) -> Result<Vec<u32>, db_error> {
        let local_peer = PeerDB::get_local_peer(conn)?;
        let mut ret = vec![];
        for i in 0..NUM_SLOTS {
            // pack peer address, port, and index.
            // Randomize with local nonce
            let mut bytes = vec![];
            bytes.extend_from_slice(&local_peer.nonce);
            bytes.push(i as u8);
            bytes.extend_from_slice(peer_addr.as_bytes());

            bytes.push((peer_port & 0xff) as u8);
            bytes.push((peer_port >> 8) as u8);

            bytes.push(((network_id & 0xff000000) >> 24) as u8);
            bytes.push(((network_id & 0x00ff0000) >> 16) as u8);
            bytes.push(((network_id & 0x0000ff00) >> 8) as u8);
            bytes.push((network_id & 0x000000ff) as u8);

            let h = Sha512Trunc256Sum::from_data(&bytes[..]);
            let slot: u32 = (h.as_bytes()[0] as u32)
                | ((h.as_bytes()[1] as u32) << 8)
                | ((h.as_bytes()[2] as u32) << 16);

            ret.push(slot);
        }
        Ok(ret)
    }

    /// Get a peer from the DB.
    /// Panics if the peer was inserted twice -- this shouldn't happen.
    pub fn get_peer(
        conn: &DBConn,
        network_id: u32,
        peer_addr: &PeerAddress,
        peer_port: u16,
    ) -> Result<Option<Neighbor>, db_error> {
        let qry = "SELECT * FROM frontier WHERE network_id = ?1 AND addrbytes = ?2 AND port = ?3";
        let args = params![network_id, peer_addr.to_bin(), peer_port,];
        query_row::<Neighbor, _>(conn, qry, args)
    }

    pub fn has_peer(
        conn: &DBConn,
        network_id: u32,
        peer_addr: &PeerAddress,
        peer_port: u16,
    ) -> Result<bool, db_error> {
        let qry = "SELECT 1 FROM frontier WHERE network_id = ?1 AND addrbytes = ?2 AND port = ?3";
        let args = params![network_id, peer_addr.to_bin(), peer_port];
        Ok(query_row::<i64, _>(conn, &qry, args)?
            .map(|x| x == 1)
            .unwrap_or(false))
    }

    /// Get peer by port (used in tests where the IP address doesn't really matter)
    #[cfg(test)]
    pub fn get_peer_by_port(
        conn: &DBConn,
        network_id: u32,
        peer_port: u16,
    ) -> Result<Option<Neighbor>, db_error> {
        let qry = "SELECT * FROM frontier WHERE network_id = ?1 AND port = ?2";
        let args = params![network_id, peer_port];
        query_row::<Neighbor, _>(conn, &qry, args)
    }

    /// Get a peer record at a particular slot
    pub fn get_peer_at(
        conn: &DBConn,
        network_id: u32,
        slot: u32,
    ) -> Result<Option<Neighbor>, db_error> {
        let qry = "SELECT * FROM frontier WHERE network_id = ?1 AND slot = ?2";
        let args = params![network_id, slot];
        query_row::<Neighbor, _>(conn, &qry, args)
    }

    /// Is there any peer at a particular slot?
    pub fn has_peer_at(conn: &DBConn, network_id: u32, slot: u32) -> Result<bool, db_error> {
        let qry = "SELECT 1 FROM frontier WHERE network_id = ?1 AND slot = ?2";
        let args = params![network_id, slot];
        Ok(query_row::<i64, _>(conn, &qry, args)?
            .map(|x| x == 1)
            .unwrap_or(false))
    }

    /// Is a peer denied?
    pub fn is_peer_denied(
        conn: &DBConn,
        network_id: u32,
        peer_addr: &PeerAddress,
        peer_port: u16,
    ) -> Result<bool, db_error> {
        match PeerDB::get_peer(conn, network_id, peer_addr, peer_port)? {
            Some(neighbor) => {
                if neighbor.is_denied() {
                    return Ok(true);
                }
                if PeerDB::is_address_denied(conn, &neighbor.addr.addrbytes)? {
                    return Ok(true);
                }
                return Ok(false);
            }
            None => {
                if PeerDB::is_address_denied(conn, &peer_addr)? {
                    return Ok(true);
                }
                return Ok(false);
            }
        }
    }

    /// Is a peer always allowed?
    pub fn is_peer_always_allowed(
        conn: &DBConn,
        network_id: u32,
        peer_addr: &PeerAddress,
        peer_port: u16,
    ) -> Result<bool, db_error> {
        match PeerDB::get_peer(conn, network_id, peer_addr, peer_port)? {
            Some(neighbor) => {
                if neighbor.allowed < 0 {
                    return Ok(true);
                }
                return Ok(false);
            }
            None => {
                return Ok(false);
            }
        }
    }

    /// Get all always-allowed peers
    pub fn get_always_allowed_peers(
        conn: &DBConn,
        network_id: u32,
    ) -> Result<Vec<Neighbor>, db_error> {
        let sql = "SELECT * FROM frontier WHERE allowed < 0 AND network_id = ?1 ORDER BY RANDOM()";
        let allow_rows = query_rows::<Neighbor, _>(conn, sql, &[&network_id])?;
        Ok(allow_rows)
    }

    /// Get the bootstrap peers
    pub fn get_bootstrap_peers(conn: &DBConn, network_id: u32) -> Result<Vec<Neighbor>, db_error> {
        let sql = "SELECT * FROM frontier WHERE initial = 1 AND network_id = ?1 ORDER BY RANDOM()";
        let allow_rows = query_rows::<Neighbor, _>(conn, sql, &[&network_id])?;
        Ok(allow_rows)
    }

    /// Insert or replace stacker DB contract IDs for a peer, given its slot
    pub fn insert_or_replace_stacker_dbs(
        tx: &Transaction,
        slot: u32,
        smart_contracts: &[QualifiedContractIdentifier],
    ) -> Result<(), db_error> {
        for cid in smart_contracts {
            test_debug!("Add Stacker DB contract to slot {}: {}", slot, cid);
            let args = params![cid.to_string(), slot];
            tx.execute("INSERT OR REPLACE INTO stackerdb_peers (smart_contract_id,peer_slot) VALUES (?1,?2)", args)
                .map_err(db_error::SqliteError)?;
        }
        Ok(())
    }

    /// Drop all stacker DB contract IDs for a peer, given its slot
    pub fn drop_stacker_dbs(tx: &Transaction, slot: u32) -> Result<(), db_error> {
        tx.execute("DELETE FROM stackerdb_peers WHERE peer_slot = ?1", &[&slot])
            .map_err(db_error::SqliteError)?;
        Ok(())
    }

    /// Insert or replace a neighbor into a given slot
    pub fn insert_or_replace_peer(
        tx: &Transaction,
        neighbor: &Neighbor,
        slot: u32,
    ) -> Result<(), db_error> {
        let old_peer_opt = PeerDB::get_peer_at(tx, neighbor.addr.network_id, slot)?;

        let neighbor_args = params![
            neighbor.addr.peer_version,
            neighbor.addr.network_id,
            to_bin(neighbor.addr.addrbytes.as_bytes()),
            neighbor.addr.port,
            to_hex(&neighbor.public_key.to_bytes_compressed()),
            u64_to_sql(neighbor.expire_block)?,
            u64_to_sql(neighbor.last_contact_time)?,
            neighbor.asn,
            neighbor.org,
            neighbor.allowed,
            neighbor.denied,
            neighbor.in_degree,
            neighbor.out_degree,
            0i64,
            slot,
        ];

        tx.execute("INSERT OR REPLACE INTO frontier (peer_version, network_id, addrbytes, port, public_key, expire_block_height, last_contact_time, asn, org, allowed, denied, in_degree, out_degree, initial, slot) \
                   VALUES (?1, ?2, ?3, ?4, ?5, ?6, ?7, ?8, ?9, ?10, ?11, ?12, ?13, ?14, ?15)", neighbor_args)
            .map_err(db_error::SqliteError)?;

        if let Some(old_peer) = old_peer_opt {
            if old_peer.addr != neighbor.addr
                || old_peer.public_key.to_bytes_compressed()
                    != neighbor.public_key.to_bytes_compressed()
            {
                // the peer for this slot changed. Drop the associated stacker DB records
                debug!("Peer at slot {} changed; dropping its DBs", slot);
                PeerDB::drop_stacker_dbs(tx, slot)?;
            }
        }

        Ok(())
    }

    /// Remove a peer from the peer database, as well as its stacker DB contracts
    pub fn drop_peer(
        tx: &Transaction,
        network_id: u32,
        peer_addr: &PeerAddress,
        peer_port: u16,
    ) -> Result<(), db_error> {
        let slot_opt = Self::find_peer_slot(tx, network_id, peer_addr, peer_port)?;
        tx.execute(
            "DELETE FROM frontier WHERE network_id = ?1 AND addrbytes = ?2 AND port = ?3",
            params![network_id, peer_addr.to_bin(), peer_port,],
        )
        .map_err(db_error::SqliteError)?;

        if let Some(slot) = slot_opt {
            Self::drop_stacker_dbs(tx, slot)?;
        }
        Ok(())
    }

    /// Is a peer one of this node's initial neighbors?
    pub fn is_initial_peer(
        conn: &DBConn,
        network_id: u32,
        peer_addr: &PeerAddress,
        peer_port: u16,
    ) -> Result<bool, db_error> {
        let res: Option<i64> = query_row(
            conn,
            "SELECT initial FROM frontier WHERE network_id = ?1 AND addrbytes = ?2 AND port = ?3",
            params![network_id, peer_addr.to_bin(), peer_port],
        )?;

        match res {
            Some(x) => Ok(x != 0),
            None => Ok(false),
        }
    }

    /// Set a peer as an initial peer
    pub fn set_initial_peer(
        tx: &Transaction,
        network_id: u32,
        peer_addr: &PeerAddress,
        peer_port: u16,
    ) -> Result<(), db_error> {
        tx.execute("UPDATE frontier SET initial = 1 WHERE network_id = ?1 AND addrbytes = ?2 AND port = ?3", 
                    params![network_id, peer_addr.to_bin(), peer_port])
            .map_err(db_error::SqliteError)?;

        Ok(())
    }

    /// clear all initial peers
    fn clear_initial_peers(tx: &Transaction) -> Result<(), db_error> {
        tx.execute("UPDATE frontier SET initial = 0", [])
            .map_err(db_error::SqliteError)?;

        Ok(())
    }

    /// Set/unset allow flag for a peer
    /// Pass -1 for "always"
    pub fn set_allow_peer(
        tx: &Transaction,
        network_id: u32,
        peer_addr: &PeerAddress,
        peer_port: u16,
        allow_deadline: i64,
    ) -> Result<(), db_error> {
        let num_updated = tx.execute("UPDATE frontier SET allowed = ?1 WHERE network_id = ?2 AND addrbytes = ?3 AND port = ?4",
                   params![allow_deadline, network_id, peer_addr.to_bin(), peer_port])
            .map_err(db_error::SqliteError)?;

        if num_updated == 0 {
            // we're preemptively allowing
            let nk = NeighborKey {
                peer_version: 0,
                network_id: network_id,
                addrbytes: peer_addr.clone(),
                port: peer_port,
            };
            let empty_key = StacksPublicKey::from_private(&StacksPrivateKey::new());
            let mut empty_neighbor = Neighbor::empty(&nk, &empty_key, 0);

            empty_neighbor.allowed = allow_deadline as i64;

            debug!("Preemptively allow peer {:?}", &nk);
            if !PeerDB::try_insert_peer(tx, &empty_neighbor, &[])? {
                let mut slots = PeerDB::peer_slots(tx, network_id, peer_addr, peer_port)?;
                let slot = slots.pop().expect("BUG: no slots");
                warn!(
                    "Forcing replacement of peer at slot {} for allowed peer {:?}",
                    slot, &empty_neighbor.addr
                );
                PeerDB::insert_or_replace_peer(tx, &empty_neighbor, slot)?;
            }
        }

        Ok(())
    }

    /// Set/unset deny flag for a peer
    /// negative values aren't allowed
    pub fn set_deny_peer(
        tx: &Transaction,
        network_id: u32,
        peer_addr: &PeerAddress,
        peer_port: u16,
        deny_deadline: u64,
    ) -> Result<(), db_error> {
        let args = params![
            u64_to_sql(deny_deadline)?,
            network_id,
            peer_addr.to_bin(),
            peer_port,
        ];
        let num_updated = tx.execute("UPDATE frontier SET denied = ?1 WHERE network_id = ?2 AND addrbytes = ?3 AND port = ?4", args)
            .map_err(db_error::SqliteError)?;

        if num_updated == 0 {
            // we're preemptively denying
            let nk = NeighborKey {
                peer_version: 0,
                network_id: network_id,
                addrbytes: peer_addr.clone(),
                port: peer_port,
            };
            let empty_key = StacksPublicKey::from_private(&StacksPrivateKey::new());
            let mut empty_neighbor = Neighbor::empty(&nk, &empty_key, 0);

            empty_neighbor.denied = deny_deadline as i64;

            debug!("Preemptively deny peer {:?}", &nk);
            if !PeerDB::try_insert_peer(tx, &empty_neighbor, &[])? {
                let mut slots = PeerDB::peer_slots(tx, network_id, peer_addr, peer_port)?;
                let slot = slots.pop().expect("BUG: no slots");
                warn!(
                    "Forcing replacement of peer at slot {} for denied peer {:?}",
                    slot, &empty_neighbor.addr
                );
                PeerDB::insert_or_replace_peer(tx, &empty_neighbor, slot)?;
            }
        }

        Ok(())
    }

    /// Update an existing peer's entries.  Does nothing if the peer is not present.
    pub fn update_peer(tx: &Transaction, neighbor: &Neighbor) -> Result<(), db_error> {
        let old_peer_opt = PeerDB::get_peer(
            tx,
            neighbor.addr.network_id,
            &neighbor.addr.addrbytes,
            neighbor.addr.port,
        )?;

        let args = params![
            neighbor.addr.peer_version,
            to_hex(&neighbor.public_key.to_bytes_compressed()),
            u64_to_sql(neighbor.expire_block)?,
            u64_to_sql(neighbor.last_contact_time)?,
            neighbor.asn,
            neighbor.org,
            neighbor.allowed,
            neighbor.denied,
            neighbor.in_degree,
            neighbor.out_degree,
            neighbor.addr.network_id,
            to_bin(neighbor.addr.addrbytes.as_bytes()),
            neighbor.addr.port,
        ];

        tx.execute("UPDATE frontier SET peer_version = ?1, public_key = ?2, expire_block_height = ?3, last_contact_time = ?4, asn = ?5, org = ?6, allowed = ?7, denied = ?8, in_degree = ?9, out_degree = ?10 \
                    WHERE network_id = ?11 AND addrbytes = ?12 AND port = ?13", args)
            .map_err(db_error::SqliteError)?;

        if let Some(old_peer) = old_peer_opt {
            let slot_opt = Self::find_peer_slot(
                tx,
                neighbor.addr.network_id,
                &neighbor.addr.addrbytes,
                neighbor.addr.port,
            )?;
            if old_peer.public_key.to_bytes_compressed()
                != neighbor.public_key.to_bytes_compressed()
            {
                // this peer has re-keyed, so it might be a new peer altogether.
                // require it to re-announce its DBs
                if let Some(slot) = slot_opt {
                    debug!("Peer at slot {} changed; dropping its DBs", slot);
                    PeerDB::drop_stacker_dbs(tx, slot)?;
                }
            }
        }
        Ok(())
    }

    /// Find a peer's slot in the DB.
    /// Return Some(slot id) if the peer is inserted
    /// Return None if not.
    fn find_peer_slot(
        conn: &Connection,
        network_id: u32,
        addrbytes: &PeerAddress,
        port: u16,
    ) -> Result<Option<u32>, db_error> {
        let qry =
            "SELECT slot FROM frontier WHERE network_id = ?1 AND addrbytes = ?2 AND port = ?3";
        let args = params![network_id, addrbytes.to_bin(), port];
        Ok(query_row::<u32, _>(conn, qry, args)?)
    }

    /// Get the list of stacker DB contract IDs for a given set of slots.
    /// The list will contain distinct contract IDs.
    fn get_stacker_dbs_by_slot(
        conn: &Connection,
        used_slot: u32,
    ) -> Result<Vec<QualifiedContractIdentifier>, db_error> {
        let mut db_set = HashSet::new();
        let qry = "SELECT smart_contract_id FROM stackerdb_peers WHERE peer_slot = ?1";
        let dbs = query_rows(conn, qry, &[&used_slot])?;
        for cid in dbs.into_iter() {
            db_set.insert(cid);
        }

        Ok(db_set.into_iter().collect())
    }

    /// Get the slots for all peers that replicate a particular stacker DB
    fn get_stacker_db_slots(
        conn: &Connection,
        smart_contract: &QualifiedContractIdentifier,
    ) -> Result<Vec<u32>, db_error> {
        let qry = "SELECT peer_slot FROM stackerdb_peers WHERE smart_contract_id = ?1";
        let args = params![smart_contract.to_string()];
        query_rows(conn, qry, args)
    }

    /// Get a peer's advertized stacker DBs
    pub fn static_get_peer_stacker_dbs(
        conn: &Connection,
        neighbor: &Neighbor,
    ) -> Result<Vec<QualifiedContractIdentifier>, db_error> {
        let used_slot_opt = PeerDB::find_peer_slot(
            conn,
            neighbor.addr.network_id,
            &neighbor.addr.addrbytes,
            neighbor.addr.port,
        )?;
        if let Some(used_slot) = used_slot_opt {
            Self::get_stacker_dbs_by_slot(conn, used_slot)
        } else {
            Ok(vec![])
        }
    }

    /// Get a peer's advertized stacker DBs by their IDs.
    pub fn get_peer_stacker_dbs(
        &self,
        neighbor: &Neighbor,
    ) -> Result<Vec<QualifiedContractIdentifier>, db_error> {
        PeerDB::static_get_peer_stacker_dbs(&self.conn, neighbor)
    }

    /// Update an existing peer's stacker DB IDs.
    /// Calculates the delta between what's in the DB now, and what's in `dbs`, and deletes the
    /// records absent from `dbs` and adds records not present in the DB.
    /// Does nothing if the peer is not present.
    pub fn update_peer_stacker_dbs(
        tx: &Transaction,
        neighbor: &Neighbor,
        dbs: &[QualifiedContractIdentifier],
    ) -> Result<(), db_error> {
        let slot = if let Some(slot) = PeerDB::find_peer_slot(
            tx,
            neighbor.addr.network_id,
            &neighbor.addr.addrbytes,
            neighbor.addr.port,
        )? {
            slot
        } else {
            return Ok(());
        };
        let cur_dbs_set: HashSet<_> = PeerDB::static_get_peer_stacker_dbs(tx, neighbor)?
            .into_iter()
            .collect();
        let new_dbs_set: HashSet<QualifiedContractIdentifier> =
            dbs.iter().map(|cid| cid.clone()).collect();
        let to_insert: Vec<_> = new_dbs_set.difference(&cur_dbs_set).collect();
        let to_delete: Vec<_> = cur_dbs_set.difference(&new_dbs_set).collect();

        let sql = "DELETE FROM stackerdb_peers WHERE smart_contract_id = ?1 AND peer_slot = ?2";
        for cid in to_delete.into_iter() {
            test_debug!("Delete Stacker DB for {:?}: {}", &neighbor.addr, &cid);
            let args = params![cid.to_string(), slot];
            tx.execute(sql, args).map_err(db_error::SqliteError)?;
        }

        let sql =
            "INSERT OR REPLACE INTO stackerdb_peers (smart_contract_id,peer_slot) VALUES (?1,?2)";
        for cid in to_insert.iter() {
            test_debug!("Add Stacker DB for {:?}: {}", &neighbor.addr, &cid);
            let args = params![cid.to_string(), slot];
            tx.execute(sql, args).map_err(db_error::SqliteError)?;
        }

        Ok(())
    }

    /// Try to insert a peer at one of its slots.
    /// Does not insert the peer if it is already present, but will instead try to update it with
    /// this peer's information.
    /// If at least one slot was empty, or if the peer is already present and can be updated, then insert/update the peer and return true.
    /// If all slots are occupied, return false.
    pub fn try_insert_peer(
        tx: &Transaction,
        neighbor: &Neighbor,
        stacker_dbs: &[QualifiedContractIdentifier],
    ) -> Result<bool, db_error> {
        let present = PeerDB::has_peer(
            tx,
            neighbor.addr.network_id,
            &neighbor.addr.addrbytes,
            neighbor.addr.port,
        )?;
        if present {
            // already here
            PeerDB::update_peer(tx, neighbor)?;
            PeerDB::update_peer_stacker_dbs(tx, neighbor, stacker_dbs)?;
            return Ok(true);
        }

        let slots = PeerDB::peer_slots(
            tx,
            neighbor.addr.network_id,
            &neighbor.addr.addrbytes,
            neighbor.addr.port,
        )?;
        for slot in slots.iter() {
            let used_slot = PeerDB::has_peer_at(tx, neighbor.addr.network_id, *slot)?;
            if !used_slot {
                // have a spare slot!
                PeerDB::insert_or_replace_peer(tx, neighbor, *slot)?;
                PeerDB::insert_or_replace_stacker_dbs(tx, *slot, stacker_dbs)?;
                return Ok(true);
            }
        }

        // no slots free
        return Ok(false);
    }

    /// Add a cidr prefix
    fn add_cidr_prefix(
        tx: &Transaction,
        table: &str,
        prefix: &PeerAddress,
        mask: u32,
    ) -> Result<(), db_error> {
        let args = params![prefix.to_bin(), mask];
        tx.execute(
            &format!(
                "INSERT OR REPLACE INTO {} (prefix, mask) VALUES (?1, ?2)",
                table
            ),
            args,
        )
        .map_err(db_error::SqliteError)?;
        Ok(())
    }

    /// Remove a cidr prefix
    fn remove_cidr_prefix(
        tx: &Transaction,
        table: &str,
        prefix: &PeerAddress,
        mask: u32,
    ) -> Result<(), db_error> {
        let args = params![prefix.to_bin(), mask];
        tx.execute(
            &format!("DELETE FROM {} WHERE prefix = ?1 AND mask = ?2", table),
            args,
        )
        .map_err(db_error::SqliteError)?;
        Ok(())
    }

    /// Get all cidr prefixes from a given table
    fn get_cidr_prefixes(conn: &DBConn, table: &str) -> Result<Vec<(PeerAddress, u32)>, db_error> {
        let sql_query = format!("SELECT prefix, mask FROM {}", table);
        let mut stmt = conn.prepare(&sql_query)?;
        let rows_res_iter = stmt
            .query_and_then([], |row| {
                let prefix = PeerAddress::from_column(row, "prefix")?;
                let mask: u32 = row.get_unwrap("mask");
                let res: Result<(PeerAddress, u32), db_error> = Ok((prefix, mask));
                res
            })
            .map_err(db_error::SqliteError)?;

        let mut ret = vec![];
        for row_res in rows_res_iter {
            ret.push(row_res?);
        }

        Ok(ret)
    }

    /// Get all deny CIDR prefixes
    pub fn get_denied_cidrs(conn: &DBConn) -> Result<Vec<(PeerAddress, u32)>, db_error> {
        PeerDB::get_cidr_prefixes(conn, "denied_prefixes")
    }

    /// Get all allow CIDR prefixes
    pub fn get_allowed_cidrs(conn: &DBConn) -> Result<Vec<(PeerAddress, u32)>, db_error> {
        PeerDB::get_cidr_prefixes(conn, "allowed_prefixes")
    }

    /// Check to see if an address is denied by one of the CIDR deny rows
    pub fn is_address_denied(conn: &DBConn, addr: &PeerAddress) -> Result<bool, db_error> {
        let denied_rows = PeerDB::get_denied_cidrs(conn)?;
        let addr_int = u128::from_be_bytes(addr.as_bytes().to_owned());

        for (prefix, mask) in denied_rows.into_iter() {
            let addr_mask = !((1u128 << (128 - mask)) - 1);
            let mask_int = u128::from_be_bytes(prefix.as_bytes().to_owned()) & addr_mask;
            if mask_int == (addr_int & addr_mask) {
                return Ok(true);
            }
        }

        Ok(false)
    }

    /// Convert a prefix address and mask to its hex representation
    fn cidr_prefix_to_string(prefix: &PeerAddress, mask: u32) -> String {
        assert!(mask > 0 && mask <= 128);
        let s = to_bin(
            &(u128::from_be_bytes(prefix.as_bytes().to_owned()) & !((1u128 << (128 - mask)) - 1))
                .to_be_bytes(),
        );
        s
    }

    /// Update the given column to be equal to the given value for all addresses that match the given
    /// CIDR prefix
    fn apply_cidr_filter(
        tx: &Transaction,
        prefix: &PeerAddress,
        mask: u32,
        column: &str,
        value: i64,
    ) -> Result<(), db_error> {
        assert!(mask > 0 && mask <= 128);
        let prefix_txt = PeerDB::cidr_prefix_to_string(prefix, mask);
        let args = params![value, mask, prefix_txt];
        tx.execute(
            &format!(
                "UPDATE frontier SET {} = ?1 WHERE SUBSTR(addrbytes,1,?2) = SUBSTR(?3,1,?2)",
                column
            ),
            args,
        )
        .map_err(db_error::SqliteError)?;
        Ok(())
    }

    /// Set a allowed CIDR prefix
    pub fn add_allow_cidr(
        tx: &Transaction,
        prefix: &PeerAddress,
        mask: u32,
    ) -> Result<(), db_error> {
        assert!(mask > 0 && mask <= 128);
        PeerDB::add_cidr_prefix(tx, "allowed_prefixes", prefix, mask)?;

        debug!("Apply allow {}/{}", &prefix, mask);
        PeerDB::apply_cidr_filter(tx, prefix, mask, "allowed", -1)?;
        Ok(())
    }

    /// Set a denied CIDR prefix
    pub fn add_deny_cidr(
        tx: &Transaction,
        prefix: &PeerAddress,
        mask: u32,
    ) -> Result<(), db_error> {
        assert!(mask > 0 && mask <= 128);
        PeerDB::add_cidr_prefix(tx, "denied_prefixes", prefix, mask)?;

        debug!("Apply deny {}/{}", &prefix, mask);
        PeerDB::apply_cidr_filter(tx, prefix, mask, "denied", i64::MAX)?;
        Ok(())
    }

    /// Get random neighbors, optionally always including allowed neighbors
    pub fn get_random_neighbors(
        conn: &DBConn,
        network_id: u32,
        network_epoch: u8,
        count: u32,
        block_height: u64,
        always_include_allowed: bool,
    ) -> Result<Vec<Neighbor>, db_error> {
        Self::get_fresh_random_neighbors(
            conn,
            network_id,
            network_epoch,
            0,
            count,
            block_height,
            always_include_allowed,
        )
    }

    /// Get random neighbors, optionally always including allowed neighbors
    pub fn get_fresh_random_neighbors(
        conn: &DBConn,
        network_id: u32,
        network_epoch: u8,
        min_age: u64,
        count: u32,
        block_height: u64,
        always_include_allowed: bool,
    ) -> Result<Vec<Neighbor>, db_error> {
        let mut ret = vec![];

        // UTC time
        let now_secs = util::get_epoch_time_secs();

        if always_include_allowed {
            // always include allowed neighbors, freshness be damned
            let allow_qry = "SELECT * FROM frontier WHERE network_id = ?1 AND denied < ?2 AND (allowed < 0 OR ?3 < allowed) AND (peer_version & 0x000000ff) >= ?4";
            let allow_args = params![
                network_id,
                u64_to_sql(now_secs)?,
                u64_to_sql(now_secs)?,
                network_epoch,
            ];
            let mut allow_rows = query_rows::<Neighbor, _>(conn, &allow_qry, allow_args)?;

            if allow_rows.len() >= (count as usize) {
                // return a random subset
                let allow_slice = allow_rows.as_mut_slice();
                allow_slice.shuffle(&mut thread_rng());
                return Ok(allow_slice[0..(count as usize)].to_vec());
            }

            ret.append(&mut allow_rows);
        }
        if (ret.len() as u32) >= count {
            return Ok(ret);
        }

        // fill in with non-allowed, randomly-chosen, fresh peers
        let random_peers_qry = if always_include_allowed {
            "SELECT * FROM frontier WHERE network_id = ?1 AND last_contact_time >= ?2 AND ?3 < expire_block_height AND denied < ?4 AND \
                 (allowed >= 0 AND allowed <= ?5) AND (peer_version & 0x000000ff) >= ?6 ORDER BY RANDOM() LIMIT ?7"
        } else {
            "SELECT * FROM frontier WHERE network_id = ?1 AND last_contact_time >= ?2 AND ?3 < expire_block_height AND denied < ?4 AND \
                 (allowed < 0 OR (allowed >= 0 AND allowed <= ?5)) AND (peer_version & 0x000000ff) >= ?6 ORDER BY RANDOM() LIMIT ?7"
        };

        let random_peers_args = params![
            network_id,
            u64_to_sql(min_age)?,
            u64_to_sql(block_height)?,
            u64_to_sql(now_secs)?,
            u64_to_sql(now_secs)?,
            network_epoch,
            (count - (ret.len() as u32)),
        ];
        let mut random_peers =
            query_rows::<Neighbor, _>(conn, &random_peers_qry, random_peers_args)?;

        ret.append(&mut random_peers);
        Ok(ret)
    }

    /// Get an randomized initial set of peers.
    /// -- always include all allowed neighbors
    /// -- never include denied neighbors
    /// -- for neighbors that are neither allowed nor denied, sample them randomly as long as they're fresh.
    pub fn get_initial_neighbors(
        conn: &DBConn,
        network_id: u32,
        network_epoch: u8,
        count: u32,
        block_height: u64,
    ) -> Result<Vec<Neighbor>, db_error> {
        PeerDB::get_random_neighbors(conn, network_id, network_epoch, count, block_height, true)
    }

    /// Get a randomized set of peers for walking the peer graph.
    /// -- selects peers at random even if not allowed
    #[cfg_attr(test, mutants::skip)]
    pub fn get_random_walk_neighbors(
        conn: &DBConn,
        network_id: u32,
        network_epoch: u8,
        min_age: u64,
        count: u32,
        block_height: u64,
    ) -> Result<Vec<Neighbor>, db_error> {
        PeerDB::get_fresh_random_neighbors(
            conn,
            network_id,
            network_epoch,
            min_age,
            count,
            block_height,
            false,
        )
    }

    /// Add an IPv4 <--> ASN mapping
    /// Used during db instantiation
    fn asn4_insert(tx: &Transaction, asn4: &ASEntry4) -> Result<(), db_error> {
        tx.execute(
            "INSERT OR REPLACE INTO asn4 (prefix, mask, asn, org) VALUES (?1, ?2, ?3, ?4)",
            params![asn4.prefix, asn4.mask, asn4.asn, asn4.org,],
        )
        .map_err(db_error::SqliteError)?;

        Ok(())
    }

    /// Classify an IPv4 address to its AS number.
    /// This method doesn't have to be particularly efficient since it's off the critical path.
    pub fn asn4_lookup(conn: &DBConn, addrbits: &PeerAddress) -> Result<Option<u32>, db_error> {
        // must be an IPv4 address
        if !addrbits.is_ipv4() {
            return Err(db_error::TypeError);
        }

        // NOTE: sqlite3 will use the machine's endianness here
        let addr_u32 = addrbits.ipv4_bits().unwrap();

        let qry = "SELECT * FROM asn4 WHERE prefix = (?1 & ~((1 << (32 - mask)) - 1)) ORDER BY prefix DESC LIMIT 1";
        let args = params![addr_u32];
        let rows = query_rows::<ASEntry4, _>(conn, &qry, args)?;
        match rows.len() {
            0 => Ok(None),
            _ => Ok(Some(rows[0].asn)),
        }
    }

    /// Classify an IP address to its AS number
    #[cfg_attr(test, mutants::skip)]
    pub fn asn_lookup(conn: &DBConn, addrbits: &PeerAddress) -> Result<Option<u32>, db_error> {
        if addrbits.is_ipv4() {
            PeerDB::asn4_lookup(conn, addrbits)
        } else {
            // TODO
            Ok(None)
        }
    }

    /// Count the number of nodes in a given AS
    #[cfg_attr(test, mutants::skip)]
    pub fn asn_count(conn: &DBConn, asn: u32) -> Result<u64, db_error> {
        let qry = "SELECT COUNT(*) FROM frontier WHERE asn = ?1";
        let args = params![asn];
        let count = query_count(conn, &qry, args)?;
        Ok(count as u64)
    }

    #[cfg_attr(test, mutants::skip)]
    pub fn get_frontier_size(conn: &DBConn) -> Result<u64, db_error> {
        let qry = "SELECT COUNT(*) FROM frontier";
        let count = query_count(conn, &qry, [])?;
        Ok(count as u64)
    }

    pub fn get_all_peers(conn: &DBConn) -> Result<Vec<Neighbor>, db_error> {
        let qry = "SELECT * FROM frontier ORDER BY addrbytes ASC, port ASC";
        let rows = query_rows::<Neighbor, _>(conn, &qry, [])?;
        Ok(rows)
    }

    /// Find out which peers replicate a particular stacker DB.
    /// Return a randomized list of up to the given size, where all
    /// peers returned have a last-contact time greater than the given minimum age.
    pub fn find_stacker_db_replicas(
        conn: &DBConn,
        network_id: u32,
        smart_contract: &QualifiedContractIdentifier,
        min_age: u64,
        max_count: usize,
    ) -> Result<Vec<Neighbor>, db_error> {
        if max_count == 0 {
            return Ok(vec![]);
        }
        let qry = "SELECT DISTINCT frontier.* FROM frontier JOIN stackerdb_peers ON stackerdb_peers.peer_slot = frontier.slot WHERE stackerdb_peers.smart_contract_id = ?1 AND frontier.network_id = ?2 AND frontier.last_contact_time >= ?3 ORDER BY RANDOM() LIMIT ?4";
        let max_count_u32 = u32::try_from(max_count).unwrap_or(u32::MAX);
        let args = params![
            smart_contract.to_string(),
            network_id,
            u64_to_sql(min_age)?,
            max_count_u32,
        ];
        query_rows(conn, qry, args)
    }
}

#[cfg(test)]
mod test {
    use clarity::vm::types::{StacksAddressExtensions, StandardPrincipalData};
    use stacks_common::types::chainstate::StacksAddress;
    use stacks_common::types::net::{PeerAddress, PeerHost};
    use stacks_common::util::hash::Hash160;

    use super::*;
    use crate::net::{Neighbor, NeighborKey};

    /// Test storage, retrieval, and mutation of LocalPeer, including its stacker DB contract IDs
    #[test]
    fn test_local_peer() {
        let mut db =
            PeerDB::connect_memory(0x9abcdef0, 12345, 0, "http://foo.com".into(), &[], &[])
                .unwrap();
        let local_peer = PeerDB::get_local_peer(db.conn()).unwrap();

        assert_eq!(local_peer.network_id, 0x9abcdef0);
        assert_eq!(local_peer.parent_network_id, 12345);
        assert_eq!(local_peer.private_key_expire, 0);
        assert_eq!(
            local_peer.data_url,
            UrlString::try_from("http://foo.com".to_string()).unwrap()
        );
        assert_eq!(local_peer.port, NETWORK_P2P_PORT);
        assert_eq!(local_peer.addrbytes, PeerAddress::from_ipv4(127, 0, 0, 1));
        assert_eq!(
            local_peer.services,
            (ServiceFlags::RELAY as u16)
                | (ServiceFlags::RPC as u16)
                | (ServiceFlags::STACKERDB as u16)
        );
        assert_eq!(local_peer.stacker_dbs, vec![]);

        let mut stackerdbs = vec![
            QualifiedContractIdentifier::new(
                StandardPrincipalData(0x01, [0x02; 20]),
                "db-1".into(),
            ),
            QualifiedContractIdentifier::new(
                StandardPrincipalData(0x02, [0x03; 20]),
                "db-2".into(),
            ),
        ];
        stackerdbs.sort();

        db.update_local_peer(
            0x9abcdef0,
            12345,
            UrlString::try_from("http://bar.com".to_string()).unwrap(),
            4567,
            &stackerdbs,
        )
        .unwrap();

        let mut local_peer = PeerDB::get_local_peer(db.conn()).unwrap();
        local_peer.stacker_dbs.sort();

        assert_eq!(
            local_peer.data_url,
            UrlString::try_from("http://bar.com".to_string()).unwrap()
        );
        assert_eq!(local_peer.port, 4567);
        assert_eq!(local_peer.stacker_dbs, stackerdbs);
    }

    /// Test PeerDB::insert_or_replace_peer() to verify that PeerDB::get_peer() will fetch the
    /// latest peer's state.  Tests mutation of peer rows as well.
    #[test]
    fn test_peer_insert_and_retrieval() {
        let neighbor = Neighbor {
            addr: NeighborKey {
                peer_version: 0x12345678,
                network_id: 0x9abcdef0,
                addrbytes: PeerAddress([
                    0x00, 0x01, 0x02, 0x03, 0x04, 0x05, 0x06, 0x07, 0x08, 0x09, 0x0a, 0x0b, 0x0c,
                    0x0d, 0x0e, 0x0f,
                ]),
                port: 12345,
            },
            public_key: Secp256k1PublicKey::from_hex(
                "02fa66b66f8971a8cd4d20ffded09674e030f0f33883f337f34b95ad4935bac0e3",
            )
            .unwrap(),
            expire_block: 23456,
            last_contact_time: 1552509642,
            allowed: -1,
            denied: -1,
            asn: 34567,
            org: 45678,
            in_degree: 1,
            out_degree: 1,
        };

        let mut db = PeerDB::connect_memory(
            0x9abcdef0,
            12345,
            0,
            "http://foo.com".into(),
            &vec![],
            &vec![],
        )
        .unwrap();

        let neighbor_before_opt = PeerDB::get_peer(
            db.conn(),
            0x9abcdef0,
            &PeerAddress([
                0x00, 0x01, 0x02, 0x03, 0x04, 0x05, 0x06, 0x07, 0x08, 0x09, 0x0a, 0x0b, 0x0c, 0x0d,
                0x0e, 0x0f,
            ]),
            12345,
        )
        .unwrap();
        assert_eq!(neighbor_before_opt, None);

        {
            let tx = db.tx_begin().unwrap();
            PeerDB::insert_or_replace_peer(&tx, &neighbor, 0).unwrap();
            tx.commit().unwrap();
        }

        let neighbor_opt = PeerDB::get_peer(
            db.conn(),
            0x9abcdef0,
            &PeerAddress([
                0x00, 0x01, 0x02, 0x03, 0x04, 0x05, 0x06, 0x07, 0x08, 0x09, 0x0a, 0x0b, 0x0c, 0x0d,
                0x0e, 0x0f,
            ]),
            12345,
        )
        .unwrap();
        assert_eq!(neighbor_opt, Some(neighbor.clone()));

        let neighbor_at_opt = PeerDB::get_peer_at(db.conn(), 0x9abcdef0, 0).unwrap();
        assert_eq!(neighbor_at_opt, Some(neighbor.clone()));

        let neighbor_not_at_opt = PeerDB::get_peer_at(db.conn(), 0x9abcdef0, 1).unwrap();
        assert_eq!(neighbor_not_at_opt, None);

        let neighbor_not_at_opt_network = PeerDB::get_peer_at(db.conn(), 0x9abcdef1, 0).unwrap();
        assert_eq!(neighbor_not_at_opt_network, None);

        {
            let tx = db.tx_begin().unwrap();
            PeerDB::insert_or_replace_peer(&tx, &neighbor, 0).unwrap();
            tx.commit().unwrap();
        }
    }

    /// Verify that PeerDB::insert_or_replace_peer() will maintain each peer's stacker DB contract
    /// IDs. New peers' contract IDs get added, and dropped peers' contract IDs get removed.
    #[test]
    fn test_insert_or_replace_stacker_dbs() {
        let mut db = PeerDB::connect_memory(
            0x9abcdef0,
            12345,
            0,
            "http://foo.com".into(),
            &vec![],
            &vec![],
        )
        .unwrap();

        // the neighbors to whom this DB corresponds
        let neighbor_1 = Neighbor {
            addr: NeighborKey {
                peer_version: 0x12345678,
                network_id: 0x9abcdef0,
                addrbytes: PeerAddress([
                    0x00, 0x01, 0x02, 0x03, 0x04, 0x05, 0x06, 0x07, 0x08, 0x09, 0x0a, 0x0b, 0x0c,
                    0x0d, 0x0e, 0x0f,
                ]),
                port: 12345,
            },
            public_key: Secp256k1PublicKey::from_hex(
                "02fa66b66f8971a8cd4d20ffded09674e030f0f33883f337f34b95ad4935bac0e3",
            )
            .unwrap(),
            expire_block: 23456,
            last_contact_time: 1552509642,
            allowed: -1,
            denied: -1,
            asn: 34567,
            org: 45678,
            in_degree: 1,
            out_degree: 1,
        };

        let neighbor_2 = Neighbor {
            addr: NeighborKey {
                peer_version: 0x12345678,
                network_id: 0x9abcdef0,
                addrbytes: PeerAddress([
                    0x00, 0x01, 0x02, 0x03, 0x04, 0x05, 0x06, 0x07, 0x08, 0x09, 0x0a, 0x0b, 0x0c,
                    0x0d, 0x0e, 0x10,
                ]),
                port: 12346,
            },
            public_key: Secp256k1PublicKey::from_hex(
                "02845147b61e1308d0e7fd4e801ca8e93535bd075d3f45bb2452f4415fa616ed10",
            )
            .unwrap(),
            expire_block: 23457,
            last_contact_time: 1552509643,
            allowed: -1,
            denied: -1,
            asn: 34568,
            org: 45679,
            in_degree: 2,
            out_degree: 2,
        };

        let tx = db.tx_begin().unwrap();
        PeerDB::insert_or_replace_peer(&tx, &neighbor_1, 1).unwrap();
        PeerDB::insert_or_replace_peer(&tx, &neighbor_2, 2).unwrap();
        tx.commit().unwrap();

        // basic storage and retrieval
        let mut stackerdbs = vec![
            QualifiedContractIdentifier::new(
                StandardPrincipalData(0x01, [0x02; 20]),
                "db-1".into(),
            ),
            QualifiedContractIdentifier::new(
                StandardPrincipalData(0x02, [0x03; 20]),
                "db-2".into(),
            ),
        ];
        stackerdbs.sort();

        let tx = db.tx_begin().unwrap();
        PeerDB::insert_or_replace_stacker_dbs(&tx, 1, &stackerdbs).unwrap();
        tx.commit().unwrap();

        let mut fetched_stackerdbs = PeerDB::get_stacker_dbs_by_slot(&db.conn, 1).unwrap();
        fetched_stackerdbs.sort();
        assert_eq!(stackerdbs, fetched_stackerdbs);

        // can add the same DBs to a different slot
        let tx = db.tx_begin().unwrap();
        PeerDB::insert_or_replace_stacker_dbs(&tx, 2, &stackerdbs).unwrap();
        tx.commit().unwrap();

        let mut fetched_stackerdbs = PeerDB::get_stacker_dbs_by_slot(&db.conn, 2).unwrap();
        fetched_stackerdbs.sort();
        assert_eq!(stackerdbs, fetched_stackerdbs);

        // adding DBs to the same slot just grows the total list
        let mut new_stackerdbs = vec![
            QualifiedContractIdentifier::new(
                StandardPrincipalData(0x03, [0x04; 20]),
                "db-3".into(),
            ),
            QualifiedContractIdentifier::new(
                StandardPrincipalData(0x04, [0x05; 20]),
                "db-5".into(),
            ),
        ];
        new_stackerdbs.sort();

        let mut all_stackerdbs = stackerdbs.clone();
        all_stackerdbs.extend_from_slice(&new_stackerdbs);
        all_stackerdbs.sort();

        let tx = db.tx_begin().unwrap();
        PeerDB::insert_or_replace_stacker_dbs(&tx, 1, &new_stackerdbs).unwrap();
        tx.commit().unwrap();

        let mut fetched_stackerdbs = PeerDB::get_stacker_dbs_by_slot(&db.conn, 1).unwrap();
        fetched_stackerdbs.sort();
        assert_eq!(fetched_stackerdbs, all_stackerdbs);

        // can't add a DB to a non-existant peer
        let tx = db.tx_begin().unwrap();
        PeerDB::insert_or_replace_stacker_dbs(&tx, 3, &stackerdbs).unwrap_err();
        tx.commit().unwrap();

        // deleting a peer deletes the associated DB
        let tx = db.tx_begin().unwrap();
        PeerDB::drop_peer(
            &tx,
            neighbor_1.addr.network_id,
            &neighbor_1.addr.addrbytes,
            neighbor_1.addr.port,
        )
        .unwrap();
        tx.commit().unwrap();

        // can't get the DB
        let fetched_stackerdbs = PeerDB::get_stacker_dbs_by_slot(&db.conn, 1).unwrap();
        assert_eq!(fetched_stackerdbs, vec![]);
    }

    /// Test PeerDB::try_insert_peer() with no stacker DB contracts.  Simply verifies storage and
    /// retrieval works.
    #[test]
    fn test_try_insert_peer() {
        let neighbor = Neighbor {
            addr: NeighborKey {
                peer_version: 0x12345678,
                network_id: 0x9abcdef0,
                addrbytes: PeerAddress([
                    0x00, 0x01, 0x02, 0x03, 0x04, 0x05, 0x06, 0x07, 0x08, 0x09, 0x0a, 0x0b, 0x0c,
                    0x0d, 0x0e, 0x0f,
                ]),
                port: 12345,
            },
            public_key: Secp256k1PublicKey::from_hex(
                "02fa66b66f8971a8cd4d20ffded09674e030f0f33883f337f34b95ad4935bac0e3",
            )
            .unwrap(),
            expire_block: 23456,
            last_contact_time: 1552509642,
            allowed: -1,
            denied: -1,
            asn: 34567,
            org: 45678,
            in_degree: 1,
            out_degree: 1,
        };

        let mut db = PeerDB::connect_memory(
            0x9abcdef0,
            12345,
            0,
            "http://foo.com".into(),
            &vec![],
            &vec![],
        )
        .unwrap();

        {
            let tx = db.tx_begin().unwrap();
            let res = PeerDB::try_insert_peer(&tx, &neighbor, &[]).unwrap();
            tx.commit().unwrap();

            assert_eq!(res, true);
        }

        let neighbor_opt = PeerDB::get_peer(
            db.conn(),
            0x9abcdef0,
            &PeerAddress([
                0x00, 0x01, 0x02, 0x03, 0x04, 0x05, 0x06, 0x07, 0x08, 0x09, 0x0a, 0x0b, 0x0c, 0x0d,
                0x0e, 0x0f,
            ]),
            12345,
        )
        .unwrap();
        assert_eq!(neighbor_opt, Some(neighbor.clone()));

        // idempotent
        {
            let tx = db.tx_begin().unwrap();
            let res = PeerDB::try_insert_peer(&tx, &neighbor, &[]).unwrap();
            tx.commit().unwrap();

            assert_eq!(res, true);
        }

        // put a peer in all the slots
        let mut new_neighbor = neighbor.clone();
        new_neighbor.addr.port += 1;
        let slots = PeerDB::peer_slots(
            db.conn(),
            neighbor.addr.network_id,
            &neighbor.addr.addrbytes,
            neighbor.addr.port,
        )
        .unwrap();
        for slot in slots {
            let tx = db.tx_begin().unwrap();
            PeerDB::insert_or_replace_peer(&tx, &neighbor, slot).unwrap();
            tx.commit().unwrap();
        }

        // succeeds because it's the same peer
        {
            let tx = db.tx_begin().unwrap();
            let res = PeerDB::try_insert_peer(&tx, &neighbor, &[]).unwrap();
            tx.commit().unwrap();

            assert_eq!(res, true);
        }

        // put neighbor at new_neighbor's slots
        let slots = PeerDB::peer_slots(
            db.conn(),
            new_neighbor.addr.network_id,
            &new_neighbor.addr.addrbytes,
            new_neighbor.addr.port,
        )
        .unwrap();
        for slot in slots {
            let tx = db.tx_begin().unwrap();
            PeerDB::insert_or_replace_peer(&tx, &neighbor, slot).unwrap();
            tx.commit().unwrap();
        }

        // fails because it's a different peer
        {
            let tx = db.tx_begin().unwrap();
            let res = PeerDB::try_insert_peer(&tx, &new_neighbor, &[]).unwrap();
            tx.commit().unwrap();

            assert_eq!(res, false);
        }
    }

    /// Test PeerDB::try_insert_peer() with different lists of stacker DB contract IDs.
    /// Verify that the peer's contract IDs are updated on each call to try_insert_peer()
    #[test]
    fn test_try_insert_peer_with_stackerdbs() {
        let neighbor = Neighbor {
            addr: NeighborKey {
                peer_version: 0x12345678,
                network_id: 0x9abcdef0,
                addrbytes: PeerAddress([
                    0x00, 0x01, 0x02, 0x03, 0x04, 0x05, 0x06, 0x07, 0x08, 0x09, 0x0a, 0x0b, 0x0c,
                    0x0d, 0x0e, 0x0f,
                ]),
                port: 12345,
            },
            public_key: Secp256k1PublicKey::from_hex(
                "02fa66b66f8971a8cd4d20ffded09674e030f0f33883f337f34b95ad4935bac0e3",
            )
            .unwrap(),
            expire_block: 23456,
            last_contact_time: 1552509642,
            allowed: -1,
            denied: -1,
            asn: 34567,
            org: 45678,
            in_degree: 1,
            out_degree: 1,
        };

        let key1 = Secp256k1PrivateKey::new();

        let path = "/tmp/test-peerdb-try_insert_peer_with_stackerdbs.db".to_string();
        if fs::metadata(&path).is_ok() {
            fs::remove_file(&path).unwrap();
        }
        let mut db = PeerDB::connect(
            &path,
            true,
            0x9abcdef0,
            12345,
            Some(key1.clone()),
            i64::MAX as u64,
            PeerAddress::from_ipv4(127, 0, 0, 1),
            12345,
            UrlString::try_from("http://foo.com").unwrap(),
            &vec![],
            None,
            &[],
        )
        .unwrap();

        let mut stackerdbs = vec![
            QualifiedContractIdentifier::new(
                StandardPrincipalData(0x01, [0x02; 20]),
                "db-1".into(),
            ),
            QualifiedContractIdentifier::new(
                StandardPrincipalData(0x02, [0x03; 20]),
                "db-2".into(),
            ),
        ];
        stackerdbs.sort();

        {
            let tx = db.tx_begin().unwrap();
            let res = PeerDB::try_insert_peer(&tx, &neighbor, &stackerdbs).unwrap();
            tx.commit().unwrap();

            assert_eq!(res, true);
        }

        let neighbor_opt = PeerDB::get_peer(
            db.conn(),
            0x9abcdef0,
            &PeerAddress([
                0x00, 0x01, 0x02, 0x03, 0x04, 0x05, 0x06, 0x07, 0x08, 0x09, 0x0a, 0x0b, 0x0c, 0x0d,
                0x0e, 0x0f,
            ]),
            12345,
        )
        .unwrap();
        assert_eq!(neighbor_opt, Some(neighbor.clone()));

        let mut neighbor_stackerdbs = db.get_peer_stacker_dbs(&neighbor).unwrap();
        neighbor_stackerdbs.sort();
        assert_eq!(neighbor_stackerdbs, stackerdbs);

        // insert new stacker DBs -- keep one the same, and add a different one
        let mut changed_stackerdbs = vec![
            QualifiedContractIdentifier::new(
                StandardPrincipalData(0x01, [0x02; 20]),
                "db-1".into(),
            ),
            QualifiedContractIdentifier::new(
                StandardPrincipalData(0x03, [0x04; 20]),
                "db-3".into(),
            ),
        ];
        changed_stackerdbs.sort();

        {
            let tx = db.tx_begin().unwrap();
            let res = PeerDB::try_insert_peer(&tx, &neighbor, &changed_stackerdbs).unwrap();
            tx.commit().unwrap();

            // peer already present
            assert_eq!(res, true);
        }

        let mut neighbor_stackerdbs = db.get_peer_stacker_dbs(&neighbor).unwrap();
        neighbor_stackerdbs.sort();
        assert_eq!(neighbor_stackerdbs, changed_stackerdbs);

        // clear stacker DBs
        {
            let tx = db.tx_begin().unwrap();
            let res = PeerDB::try_insert_peer(&tx, &neighbor, &[]).unwrap();
            tx.commit().unwrap();

            // peer already present
            assert_eq!(res, true);
        }

        let mut neighbor_stackerdbs = db.get_peer_stacker_dbs(&neighbor).unwrap();
        neighbor_stackerdbs.sort();
        assert_eq!(neighbor_stackerdbs, []);

        // add back stacker DBs
        let mut new_stackerdbs = vec![
            QualifiedContractIdentifier::new(
                StandardPrincipalData(0x04, [0x05; 20]),
                "db-4".into(),
            ),
            QualifiedContractIdentifier::new(
                StandardPrincipalData(0x05, [0x06; 20]),
                "db-5".into(),
            ),
        ];
        new_stackerdbs.sort();

        {
            let tx = db.tx_begin().unwrap();
            let res = PeerDB::try_insert_peer(&tx, &neighbor, &new_stackerdbs).unwrap();
            tx.commit().unwrap();

            // peer already present
            assert_eq!(res, true);
        }

        let mut neighbor_stackerdbs = db.get_peer_stacker_dbs(&neighbor).unwrap();
        neighbor_stackerdbs.sort();
        assert_eq!(neighbor_stackerdbs, new_stackerdbs);

        // replace all stacker DBs.
        // Do it twice -- it should be idempotent
        for _ in 0..2 {
            let mut replace_stackerdbs = vec![
                QualifiedContractIdentifier::new(
                    StandardPrincipalData(0x06, [0x07; 20]),
                    "db-6".into(),
                ),
                QualifiedContractIdentifier::new(
                    StandardPrincipalData(0x07, [0x08; 20]),
                    "db-7".into(),
                ),
            ];
            replace_stackerdbs.sort();

            {
                let tx = db.tx_begin().unwrap();
                let res = PeerDB::try_insert_peer(&tx, &neighbor, &replace_stackerdbs).unwrap();
                tx.commit().unwrap();

                // peer already present
                assert_eq!(res, true);
            }

            let mut neighbor_stackerdbs = db.get_peer_stacker_dbs(&neighbor).unwrap();
            neighbor_stackerdbs.sort();
            assert_eq!(neighbor_stackerdbs, replace_stackerdbs);
        }

        // a peer re-keying will drop its stacker DBs
        let new_neighbor = neighbor.clone();

        // drop the peer.  the stacker DBs should disappear as well
        {
            let tx = db.tx_begin().unwrap();
            PeerDB::drop_peer(
                &tx,
                neighbor.addr.network_id,
                &neighbor.addr.addrbytes,
                neighbor.addr.port,
            )
            .unwrap();
            tx.commit().unwrap();
        }

        let deleted_stackerdbs = db.get_peer_stacker_dbs(&neighbor).unwrap();
        assert_eq!(deleted_stackerdbs.len(), 0);
    }

    /// Test PeerDB::find_stacker_db_replicas().  Verifies that we can find a list of neighbors
    /// that serve a particular stacker DB, given their contract IDs
    #[test]
    fn test_find_stacker_db_replicas() {
        let neighbor = Neighbor {
            addr: NeighborKey {
                peer_version: 0x12345678,
                network_id: 0x9abcdef0,
                addrbytes: PeerAddress([
                    0x00, 0x01, 0x02, 0x03, 0x04, 0x05, 0x06, 0x07, 0x08, 0x09, 0x0a, 0x0b, 0x0c,
                    0x0d, 0x0e, 0x0f,
                ]),
                port: 12345,
            },
            public_key: Secp256k1PublicKey::from_hex(
                "02fa66b66f8971a8cd4d20ffded09674e030f0f33883f337f34b95ad4935bac0e3",
            )
            .unwrap(),
            expire_block: 23456,
            last_contact_time: 1552509642,
            allowed: -1,
            denied: -1,
            asn: 34567,
            org: 45678,
            in_degree: 1,
            out_degree: 1,
        };

        let key1 = Secp256k1PrivateKey::new();

        let path = "/tmp/test-peerdb-find_stacker_db_replicas.db".to_string();
        if fs::metadata(&path).is_ok() {
            fs::remove_file(&path).unwrap();
        }
        let mut db = PeerDB::connect(
            &path,
            true,
            0x9abcdef0,
            12345,
            Some(key1.clone()),
            i64::MAX as u64,
            PeerAddress::from_ipv4(127, 0, 0, 1),
            12345,
            UrlString::try_from("http://foo.com").unwrap(),
            &vec![],
            None,
            &[],
        )
        .unwrap();

        let mut stackerdbs = vec![
            QualifiedContractIdentifier::new(
                StandardPrincipalData(0x01, [0x02; 20]),
                "db-1".into(),
            ),
            QualifiedContractIdentifier::new(
                StandardPrincipalData(0x02, [0x03; 20]),
                "db-2".into(),
            ),
        ];
        stackerdbs.sort();

        {
            let tx = db.tx_begin().unwrap();
            let res = PeerDB::try_insert_peer(&tx, &neighbor, &stackerdbs).unwrap();
            tx.commit().unwrap();

            assert_eq!(res, true);
        }

        let replicas =
            PeerDB::find_stacker_db_replicas(&db.conn, 0x9abcdef0, &stackerdbs[0], 0, 1).unwrap();
        assert_eq!(replicas.len(), 1);
        assert_eq!(replicas[0], neighbor);

        let replicas =
            PeerDB::find_stacker_db_replicas(&db.conn, 0x9abcdef0, &stackerdbs[0], 0, 2).unwrap();
        assert_eq!(replicas.len(), 1);
        assert_eq!(replicas[0], neighbor);

        let replicas =
            PeerDB::find_stacker_db_replicas(&db.conn, 0x9abcdef0, &stackerdbs[0], 0, 0).unwrap();
        assert_eq!(replicas.len(), 0);

        let replicas =
            PeerDB::find_stacker_db_replicas(&db.conn, 0x9abcdef1, &stackerdbs[0], 0, 1).unwrap();
        assert_eq!(replicas.len(), 0);

        // insert new stacker DBs -- keep one the same, and add a different one
        let mut changed_stackerdbs = vec![
            QualifiedContractIdentifier::new(
                StandardPrincipalData(0x01, [0x02; 20]),
                "db-1".into(),
            ),
            QualifiedContractIdentifier::new(
                StandardPrincipalData(0x03, [0x04; 20]),
                "db-3".into(),
            ),
        ];
        changed_stackerdbs.sort();

        {
            let tx = db.tx_begin().unwrap();
            let res = PeerDB::try_insert_peer(&tx, &neighbor, &changed_stackerdbs).unwrap();
            tx.commit().unwrap();

            // peer already present, and we were able to update
            assert_eq!(res, true);
        }

        let mut neighbor_stackerdbs = db.get_peer_stacker_dbs(&neighbor).unwrap();
        neighbor_stackerdbs.sort();
        assert_eq!(neighbor_stackerdbs, changed_stackerdbs);

        let replicas =
            PeerDB::find_stacker_db_replicas(&db.conn, 0x9abcdef0, &changed_stackerdbs[0], 0, 1)
                .unwrap();
        assert_eq!(replicas.len(), 1);
        assert_eq!(replicas[0], neighbor);

        let replicas =
            PeerDB::find_stacker_db_replicas(&db.conn, 0x9abcdef0, &changed_stackerdbs[1], 0, 1)
                .unwrap();
        assert_eq!(replicas.len(), 1);
        assert_eq!(replicas[0], neighbor);

        // query stacker DBs filtering by last-contact time
        let replicas = PeerDB::find_stacker_db_replicas(
            &db.conn,
            0x9abcdef0,
            &changed_stackerdbs[1],
            1552509641,
            1,
        )
        .unwrap();
        assert_eq!(replicas.len(), 1);
        assert_eq!(replicas[0], neighbor);

        let replicas = PeerDB::find_stacker_db_replicas(
            &db.conn,
            0x9abcdef0,
            &changed_stackerdbs[1],
            1552509642,
            1,
        )
        .unwrap();
        assert_eq!(replicas.len(), 1);
        assert_eq!(replicas[0], neighbor);

        let replicas = PeerDB::find_stacker_db_replicas(
            &db.conn,
            0x9abcdef0,
            &changed_stackerdbs[1],
            1552509643,
            1,
        )
        .unwrap();
        assert_eq!(replicas.len(), 0);

        // clear stacker DBs
        {
            let tx = db.tx_begin().unwrap();
            let res = PeerDB::try_insert_peer(&tx, &neighbor, &[]).unwrap();
            tx.commit().unwrap();

            // peer already present, and we were able to update
            assert_eq!(res, true);
        }

        let mut neighbor_stackerdbs = db.get_peer_stacker_dbs(&neighbor).unwrap();
        neighbor_stackerdbs.sort();
        assert_eq!(neighbor_stackerdbs, []);

        let replicas =
            PeerDB::find_stacker_db_replicas(&db.conn, 0x9abcdef0, &changed_stackerdbs[0], 0, 1)
                .unwrap();
        assert_eq!(replicas.len(), 0);

        let replicas =
            PeerDB::find_stacker_db_replicas(&db.conn, 0x9abcdef0, &changed_stackerdbs[1], 0, 1)
                .unwrap();
        assert_eq!(replicas.len(), 0);

        let mut replace_stackerdbs = vec![
            QualifiedContractIdentifier::new(
                StandardPrincipalData(0x06, [0x07; 20]),
                "db-6".into(),
            ),
            QualifiedContractIdentifier::new(
                StandardPrincipalData(0x07, [0x08; 20]),
                "db-7".into(),
            ),
        ];
        replace_stackerdbs.sort();

        // replace all stacker DBs.
        // Do it twice -- it should be idempotent
        for _ in 0..2 {
            {
                let tx = db.tx_begin().unwrap();
                let res = PeerDB::try_insert_peer(&tx, &neighbor, &replace_stackerdbs).unwrap();
                tx.commit().unwrap();

                // peer already present and we were able to update
                assert_eq!(res, true);
            }

            let mut neighbor_stackerdbs = db.get_peer_stacker_dbs(&neighbor).unwrap();
            neighbor_stackerdbs.sort();
            assert_eq!(neighbor_stackerdbs, replace_stackerdbs);

            let replicas =
                PeerDB::find_stacker_db_replicas(&db.conn, 0x9abcdee0, &stackerdbs[0], 0, 1)
                    .unwrap();
            assert_eq!(replicas.len(), 0);

            let replicas =
                PeerDB::find_stacker_db_replicas(&db.conn, 0x9abcdee0, &stackerdbs[1], 0, 1)
                    .unwrap();
            assert_eq!(replicas.len(), 0);

            let replicas = PeerDB::find_stacker_db_replicas(
                &db.conn,
                0x9abcdef0,
                &changed_stackerdbs[0],
                0,
                1,
            )
            .unwrap();
            assert_eq!(replicas.len(), 0);

            let replicas = PeerDB::find_stacker_db_replicas(
                &db.conn,
                0x9abcdef0,
                &changed_stackerdbs[1],
                0,
                1,
            )
            .unwrap();
            assert_eq!(replicas.len(), 0);

            let replicas = PeerDB::find_stacker_db_replicas(
                &db.conn,
                0x9abcdef0,
                &replace_stackerdbs[0],
                0,
                1,
            )
            .unwrap();
            assert_eq!(replicas.len(), 1);
            assert_eq!(replicas[0], neighbor);

            let replicas = PeerDB::find_stacker_db_replicas(
                &db.conn,
                0x9abcdef0,
                &replace_stackerdbs[1],
                0,
                1,
            )
            .unwrap();
            assert_eq!(replicas.len(), 1);
            assert_eq!(replicas[0], neighbor);
        }

        // drop the peer.  the stacker DBs should disappear as well
        {
            let tx = db.tx_begin().unwrap();
            PeerDB::drop_peer(
                &tx,
                neighbor.addr.network_id,
                &neighbor.addr.addrbytes,
                neighbor.addr.port,
            )
            .unwrap();
            tx.commit().unwrap();
        }

        let replicas =
            PeerDB::find_stacker_db_replicas(&db.conn, 0x9abcdef0, &stackerdbs[0], 0, 1).unwrap();
        assert_eq!(replicas.len(), 0);

        let replicas =
            PeerDB::find_stacker_db_replicas(&db.conn, 0x9abcdef0, &stackerdbs[1], 0, 1).unwrap();
        assert_eq!(replicas.len(), 0);

        let replicas =
            PeerDB::find_stacker_db_replicas(&db.conn, 0x9abcdef0, &changed_stackerdbs[0], 0, 1)
                .unwrap();
        assert_eq!(replicas.len(), 0);

        let replicas =
            PeerDB::find_stacker_db_replicas(&db.conn, 0x9abcdef0, &changed_stackerdbs[1], 0, 1)
                .unwrap();
        assert_eq!(replicas.len(), 0);

        let replicas =
            PeerDB::find_stacker_db_replicas(&db.conn, 0x9abcdef0, &replace_stackerdbs[0], 0, 1)
                .unwrap();
        assert_eq!(replicas.len(), 0);

        let replicas =
            PeerDB::find_stacker_db_replicas(&db.conn, 0x9abcdef0, &replace_stackerdbs[1], 0, 1)
                .unwrap();
        assert_eq!(replicas.len(), 0);
    }

    /// Tests DB instantiation with initial neighbors. Verifies that initial neighbors are present in the
    /// DB, and can be loaded with PeerDB::get_initial_neighbors()
    #[test]
    fn test_initial_neighbors() {
        let mut initial_neighbors = vec![];
        let now_secs = util::get_epoch_time_secs();
        for i in 0..10 {
            initial_neighbors.push(Neighbor {
                addr: NeighborKey {
                    peer_version: 0x12345678,
                    network_id: 0x9abcdef0,
                    addrbytes: PeerAddress([i as u8; 16]),
                    port: i,
                },
                public_key: Secp256k1PublicKey::from_private(&Secp256k1PrivateKey::new()),
                expire_block: (i + 23456) as u64,
                last_contact_time: (1552509642 + (i as u64)) as u64,
                allowed: (now_secs + 600) as i64,
                denied: -1,
                asn: (34567 + i) as u32,
                org: (45678 + i) as u32,
                in_degree: 1,
                out_degree: 1,
            });
        }

        for i in 10..20 {
            initial_neighbors.push(Neighbor {
                addr: NeighborKey {
                    peer_version: 0x12345678,
                    network_id: 0x9abcdef0,
                    addrbytes: PeerAddress([i as u8; 16]),
                    port: i,
                },
                public_key: Secp256k1PublicKey::from_private(&Secp256k1PrivateKey::new()),
                expire_block: (i + 23456) as u64,
                last_contact_time: (1552509642 + (i as u64)) as u64,
                allowed: 0,
                denied: -1,
                asn: (34567 + i) as u32,
                org: (45678 + i) as u32,
                in_degree: 1,
                out_degree: 1,
            });
        }

        fn are_present(ne: &Vec<Neighbor>, nei: &Vec<Neighbor>) -> bool {
            for n in ne {
                let mut found = false;
                for ni in nei {
                    if *n == *ni {
                        found = true;
                        break;
                    }
                }
                if !found {
                    return false;
                }
            }
            return true;
        }

        let db = PeerDB::connect_memory(
            0x9abcdef0,
            12345,
            0,
            "http://foo.com".into(),
            &vec![],
            &initial_neighbors,
        )
        .unwrap();

        let n5 = PeerDB::get_initial_neighbors(db.conn(), 0x9abcdef0, 0x78, 5, 23455).unwrap();
        assert!(are_present(&n5, &initial_neighbors));

        let n10 = PeerDB::get_initial_neighbors(db.conn(), 0x9abcdef0, 0x78, 10, 23455).unwrap();
        assert!(are_present(&n10, &initial_neighbors));

        let n20 = PeerDB::get_initial_neighbors(db.conn(), 0x9abcdef0, 0x78, 20, 23455).unwrap();
        assert!(are_present(&initial_neighbors, &n20));

        let n15_fresh =
            PeerDB::get_initial_neighbors(db.conn(), 0x9abcdef0, 0x78, 15, 23456 + 14).unwrap();
        assert!(are_present(
            &n15_fresh[10..15].to_vec(),
            &initial_neighbors[10..20].to_vec()
        ));
        for n in &n15_fresh[10..15] {
            assert!(n.expire_block > 23456 + 14);
            assert!(n.allowed == 0);
        }

        for neighbor in &initial_neighbors {
            assert!(PeerDB::is_initial_peer(
                db.conn(),
                neighbor.addr.network_id,
                &neighbor.addr.addrbytes,
                neighbor.addr.port
            )
            .unwrap());
        }
    }

    /// Tests DB instantiation with initial neighbors, and verifies that initial neighbors can be
    /// queried by epoch -- only peers with the current or newer epoch will be fetched.
    #[test]
    fn test_get_neighbors_in_current_epoch() {
        let mut initial_neighbors = vec![];
        let now_secs = util::get_epoch_time_secs();
        for i in 0..10 {
            // epoch 2.0 neighbors
            initial_neighbors.push(Neighbor {
                addr: NeighborKey {
                    peer_version: 0x18000000,
                    network_id: 0x9abcdef0,
                    addrbytes: PeerAddress([i as u8; 16]),
                    port: i,
                },
                public_key: Secp256k1PublicKey::from_private(&Secp256k1PrivateKey::new()),
                expire_block: (i + 23456) as u64,
                last_contact_time: (1552509642 + (i as u64)) as u64,
                allowed: -1,
                denied: -1,
                asn: (34567 + i) as u32,
                org: (45678 + i) as u32,
                in_degree: 1,
                out_degree: 1,
            });
        }

        for i in 10..20 {
            // epoch 2.05 neighbors
            initial_neighbors.push(Neighbor {
                addr: NeighborKey {
                    peer_version: 0x18000005,
                    network_id: 0x9abcdef0,
                    addrbytes: PeerAddress([i as u8; 16]),
                    port: i,
                },
                public_key: Secp256k1PublicKey::from_private(&Secp256k1PrivateKey::new()),
                expire_block: (i + 23456) as u64,
                last_contact_time: (1552509642 + (i as u64)) as u64,
                allowed: -1,
                denied: -1,
                asn: (34567 + i) as u32,
                org: (45678 + i) as u32,
                in_degree: 1,
                out_degree: 1,
            });
        }

        fn are_present(ne: &Vec<Neighbor>, nei: &Vec<Neighbor>) -> bool {
            for n in ne {
                let mut found = false;
                for ni in nei {
                    if *n == *ni {
                        found = true;
                        break;
                    }
                }
                if !found {
                    eprintln!("Not found: {:?}", &n);
                    return false;
                }
            }
            return true;
        }

        let db = PeerDB::connect_memory(
            0x9abcdef0,
            12345,
            0,
            "http://foo.com".into(),
            &vec![],
            &initial_neighbors,
        )
        .unwrap();

        // epoch 2.0
        let n5 =
            PeerDB::get_random_neighbors(db.conn(), 0x9abcdef0, 0x00, 5, 23455, false).unwrap();
        assert_eq!(n5.len(), 5);
        assert!(are_present(&n5, &initial_neighbors));

        let n10 =
            PeerDB::get_random_neighbors(db.conn(), 0x9abcdef0, 0x00, 10, 23455, false).unwrap();
        assert_eq!(n10.len(), 10);
        assert!(are_present(&n10, &initial_neighbors));

        let n20 =
            PeerDB::get_random_neighbors(db.conn(), 0x9abcdef0, 0x00, 20, 23455, false).unwrap();
        assert_eq!(n20.len(), 20);
        assert!(are_present(&initial_neighbors, &n20));

        // epoch 2.05
        let n5 =
            PeerDB::get_random_neighbors(db.conn(), 0x9abcdef0, 0x05, 5, 23455, false).unwrap();
        assert_eq!(n5.len(), 5);
        assert!(are_present(&n5, &initial_neighbors));
        for n in n5 {
            assert_eq!(n.addr.peer_version, 0x18000005);
        }

        let n10 =
            PeerDB::get_random_neighbors(db.conn(), 0x9abcdef0, 0x05, 10, 23455, false).unwrap();
        assert_eq!(n10.len(), 10);
        assert!(are_present(&n10, &initial_neighbors));
        for n in n10 {
            assert_eq!(n.addr.peer_version, 0x18000005);
        }

        let n20 =
            PeerDB::get_random_neighbors(db.conn(), 0x9abcdef0, 0x05, 20, 23455, false).unwrap();
        assert_eq!(n20.len(), 10); // only 10 such neighbors are recent enough
        assert!(are_present(&n20, &initial_neighbors));
        for n in n20 {
            assert_eq!(n.addr.peer_version, 0x18000005);
        }

        // post epoch 2.05 -- no such neighbors
        let n20 =
            PeerDB::get_random_neighbors(db.conn(), 0x9abcdef0, 0x06, 20, 23455, false).unwrap();
        assert_eq!(n20.len(), 0);
    }

    /// Verifies that PeerDB::asn4_lookup() correctly classifies IPv4 address into their AS numbers
    #[test]
    fn asn4_insert_lookup() {
        let asn4_table = vec![
            ASEntry4 {
                prefix: 0x01020200,
                mask: 24,
                asn: 1,
                org: 0,
            },
            ASEntry4 {
                prefix: 0x01020200,
                mask: 23,
                asn: 2,
                org: 0,
            },
            ASEntry4 {
                prefix: 0x01020000,
                mask: 16,
                asn: 3,
                org: 0,
            },
            ASEntry4 {
                prefix: 0x02030000,
                mask: 16,
                asn: 4,
                org: 0,
            },
        ];

        let db = PeerDB::connect_memory(
            0x9abcdef0,
            12345,
            0,
            "http://foo.com".into(),
            &asn4_table,
            &vec![],
        )
        .unwrap();

        let asn1_addr = PeerAddress([
            0x00, 0x00, 0x00, 0x00, 0x00, 0x00, 0x00, 0x00, 0x00, 0x00, 0xff, 0xff, 0x01, 0x02,
            0x02, 0x04,
        ]);
        let asn2_addr = PeerAddress([
            0x00, 0x00, 0x00, 0x00, 0x00, 0x00, 0x00, 0x00, 0x00, 0x00, 0xff, 0xff, 0x01, 0x02,
            0x03, 0x10,
        ]);
        let asn3_addr = PeerAddress([
            0x00, 0x00, 0x00, 0x00, 0x00, 0x00, 0x00, 0x00, 0x00, 0x00, 0xff, 0xff, 0x01, 0x02,
            0x13, 0x10,
        ]);
        let asn4_addr = PeerAddress([
            0x00, 0x00, 0x00, 0x00, 0x00, 0x00, 0x00, 0x00, 0x00, 0x00, 0xff, 0xff, 0x02, 0x03,
            0x13, 0x10,
        ]);

        // classify addresses
        let asn1_opt = PeerDB::asn4_lookup(db.conn(), &asn1_addr).unwrap();
        assert_eq!(asn1_opt, Some(1));

        let asn2_opt = PeerDB::asn4_lookup(db.conn(), &asn2_addr).unwrap();
        assert_eq!(asn2_opt, Some(2));

        let asn3_opt = PeerDB::asn4_lookup(db.conn(), &asn3_addr).unwrap();
        assert_eq!(asn3_opt, Some(3));

        let asn4_opt = PeerDB::asn4_lookup(db.conn(), &asn4_addr).unwrap();
        assert_eq!(asn4_opt, Some(4));

        // invalid -- not an ipv4 address
        let asn4_invalid_addr = PeerAddress([
            0x00, 0x00, 0x00, 0x00, 0x00, 0x00, 0x00, 0x00, 0x00, 0x01, 0xff, 0xff, 0x02, 0x03,
            0x13, 0x10,
        ]);
        let asn_invalid_opt = PeerDB::asn4_lookup(db.conn(), &asn4_invalid_addr);
        match asn_invalid_opt {
            Ok(_) => assert!(false),
            Err(db_error::TypeError) => assert!(true),
            Err(_) => assert!(false),
        }

        // not present
        let asn4_missing_addr = PeerAddress([
            0x00, 0x00, 0x00, 0x00, 0x00, 0x00, 0x00, 0x00, 0x00, 0x00, 0xff, 0xff, 0x02, 0x04,
            0x13, 0x10,
        ]);
        let asn_missing_opt = PeerDB::asn4_lookup(db.conn(), &asn4_missing_addr).unwrap();
        assert_eq!(asn_missing_opt, None);
    }

    /// Verifies that PeerDB::set_deny_peer() and PeerDB::set_allow_peer() will mark peers'
    /// `denied` and `allowed` columns appropriately.
    #[test]
    fn test_peer_preemptive_deny_allow() {
        let mut db = PeerDB::connect_memory(
            0x9abcdef0,
            12345,
            0,
            "http://foo.com".into(),
            &vec![],
            &vec![],
        )
        .unwrap();
        {
            let tx = db.tx_begin().unwrap();
            PeerDB::set_deny_peer(&tx, 0x9abcdef0, &PeerAddress([0x1; 16]), 12345, 10000000)
                .unwrap();
            PeerDB::set_allow_peer(&tx, 0x9abcdef0, &PeerAddress([0x2; 16]), 12345, 20000000)
                .unwrap();
            tx.commit().unwrap();
        }

        let peer_denied = PeerDB::get_peer(db.conn(), 0x9abcdef0, &PeerAddress([0x1; 16]), 12345)
            .unwrap()
            .unwrap();
        let peer_allowed = PeerDB::get_peer(db.conn(), 0x9abcdef0, &PeerAddress([0x2; 16]), 12345)
            .unwrap()
            .unwrap();

        assert_eq!(peer_denied.denied, 10000000);
        assert_eq!(peer_allowed.allowed, 20000000);
    }

    /// Verifies that PeerDB::add_cidr_prefix(), PeerDB::get_denied_cidrs(), and
    /// PeerDB::get_allowed_cidrs() correctly store and load CIDR prefixes
    #[test]
    fn test_peer_cidr_lists() {
        let mut db = PeerDB::connect_memory(
            0x9abcdef0,
            12345,
            0,
            "http://foo.com".into(),
            &vec![],
            &vec![],
        )
        .unwrap();
        {
            let tx = db.tx_begin().unwrap();
            PeerDB::add_cidr_prefix(&tx, "denied_prefixes", &PeerAddress([0x1; 16]), 64).unwrap();
            PeerDB::add_cidr_prefix(&tx, "allowed_prefixes", &PeerAddress([0x2; 16]), 96).unwrap();
            tx.commit().unwrap();
        }

        let deny_cidrs = PeerDB::get_denied_cidrs(db.conn()).unwrap();
        let allow_cidrs = PeerDB::get_allowed_cidrs(db.conn()).unwrap();

        assert_eq!(deny_cidrs, vec![(PeerAddress([0x1; 16]), 64)]);
        assert_eq!(allow_cidrs, vec![(PeerAddress([0x2; 16]), 96)]);
    }

    /// Verifies that an IPv4 peer will be treated as denied if its IPv4 CIDR prefix is denied.
    /// Tests PeerDB::is_address_denied()
    #[test]
    fn test_peer_is_denied() {
        let mut db = PeerDB::connect_memory(
            0x9abcdef0,
            12345,
            0,
            "http://foo.com".into(),
            &vec![],
            &vec![],
        )
        .unwrap();
        {
            let tx = db.tx_begin().unwrap();
            PeerDB::add_deny_cidr(
                &tx,
                &PeerAddress([
                    0x00, 0x01, 0x02, 0x03, 0x04, 0x05, 0x06, 0x07, 0x00, 0x00, 0x00, 0x00, 0x00,
                    0x00, 0x00, 0x00,
                ]),
                64,
            )
            .unwrap();
            PeerDB::add_deny_cidr(
                &tx,
                &PeerAddress([
                    0x00, 0x00, 0x00, 0x00, 0x00, 0x00, 0x00, 0x00, 0x00, 0x00, 0xff, 0xff, 0x11,
                    0x22, 0x33, 0x44,
                ]),
                128,
            )
            .unwrap();
            tx.commit().unwrap();
        }

        assert!(PeerDB::is_address_denied(
            db.conn(),
            &PeerAddress([
                0x00, 0x01, 0x02, 0x03, 0x04, 0x05, 0x06, 0x07, 0x00, 0x00, 0x00, 0x00, 0x00, 0x00,
                0x00, 0x01
            ])
        )
        .unwrap());
        assert!(PeerDB::is_address_denied(
            db.conn(),
            &PeerAddress([
                0x00, 0x01, 0x02, 0x03, 0x04, 0x05, 0x06, 0x07, 0x80, 0x00, 0x00, 0x00, 0x00, 0x00,
                0x00, 0x01
            ])
        )
        .unwrap());
        assert!(!PeerDB::is_address_denied(
            db.conn(),
            &PeerAddress([
                0x00, 0x01, 0x02, 0x03, 0x04, 0x05, 0x06, 0x05, 0x00, 0x00, 0x00, 0x00, 0x00, 0x00,
                0x00, 0x01
            ])
        )
        .unwrap());
        assert!(!PeerDB::is_address_denied(
            db.conn(),
            &PeerAddress([
                0x00, 0x01, 0x02, 0x03, 0x04, 0x05, 0x06, 0x08, 0x00, 0x00, 0x00, 0x00, 0x00, 0x00,
                0x00, 0x01
            ])
        )
        .unwrap());
        assert!(PeerDB::is_address_denied(
            db.conn(),
            &PeerAddress([
                0x00, 0x00, 0x00, 0x00, 0x00, 0x00, 0x00, 0x00, 0x00, 0x00, 0xff, 0xff, 0x11, 0x22,
                0x33, 0x44
            ])
        )
        .unwrap());
        assert!(!PeerDB::is_address_denied(
            db.conn(),
            &PeerAddress([
                0x00, 0x00, 0x00, 0x00, 0x00, 0x00, 0x00, 0x00, 0x00, 0x00, 0xff, 0xff, 0x11, 0x22,
                0x33, 0x45
            ])
        )
        .unwrap());
    }

    /// Verifies that an IPv4 address can be denied and later allowed by a change in denied/allowed CIDR prefixes.
    /// Tests that a peer will go from having a positive denied value to a negative denied value
    /// when its CIDR prefix is explicitly allowed.
    #[test]
    fn test_peer_deny_allow_cidr() {
        let neighbor_1 = Neighbor {
            addr: NeighborKey {
                peer_version: 0x12345678,
                network_id: 0x9abcdef0,
                addrbytes: PeerAddress([
                    0x00, 0x01, 0x02, 0x03, 0x04, 0x05, 0x06, 0x07, 0x08, 0x09, 0x0a, 0x0b, 0x0c,
                    0x0d, 0x0e, 0x0f,
                ]),
                port: 12345,
            },
            public_key: Secp256k1PublicKey::from_hex(
                "02fa66b66f8971a8cd4d20ffded09674e030f0f33883f337f34b95ad4935bac0e3",
            )
            .unwrap(),
            expire_block: 23456,
            last_contact_time: 1552509642,
            allowed: 12345,
            denied: 67890,
            asn: 34567,
            org: 45678,
            in_degree: 1,
            out_degree: 1,
        };

        let neighbor_2 = Neighbor {
            addr: NeighborKey {
                peer_version: 0x12345678,
                network_id: 0x9abcdef0,
                addrbytes: PeerAddress([
                    0x10, 0x11, 0x12, 0x13, 0x14, 0x15, 0x16, 0x17, 0x18, 0x19, 0x1a, 0x1b, 0x1c,
                    0x1d, 0x1e, 0x1f,
                ]),
                port: 12345,
            },
            public_key: Secp256k1PublicKey::from_hex(
                "02287c1f1b280b5dde764b146976f6bad3fb485a3df9b1ad2d8ddc5719e7e91ff2",
            )
            .unwrap(),
            expire_block: 23456,
            last_contact_time: 1552509642,
            allowed: 12345,
            denied: 67890,
            asn: 34567,
            org: 45678,
            in_degree: 1,
            out_degree: 1,
        };

        let mut db = PeerDB::connect_memory(
            0x9abcdef0,
            12345,
            0,
            "http://foo.com".into(),
            &vec![],
            &vec![neighbor_1.clone(), neighbor_2.clone()],
        )
        .unwrap();

        let n1 = PeerDB::get_peer(
            db.conn(),
            neighbor_1.addr.network_id,
            &neighbor_1.addr.addrbytes,
            neighbor_1.addr.port,
        )
        .unwrap()
        .unwrap();
        assert_eq!(n1.allowed, 12345);
        assert_eq!(n1.denied, 67890);

        {
            // ban peer 1 by banning a prefix
            let tx = db.tx_begin().unwrap();
            PeerDB::add_deny_cidr(
                &tx,
                &PeerAddress([
                    0x00, 0x01, 0x02, 0x03, 0x04, 0x05, 0x06, 0x07, 0x00, 0x00, 0x00, 0x00, 0x00,
                    0x00, 0x00, 0x00,
                ]),
                64,
            )
            .unwrap();
            tx.commit().unwrap();
        }

        let n1 = PeerDB::get_peer(
            db.conn(),
            neighbor_1.addr.network_id,
            &neighbor_1.addr.addrbytes,
            neighbor_1.addr.port,
        )
        .unwrap()
        .unwrap();
        let n2 = PeerDB::get_peer(
            db.conn(),
            neighbor_2.addr.network_id,
            &neighbor_2.addr.addrbytes,
            neighbor_2.addr.port,
        )
        .unwrap()
        .unwrap();
        assert_eq!(n1.allowed, 12345);
        assert_eq!(n1.denied, i64::MAX);
        assert_eq!(n2.allowed, 12345);
        assert_eq!(n2.denied, 67890);

        {
            // unban peer 1 by unbanning a (different) prefix
            let tx = db.tx_begin().unwrap();
            PeerDB::add_allow_cidr(
                &tx,
                &PeerAddress([
                    0x00, 0x01, 0x02, 0x03, 0x04, 0x05, 0x00, 0x00, 0x00, 0x00, 0x00, 0x00, 0x00,
                    0x00, 0x00, 0x00,
                ]),
                48,
            )
            .unwrap();
            tx.commit().unwrap();
        }

        let n1 = PeerDB::get_peer(
            db.conn(),
            neighbor_1.addr.network_id,
            &neighbor_1.addr.addrbytes,
            neighbor_1.addr.port,
        )
        .unwrap()
        .unwrap();
        let n2 = PeerDB::get_peer(
            db.conn(),
            neighbor_2.addr.network_id,
            &neighbor_2.addr.addrbytes,
            neighbor_2.addr.port,
        )
        .unwrap()
        .unwrap();

        assert_eq!(n1.allowed, -1);
        assert_eq!(n1.denied, i64::MAX);
        assert_eq!(n2.allowed, 12345);
        assert_eq!(n2.denied, 67890);
    }

    /// Tests that PeerDB::refresh_allowed() and PeerDB::refresh_denied() re-apply CIDR allow/deny
    /// rules to the DB.  Peers that match an allowed CIDR prefix remain allowed (or, if not
    /// allowed, are marked as allowed), and peers that match a denied CIDR prefix remain denied
    /// (or are marked as denied if the new prefixes require it).
    #[test]
    fn test_peer_refresh_cidr() {
        let neighbor_1 = Neighbor {
            addr: NeighborKey {
                peer_version: 0x12345678,
                network_id: 0x9abcdef0,
                addrbytes: PeerAddress([
                    0x00, 0x01, 0x02, 0x03, 0x04, 0x05, 0x06, 0x07, 0x08, 0x09, 0x0a, 0x0b, 0x0c,
                    0x0d, 0x0e, 0x0f,
                ]),
                port: 12345,
            },
            public_key: Secp256k1PublicKey::from_hex(
                "02fa66b66f8971a8cd4d20ffded09674e030f0f33883f337f34b95ad4935bac0e3",
            )
            .unwrap(),
            expire_block: 23456,
            last_contact_time: 1552509642,
            allowed: 1234,
            denied: 5678,
            asn: 34567,
            org: 45678,
            in_degree: 1,
            out_degree: 1,
        };

        let neighbor_2 = Neighbor {
            addr: NeighborKey {
                peer_version: 0x12345678,
                network_id: 0x9abcdef0,
                addrbytes: PeerAddress([
                    0x10, 0x11, 0x12, 0x13, 0x14, 0x15, 0x16, 0x17, 0x18, 0x19, 0x1a, 0x1b, 0x1c,
                    0x1d, 0x1e, 0x1f,
                ]),
                port: 12345,
            },
            public_key: Secp256k1PublicKey::from_hex(
                "02287c1f1b280b5dde764b146976f6bad3fb485a3df9b1ad2d8ddc5719e7e91ff2",
            )
            .unwrap(),
            expire_block: 23456,
            last_contact_time: 1552509642,
            allowed: 1234,
            denied: 5678,
            asn: 34567,
            org: 45678,
            in_degree: 1,
            out_degree: 1,
        };

        let mut db = PeerDB::connect_memory(
            0x9abcdef0,
            12345,
            0,
            "http://foo.com".into(),
            &vec![],
            &vec![neighbor_1.clone(), neighbor_2.clone()],
        )
        .unwrap();
        {
            let tx = db.tx_begin().unwrap();
            PeerDB::add_cidr_prefix(&tx, "denied_prefixes", &PeerAddress([0x00; 16]), 8).unwrap();
            PeerDB::add_cidr_prefix(&tx, "allowed_prefixes", &PeerAddress([0x01; 16]), 8).unwrap();
            tx.commit().unwrap();
        }

        let n1 = PeerDB::get_peer(
            db.conn(),
            neighbor_1.addr.network_id,
            &neighbor_1.addr.addrbytes,
            neighbor_1.addr.port,
        )
        .unwrap()
        .unwrap();
        let n2 = PeerDB::get_peer(
            db.conn(),
            neighbor_2.addr.network_id,
            &neighbor_2.addr.addrbytes,
            neighbor_2.addr.port,
        )
        .unwrap()
        .unwrap();

        assert_eq!(n1.denied, 5678);
        assert_eq!(n2.denied, 5678);

        assert_eq!(n1.allowed, 1234);
        assert_eq!(n2.allowed, 1234);

        {
            let tx = db.tx_begin().unwrap();
            PeerDB::refresh_denies(&tx).unwrap();
            PeerDB::refresh_allows(&tx).unwrap();
            tx.commit().unwrap();
        }

        let n1 = PeerDB::get_peer(
            db.conn(),
            neighbor_1.addr.network_id,
            &neighbor_1.addr.addrbytes,
            neighbor_1.addr.port,
        )
        .unwrap()
        .unwrap();
        let n2 = PeerDB::get_peer(
            db.conn(),
            neighbor_2.addr.network_id,
            &neighbor_2.addr.addrbytes,
            neighbor_2.addr.port,
        )
        .unwrap()
        .unwrap();

        assert_eq!(n1.denied, i64::MAX);
        assert_eq!(n2.denied, 0); // refreshed; no longer denied

        assert_eq!(n1.allowed, 0);
        assert_eq!(n2.allowed, 0);
    }

    /// Test PeerDB::connect() with different private keys.  Verify that LocalPeer reflects the
    /// latest key.
    #[test]
    fn test_connect_new_key() {
        let key1 = Secp256k1PrivateKey::new();
        let key2 = Secp256k1PrivateKey::new();

        let path = "/tmp/test-connect-new-key.db".to_string();
        if fs::metadata(&path).is_ok() {
            fs::remove_file(&path).unwrap();
        }

        let db = PeerDB::connect(
            &path,
            true,
            0x80000000,
            0,
            Some(key1.clone()),
            i64::MAX as u64,
            PeerAddress::from_ipv4(127, 0, 0, 1),
            12345,
            UrlString::try_from("http://foo.com").unwrap(),
            &vec![],
            None,
            &[],
        )
        .unwrap();
        let local_peer = PeerDB::get_local_peer(db.conn()).unwrap();
        assert_eq!(local_peer.private_key, key1);

        assert!(fs::metadata(&path).is_ok());

        let db = PeerDB::connect(
            &path,
            true,
            0x80000000,
            0,
            None,
            i64::MAX as u64,
            PeerAddress::from_ipv4(127, 0, 0, 1),
            12345,
            UrlString::try_from("http://foo.com").unwrap(),
            &vec![],
            None,
            &[],
        )
        .unwrap();
        let local_peer = PeerDB::get_local_peer(db.conn()).unwrap();
        assert_eq!(local_peer.private_key, key1);

        let db = PeerDB::connect(
            &path,
            true,
            0x80000000,
            0,
            Some(key2.clone()),
            i64::MAX as u64,
            PeerAddress::from_ipv4(127, 0, 0, 1),
            12345,
            UrlString::try_from("http://foo.com").unwrap(),
            &vec![],
            None,
            &[],
        )
        .unwrap();
        let local_peer = PeerDB::get_local_peer(db.conn()).unwrap();
        assert_eq!(local_peer.private_key, key2);
    }

    /// Test DB instantiation -- it must work.
    #[test]
    fn test_db_instantiation() {
        let key1 = Secp256k1PrivateKey::new();

        let path = "/tmp/test-peerdb-instantiation.db".to_string();
        if fs::metadata(&path).is_ok() {
            fs::remove_file(&path).unwrap();
        }

        let db = PeerDB::connect(
            &path,
            true,
            0x80000000,
            0,
            Some(key1.clone()),
            i64::MAX as u64,
            PeerAddress::from_ipv4(127, 0, 0, 1),
            12345,
            UrlString::try_from("http://foo.com").unwrap(),
            &vec![],
            None,
            &[],
        )
        .unwrap();
    }
}<|MERGE_RESOLUTION|>--- conflicted
+++ resolved
@@ -23,11 +23,7 @@
 use rand::seq::SliceRandom;
 use rand::{thread_rng, Rng, RngCore};
 use rusqlite::types::ToSql;
-<<<<<<< HEAD
-use rusqlite::{Connection, OpenFlags, OptionalExtension, Row, Transaction};
-=======
 use rusqlite::{params, Connection, OpenFlags, OptionalExtension, Row, Transaction};
->>>>>>> d57dda47
 use stacks_common::types::net::{PeerAddress, PeerHost};
 use stacks_common::types::sqlite::NO_PARAMS;
 use stacks_common::util;
@@ -512,13 +508,9 @@
 
     fn get_schema_version(conn: &Connection) -> Result<String, db_error> {
         let version = conn
-<<<<<<< HEAD
-            .query_row("SELECT MAX(version) from db_config", [], |row| row.get(0))
-=======
             .query_row("SELECT MAX(version) from db_config", NO_PARAMS, |row| {
                 row.get(0)
             })
->>>>>>> d57dda47
             .optional()?
             .unwrap_or("1".to_string());
         Ok(version)
@@ -1144,7 +1136,7 @@
         peer_addr: &PeerAddress,
         peer_port: u16,
     ) -> Result<(), db_error> {
-        tx.execute("UPDATE frontier SET initial = 1 WHERE network_id = ?1 AND addrbytes = ?2 AND port = ?3", 
+        tx.execute("UPDATE frontier SET initial = 1 WHERE network_id = ?1 AND addrbytes = ?2 AND port = ?3",
                     params![network_id, peer_addr.to_bin(), peer_port])
             .map_err(db_error::SqliteError)?;
 
