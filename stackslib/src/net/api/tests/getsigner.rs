--- conflicted
+++ resolved
@@ -47,13 +47,8 @@
 #[test]
 fn test_try_parse_request() {
     let addr = SocketAddr::new(IpAddr::V4(Ipv4Addr::new(127, 0, 0, 1)), 33333);
-<<<<<<< HEAD
     let http = StacksHttp::new(addr, &ConnectionOptions::default());
-    let private_key = StacksPrivateKey::new();
-=======
-    let http = StacksHttp::new(addr.clone(), &ConnectionOptions::default());
     let private_key = StacksPrivateKey::random();
->>>>>>> 36d49b0e
     let signer_pubkey = StacksPublicKey::from_private(&private_key);
     let signer_pubkey_hex = signer_pubkey.to_hex();
     let cycle_num = thread_rng().next_u32() as u64;
