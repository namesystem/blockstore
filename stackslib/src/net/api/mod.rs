// Copyright (C) 2013-2020 Blockstack PBC, a public benefit corporation
// Copyright (C) 2020-2023 Stacks Open Internet Foundation
//
// This program is free software: you can redistribute it and/or modify
// it under the terms of the GNU General Public License as published by
// the Free Software Foundation, either version 3 of the License, or
// (at your option) any later version.
//
// This program is distributed in the hope that it will be useful,
// but WITHOUT ANY WARRANTY; without even the implied warranty of
// MERCHANTABILITY or FITNESS FOR A PARTICULAR PURPOSE.  See the
// GNU General Public License for more details.
//
// You should have received a copy of the GNU General Public License
// along with this program.  If not, see <http://www.gnu.org/licenses/>.

use clarity::vm::costs::ExecutionCost;
use stacks_common::codec::read_next;
use stacks_common::types::chainstate::{
    BlockHeaderHash, BurnchainHeaderHash, ConsensusHash, SortitionId, StacksBlockId,
};
use stacks_common::util::hash::Hash160;
use stacks_common::util::HexError;

use crate::burnchains::Txid;
use crate::chainstate::stacks::{StacksMicroblock, StacksTransaction};
use crate::core::mempool;
use crate::cost_estimates::FeeRateEstimate;
use crate::net::atlas::GetAttachmentResponse;
use crate::net::http::{
    Error, HttpRequest, HttpRequestContents, HttpRequestPreamble, HttpResponse,
    HttpResponseContents, HttpResponsePayload, HttpResponsePreamble,
};
use crate::net::httpcore::{StacksHttp, StacksHttpRequest, StacksHttpResponse};
use crate::net::Error as NetError;
use crate::stacks_common::codec::StacksMessageCodec;

pub mod callreadonly;
pub mod get_tenures_fork_info;
pub mod getaccount;
pub mod getattachment;
pub mod getattachmentsinv;
pub mod getblock;
pub mod getblock_v3;
<<<<<<< HEAD
pub mod getclaritymarfvalue;
pub mod getclaritymetadata;
=======
pub mod getblockbyheight;
>>>>>>> 6a0d0489
pub mod getconstantval;
pub mod getcontractabi;
pub mod getcontractsrc;
pub mod getdatavar;
pub mod getheaders;
pub mod getinfo;
pub mod getistraitimplemented;
pub mod getmapentry;
pub mod getmicroblocks_confirmed;
pub mod getmicroblocks_indexed;
pub mod getmicroblocks_unconfirmed;
pub mod getneighbors;
pub mod getpoxinfo;
pub mod getsigner;
pub mod getsortition;
pub mod getstackerdbchunk;
pub mod getstackerdbmetadata;
pub mod getstackers;
pub mod getstxtransfercost;
pub mod gettenure;
pub mod gettenureinfo;
pub mod gettenuretip;
pub mod gettransaction_unconfirmed;
pub mod liststackerdbreplicas;
pub mod postblock;
pub mod postblock_proposal;
#[warn(unused_imports)]
pub mod postblock_v3;
pub mod postfeerate;
pub mod postmempoolquery;
pub mod postmicroblock;
pub mod poststackerdbchunk;
pub mod posttransaction;

#[cfg(test)]
mod tests;

impl StacksHttp {
    /// Register all RPC methods.
    /// Put your new RPC method handlers here.
    pub fn register_rpc_methods(&mut self) {
        self.register_rpc_endpoint(callreadonly::RPCCallReadOnlyRequestHandler::new(
            self.maximum_call_argument_size,
            self.read_only_call_limit.clone(),
        ));
        self.register_rpc_endpoint(getaccount::RPCGetAccountRequestHandler::new());
        self.register_rpc_endpoint(getattachment::RPCGetAttachmentRequestHandler::new());
        self.register_rpc_endpoint(getattachmentsinv::RPCGetAttachmentsInvRequestHandler::new());
        self.register_rpc_endpoint(getblock::RPCBlocksRequestHandler::new());
        self.register_rpc_endpoint(getblock_v3::RPCNakamotoBlockRequestHandler::new());
<<<<<<< HEAD
        self.register_rpc_endpoint(getclaritymarfvalue::RPCGetClarityMarfRequestHandler::new());
        self.register_rpc_endpoint(getclaritymetadata::RPCGetClarityMetadataRequestHandler::new());
=======
        self.register_rpc_endpoint(getblockbyheight::RPCNakamotoBlockByHeightRequestHandler::new());
>>>>>>> 6a0d0489
        self.register_rpc_endpoint(getconstantval::RPCGetConstantValRequestHandler::new());
        self.register_rpc_endpoint(getcontractabi::RPCGetContractAbiRequestHandler::new());
        self.register_rpc_endpoint(getcontractsrc::RPCGetContractSrcRequestHandler::new());
        self.register_rpc_endpoint(getdatavar::RPCGetDataVarRequestHandler::new());
        self.register_rpc_endpoint(getheaders::RPCHeadersRequestHandler::new());
        self.register_rpc_endpoint(getinfo::RPCPeerInfoRequestHandler::new());
        self.register_rpc_endpoint(
            getistraitimplemented::RPCGetIsTraitImplementedRequestHandler::new(),
        );
        self.register_rpc_endpoint(getmapentry::RPCGetMapEntryRequestHandler::new());
        self.register_rpc_endpoint(
            getmicroblocks_confirmed::RPCMicroblocksConfirmedRequestHandler::new(),
        );
        self.register_rpc_endpoint(
            getmicroblocks_indexed::RPCMicroblocksIndexedRequestHandler::new(),
        );
        self.register_rpc_endpoint(
            getmicroblocks_unconfirmed::RPCMicroblocksUnconfirmedRequestHandler::new(),
        );
        self.register_rpc_endpoint(getneighbors::RPCNeighborsRequestHandler::new());
        self.register_rpc_endpoint(getstxtransfercost::RPCGetStxTransferCostRequestHandler::new());
        self.register_rpc_endpoint(getstackerdbchunk::RPCGetStackerDBChunkRequestHandler::new());
        self.register_rpc_endpoint(getpoxinfo::RPCPoxInfoRequestHandler::new());
        self.register_rpc_endpoint(
            getstackerdbmetadata::RPCGetStackerDBMetadataRequestHandler::new(),
        );
        self.register_rpc_endpoint(getstackers::GetStackersRequestHandler::default());
        self.register_rpc_endpoint(getsortition::GetSortitionHandler::new());
        self.register_rpc_endpoint(gettenure::RPCNakamotoTenureRequestHandler::new());
        self.register_rpc_endpoint(gettenureinfo::RPCNakamotoTenureInfoRequestHandler::new());
        self.register_rpc_endpoint(gettenuretip::RPCNakamotoTenureTipRequestHandler::new());
        self.register_rpc_endpoint(get_tenures_fork_info::GetTenuresForkInfo::default());
        self.register_rpc_endpoint(
            gettransaction_unconfirmed::RPCGetTransactionUnconfirmedRequestHandler::new(),
        );
        self.register_rpc_endpoint(getsigner::GetSignerRequestHandler::default());
        self.register_rpc_endpoint(
            liststackerdbreplicas::RPCListStackerDBReplicasRequestHandler::new(),
        );
        self.register_rpc_endpoint(postblock::RPCPostBlockRequestHandler::new());
        self.register_rpc_endpoint(postblock_proposal::RPCBlockProposalRequestHandler::new(
            self.auth_token.clone(),
        ));
        self.register_rpc_endpoint(postblock_v3::RPCPostBlockRequestHandler::new(
            self.auth_token.clone(),
        ));
        self.register_rpc_endpoint(postfeerate::RPCPostFeeRateRequestHandler::new());
        self.register_rpc_endpoint(postmempoolquery::RPCMempoolQueryRequestHandler::new());
        self.register_rpc_endpoint(postmicroblock::RPCPostMicroblockRequestHandler::new());
        self.register_rpc_endpoint(poststackerdbchunk::RPCPostStackerDBChunkRequestHandler::new());
        self.register_rpc_endpoint(posttransaction::RPCPostTransactionRequestHandler::new());
    }
}

/// Helper conversion for NetError to Error
impl From<NetError> for Error {
    fn from(e: NetError) -> Error {
        match e {
            NetError::Http(e) => e,
            x => Error::AppError(format!("{x:?}")),
        }
    }
}

/// This module serde encodes and decodes optional byte fields in RPC
/// responses as Some(String) where the String is a `0x` prefixed
/// hex string.
pub mod prefix_opt_hex {
    pub fn serialize<S: serde::Serializer, T: std::fmt::LowerHex>(
        val: &Option<T>,
        s: S,
    ) -> Result<S::Ok, S::Error> {
        match val {
            Some(ref some_val) => {
                let val_str = format!("0x{some_val:x}");
                s.serialize_some(&val_str)
            }
            None => s.serialize_none(),
        }
    }

    pub fn deserialize<'de, D: serde::Deserializer<'de>, T: super::HexDeser>(
        d: D,
    ) -> Result<Option<T>, D::Error> {
        let opt_inst_str: Option<String> = serde::Deserialize::deserialize(d)?;
        let Some(inst_str) = opt_inst_str else {
            return Ok(None);
        };
        let Some(hex_str) = inst_str.get(2..) else {
            return Err(serde::de::Error::invalid_length(
                inst_str.len(),
                &"at least length 2 string",
            ));
        };
        let val = T::try_from(&hex_str).map_err(serde::de::Error::custom)?;
        Ok(Some(val))
    }
}

/// This module serde encodes and decodes byte fields in RPC
/// responses as a String where the String is a `0x` prefixed
/// hex string.
pub mod prefix_hex {
    pub fn serialize<S: serde::Serializer, T: std::fmt::LowerHex>(
        val: &T,
        s: S,
    ) -> Result<S::Ok, S::Error> {
        s.serialize_str(&format!("0x{val:x}"))
    }

    pub fn deserialize<'de, D: serde::Deserializer<'de>, T: super::HexDeser>(
        d: D,
    ) -> Result<T, D::Error> {
        let inst_str: String = serde::Deserialize::deserialize(d)?;
        let Some(hex_str) = inst_str.get(2..) else {
            return Err(serde::de::Error::invalid_length(
                inst_str.len(),
                &"at least length 2 string",
            ));
        };
        T::try_from(&hex_str).map_err(serde::de::Error::custom)
    }
}

pub trait HexDeser: Sized {
    fn try_from(hex: &str) -> Result<Self, HexError>;
}

macro_rules! impl_hex_deser {
    ($thing:ident) => {
        impl HexDeser for $thing {
            fn try_from(hex: &str) -> Result<Self, HexError> {
                $thing::from_hex(hex)
            }
        }
    };
}

impl_hex_deser!(BurnchainHeaderHash);
impl_hex_deser!(StacksBlockId);
impl_hex_deser!(SortitionId);
impl_hex_deser!(ConsensusHash);
impl_hex_deser!(BlockHeaderHash);
impl_hex_deser!(Hash160);<|MERGE_RESOLUTION|>--- conflicted
+++ resolved
@@ -42,12 +42,9 @@
 pub mod getattachmentsinv;
 pub mod getblock;
 pub mod getblock_v3;
-<<<<<<< HEAD
+pub mod getblockbyheight;
 pub mod getclaritymarfvalue;
 pub mod getclaritymetadata;
-=======
-pub mod getblockbyheight;
->>>>>>> 6a0d0489
 pub mod getconstantval;
 pub mod getcontractabi;
 pub mod getcontractsrc;
@@ -98,12 +95,9 @@
         self.register_rpc_endpoint(getattachmentsinv::RPCGetAttachmentsInvRequestHandler::new());
         self.register_rpc_endpoint(getblock::RPCBlocksRequestHandler::new());
         self.register_rpc_endpoint(getblock_v3::RPCNakamotoBlockRequestHandler::new());
-<<<<<<< HEAD
+        self.register_rpc_endpoint(getblockbyheight::RPCNakamotoBlockByHeightRequestHandler::new());
         self.register_rpc_endpoint(getclaritymarfvalue::RPCGetClarityMarfRequestHandler::new());
         self.register_rpc_endpoint(getclaritymetadata::RPCGetClarityMetadataRequestHandler::new());
-=======
-        self.register_rpc_endpoint(getblockbyheight::RPCNakamotoBlockByHeightRequestHandler::new());
->>>>>>> 6a0d0489
         self.register_rpc_endpoint(getconstantval::RPCGetConstantValRequestHandler::new());
         self.register_rpc_endpoint(getcontractabi::RPCGetContractAbiRequestHandler::new());
         self.register_rpc_endpoint(getcontractsrc::RPCGetContractSrcRequestHandler::new());
