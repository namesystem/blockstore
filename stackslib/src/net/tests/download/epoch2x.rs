// Copyright (C) 2013-2020 Blockstack PBC, a public benefit corporation
// Copyright (C) 2020-2024 Stacks Open Internet Foundation
//
// This program is free software: you can redistribute it and/or modify
// it under the terms of the GNU General Public License as published by
// the Free Software Foundation, either version 3 of the License, or
// (at your option) any later version.
//
// This program is distributed in the hope that it will be useful,
// but WITHOUT ANY WARRANTY; without even the implied warranty of
// MERCHANTABILITY or FITNESS FOR A PARTICULAR PURPOSE.  See the
// GNU General Public License for more details.
//
// You should have received a copy of the GNU General Public License
// along with this program.  If not, see <http://www.gnu.org/licenses/>.

use std::collections::HashMap;

use clarity::vm::clarity::ClarityConnection;
use clarity::vm::costs::ExecutionCost;
use clarity::vm::execute;
use clarity::vm::representations::*;
use rand::Rng;
use stacks_common::util::hash::*;
use stacks_common::util::sleep_ms;
use stacks_common::util::vrf::VRFProof;

use super::*;
use crate::burnchains::tests::TestMiner;
use crate::chainstate::burn::db::sortdb::*;
use crate::chainstate::burn::operations::*;
use crate::chainstate::stacks::db::blocks::MINIMUM_TX_FEE_RATE_PER_BYTE;
use crate::chainstate::stacks::miner::*;
use crate::chainstate::stacks::tests::*;
use crate::chainstate::stacks::*;
use crate::net::codec::*;
use crate::net::download::BlockDownloader;
use crate::net::inv::inv2x::*;
use crate::net::relay::*;
use crate::net::test::*;
use crate::net::*;
use crate::stacks_common::types::PublicKey;
use crate::util_lib::strings::*;
use crate::util_lib::test::*;

fn get_peer_availability(
    peer: &mut TestPeer,
    start_height: u64,
    end_height: u64,
) -> Vec<(ConsensusHash, Option<BlockHeaderHash>, Vec<NeighborKey>)> {
    let inv_state = peer.network.inv_state.take().unwrap();
    let availability = peer
        .with_network_state(
            |ref mut sortdb,
             ref mut _chainstate,
             ref mut network,
             ref mut _relayer,
             ref mut _mempool| {
                BlockDownloader::get_block_availability(
                    &network.local_peer,
                    &inv_state,
                    sortdb,
                    &mut network.header_cache,
                    start_height,
                    end_height,
                )
            },
        )
        .unwrap();
    peer.network.inv_state = Some(inv_state);
    availability
}

#[test]
fn test_get_block_availability() {
    with_timeout(600, || {
        let mut peer_1_config = TestPeerConfig::new(function_name!(), 3210, 3211);
        let mut peer_2_config = TestPeerConfig::new(function_name!(), 3212, 3213);

        // don't bother downloading blocks
        peer_1_config.connection_opts.disable_block_download = true;
        peer_2_config.connection_opts.disable_block_download = true;

        peer_1_config.add_neighbor(&peer_2_config.to_neighbor());
        peer_2_config.add_neighbor(&peer_1_config.to_neighbor());

        let reward_cycle_length = peer_1_config.burnchain.pox_constants.reward_cycle_length as u64;

        let mut peer_1 = TestPeer::new(peer_1_config);
        let mut peer_2 = TestPeer::new(peer_2_config);

        let num_blocks = 10;
        let first_stacks_block_height = {
            let sn =
                SortitionDB::get_canonical_burn_chain_tip(peer_1.sortdb.as_ref().unwrap().conn())
                    .unwrap();
            sn.block_height
        };

        let mut block_data = vec![];

        for i in 0..num_blocks {
            let (mut burn_ops, stacks_block, microblocks) = peer_2.make_default_tenure();

            let (_, burn_header_hash, consensus_hash) =
                peer_2.next_burnchain_block(burn_ops.clone());
            peer_2.process_stacks_epoch_at_tip(&stacks_block, &microblocks);

            TestPeer::set_ops_burn_header_hash(&mut burn_ops, &burn_header_hash);

            peer_1.next_burnchain_block_raw(burn_ops);

            let sn =
                SortitionDB::get_canonical_burn_chain_tip(peer_2.sortdb.as_ref().unwrap().conn())
                    .unwrap();
            block_data.push((sn.consensus_hash.clone(), stacks_block, microblocks));
        }

        let num_burn_blocks = {
            let sn =
                SortitionDB::get_canonical_burn_chain_tip(peer_1.sortdb.as_ref().unwrap().conn())
                    .unwrap();
            sn.block_height - peer_1.config.burnchain.first_block_height
        };

        let mut round = 0;
        let mut inv_1_count = 0;
        let mut inv_2_count = 0;
        let mut all_blocks_available = false;

        // can only learn about 1 reward cycle's blocks at a time in PoX
        while inv_1_count < reward_cycle_length
            && inv_2_count < reward_cycle_length
            && !all_blocks_available
        {
            let result_1 = peer_1.step();
            let result_2 = peer_2.step();

            inv_1_count = match peer_1.network.inv_state {
                Some(ref inv) => {
                    let mut count = inv.get_inv_sortitions(&peer_2.to_neighbor().addr);

                    // continue until peer 1 knows that peer 2 has blocks
                    let peer_1_availability = get_peer_availability(
                        &mut peer_1,
                        first_stacks_block_height,
                        first_stacks_block_height + reward_cycle_length,
                    );

                    let mut all_availability = true;
                    for (_, _, neighbors) in peer_1_availability.iter() {
                        if neighbors.len() != 1 {
                            // not done yet
                            count = 0;
                            all_availability = false;
                            break;
                        }
                        assert_eq!(neighbors[0], peer_2.config.to_neighbor().addr);
                    }

                    all_blocks_available = all_availability;

                    count
                }
                None => 0,
            };

            inv_2_count = match peer_2.network.inv_state {
                Some(ref inv) => inv.get_inv_sortitions(&peer_1.to_neighbor().addr),
                None => 0,
            };

            // nothing should break
<<<<<<< HEAD
            match peer_1.network.inv_state {
                Some(ref inv) => {
                    assert!(inv.get_broken_peers().is_empty());
                    assert!(inv.get_diverged_peers().is_empty());
                }
                None => {}
            }

            match peer_2.network.inv_state {
                Some(ref inv) => {
                    assert!(inv.get_broken_peers().is_empty());
                    assert!(inv.get_diverged_peers().is_empty());
                }
                None => {}
=======
            if let Some(ref inv) = peer_1.network.inv_state {
                assert_eq!(inv.get_broken_peers().len(), 0);
                assert_eq!(inv.get_diverged_peers().len(), 0);
            }

            if let Some(ref inv) = peer_2.network.inv_state {
                assert_eq!(inv.get_broken_peers().len(), 0);
                assert_eq!(inv.get_diverged_peers().len(), 0);
>>>>>>> 037f0208
            }

            round += 1;
        }

        info!("Completed walk round {round} step(s)");

        let availability = get_peer_availability(
            &mut peer_1,
            first_stacks_block_height,
            first_stacks_block_height + reward_cycle_length,
        );

        eprintln!("availability.len() == {}", availability.len());
        eprintln!("block_data.len() == {}", block_data.len());

        assert_eq!(availability.len() as u64, reward_cycle_length);
        assert_eq!(block_data.len() as u64, num_blocks);

        for (
            (sn_consensus_hash, stacks_block, microblocks),
            (consensus_hash, stacks_block_hash_opt, neighbors),
        ) in block_data.iter().zip(availability.iter())
        {
            assert_eq!(*consensus_hash, *sn_consensus_hash);
            assert!(stacks_block_hash_opt.is_some());
            assert_eq!(*stacks_block_hash_opt, Some(stacks_block.block_hash()));
        }
    })
}

fn get_blocks_inventory(peer: &TestPeer, start_height: u64, end_height: u64) -> BlocksInvData {
    let block_hashes = {
        let num_headers = end_height - start_height;
        let ic = peer.sortdb.as_ref().unwrap().index_conn();
        let tip = SortitionDB::get_canonical_burn_chain_tip(&ic).unwrap();
        let ancestor = SortitionDB::get_ancestor_snapshot(&ic, end_height, &tip.sortition_id)
            .unwrap()
            .unwrap();
        ic.get_stacks_header_hashes(
            num_headers + 1,
            &ancestor.consensus_hash,
            &BlockHeaderCache::new(),
        )
        .unwrap()
    };

    let inv = peer
        .chainstate_ref()
        .get_blocks_inventory(&block_hashes)
        .unwrap();
    inv
}

pub fn run_get_blocks_and_microblocks<T, F, P, C, D>(
    test_name: &str,
    port_base: u16,
    num_peers: usize,
    make_topology: T,
    block_generator: F,
    mut peer_func: P,
    mut check_breakage: C,
    mut done_func: D,
) -> Vec<TestPeer>
where
    T: FnOnce(&mut Vec<TestPeerConfig>),
    F: FnOnce(
        usize,
        &mut Vec<TestPeer>,
    ) -> Vec<(
        ConsensusHash,
        Option<StacksBlock>,
        Option<Vec<StacksMicroblock>>,
    )>,
    P: FnMut(&mut Vec<TestPeer>),
    C: FnMut(&mut TestPeer) -> bool,
    D: FnMut(&mut Vec<TestPeer>) -> bool,
{
    assert!(num_peers > 0);
    let first_sortition_height = 0;

    let mut peer_configs = vec![];
    for i in 0..num_peers {
        let mut peer_config = TestPeerConfig::new(
            test_name,
            port_base + ((2 * i) as u16),
            port_base + ((2 * i + 1) as u16),
        );
        peer_config.burnchain.first_block_height = first_sortition_height;

        peer_configs.push(peer_config);
    }

    make_topology(&mut peer_configs);

    let mut peers: Vec<_> = peer_configs.into_iter().map(TestPeer::new).collect();

    let mut num_blocks = 10;
    let first_stacks_block_height = {
        let sn =
            SortitionDB::get_canonical_burn_chain_tip(peers[0].sortdb.as_ref().unwrap().conn())
                .unwrap();
        sn.block_height
    };

    let block_data = block_generator(num_blocks, &mut peers);
    num_blocks = block_data.len();

    let num_burn_blocks = {
        let sn =
            SortitionDB::get_canonical_burn_chain_tip(peers[0].sortdb.as_ref().unwrap().conn())
                .unwrap();
        sn.block_height
    };

    let mut dns_clients = vec![];
    let mut dns_threads = vec![];

    for _ in 0..peers.len() {
        let (dns_client, dns_thread_handle) = dns_thread_start(100);
        dns_clients.push(dns_client);
        dns_threads.push(dns_thread_handle);
    }

    let mut round = 0;
    let mut peer_invs = vec![BlocksInvData::empty(); num_peers];

    let mut done = false;

    loop {
        peer_func(&mut peers);

        let mut peers_behind_burnchain = false;
        for i in 0..peers.len() {
            let peer = &mut peers[i];

            test_debug!("======= peer {} step begin =========", i);
            let mut result = peer.step_dns(&mut dns_clients[i]).unwrap();

            let lp = peer.network.local_peer.clone();
            let burnchain = peer.network.burnchain.clone();
            peer.with_db_state(|sortdb, chainstate, relayer, mempool| {
                relayer.process_network_result(
                    &lp,
                    &mut result,
                    &burnchain,
                    sortdb,
                    chainstate,
                    mempool,
                    false,
                    None,
                    None,
                )
            })
            .unwrap();

            test_debug!(
                "Peer {} processes {} blocks and {} microblock streams",
                i,
                result.blocks.len(),
                result.confirmed_microblocks.len()
            );

            peer.with_peer_state(|peer, sortdb, chainstate, mempool| {
                for i in 0..(result.blocks.len() + result.confirmed_microblocks.len() + 1) {
                    peer.coord.handle_new_stacks_block().unwrap();

                    let pox_id = {
                        let ic = sortdb.index_conn();
                        let tip_sort_id =
                            SortitionDB::get_canonical_sortition_tip(sortdb.conn()).unwrap();
                        let sortdb_reader =
                            SortitionHandleConn::open_reader(&ic, &tip_sort_id).unwrap();
                        sortdb_reader.get_pox_id().unwrap()
                    };

                    test_debug!(
                        "\n\n{:?}: after stacks block, new tip PoX ID is {:?}\n\n",
                        &peer.to_neighbor().addr,
                        &pox_id
                    );
                }
                Ok(())
            })
            .unwrap();

            assert!(check_breakage(peer));

            let peer_num_burn_blocks = {
                let sn =
                    SortitionDB::get_canonical_burn_chain_tip(peer.sortdb.as_ref().unwrap().conn())
                        .unwrap();
                sn.block_height
            };

            peer_invs[i] = get_blocks_inventory(peer, 0, peer_num_burn_blocks);
            peers_behind_burnchain =
                peer_num_burn_blocks != num_burn_blocks || peers_behind_burnchain;

            test_debug!("Peer {} block inventory: {:?}", i, &peer_invs[i]);

            if let Some(ref inv) = peer.network.inv_state {
                test_debug!("Peer {} inventory stats: {:?}", i, &inv.block_stats);
            }

            let (mut inbound, mut outbound) = peer.network.dump_peer_table();

            inbound.sort();
            outbound.sort();

            test_debug!(
                "Peer {} outbound ({}): {}",
                i,
                outbound.len(),
                outbound.join(", ")
            );
            test_debug!(
                "Peer {} inbound ({}):  {}",
                i,
                inbound.len(),
                inbound.join(", ")
            );
            test_debug!("======= peer {} step end   =========", i);
        }

        if !done {
            done = !peers_behind_burnchain;

            for i in 0..num_peers {
                for b in 0..num_blocks {
                    if !peer_invs[i].has_ith_block(
                        ((b as u64) + first_stacks_block_height - first_sortition_height) as u16,
                    ) && block_data[b].1.is_some()
                    {
                        test_debug!(
                            "Peer {} is missing block {} at sortition height {} (between {} and {})",
                            i,
                            b,
                            (b as u64) + first_stacks_block_height - first_sortition_height,
                            first_stacks_block_height - first_sortition_height,
                            first_stacks_block_height - first_sortition_height
                                + (num_blocks as u64),
                        );
                        done = false;
                    }
                }
                for b in 1..(num_blocks - 1) {
                    if !peer_invs[i].has_ith_microblock_stream(
                        ((b as u64) + first_stacks_block_height - first_sortition_height) as u16,
                    ) && block_data[b].2.is_some()
                    {
                        test_debug!(
                            "Peer {} is missing microblock stream {} (between {} and {})",
                            i,
                            (b as u64) + first_stacks_block_height - first_sortition_height,
                            first_stacks_block_height - first_sortition_height,
                            first_stacks_block_height - first_sortition_height
                                + ((num_blocks - 1) as u64),
                        );
                        done = false;
                    }
                }
            }
        }
        for (i, peer) in peers.iter().enumerate() {
            test_debug!(
                "Peer {} has done {} p2p state-machine passes; {} inv syncs, {} download-syncs",
                i,
                peer.network.num_state_machine_passes,
                peer.network.num_inv_sync_passes,
                peer.network.num_downloader_passes
            );
        }

        if done {
            // all blocks obtained, now do custom check
            if done_func(&mut peers) {
                break;
            }
        }

        round += 1;
    }

    info!("Completed walk round {} step(s)", round);

    for peer in peers.iter_mut() {
        let availability = get_peer_availability(
            peer,
            first_stacks_block_height - first_sortition_height,
            first_stacks_block_height - first_sortition_height + (num_blocks as u64),
        );

        assert_eq!(availability.len(), num_blocks);
        assert_eq!(block_data.len(), num_blocks);

        for (
            (sn_consensus_hash, stacks_block_opt, microblocks_opt),
            (consensus_hash, stacks_block_hash_opt, neighbors),
        ) in block_data.iter().zip(availability.iter())
        {
            assert_eq!(*consensus_hash, *sn_consensus_hash);

            if stacks_block_hash_opt.is_some() {
                assert!(stacks_block_opt.is_some());
                assert_eq!(
                    *stacks_block_hash_opt,
                    Some(stacks_block_opt.as_ref().unwrap().block_hash())
                );
            } else {
                assert!(stacks_block_opt.is_none());
            }
        }
    }

    drop(dns_clients);
    for handle in dns_threads.into_iter() {
        handle.join().unwrap();
    }

    peers
}

#[test]
#[ignore]
pub fn test_get_blocks_and_microblocks_2_peers_download_plain() {
    with_timeout(600, || {
        run_get_blocks_and_microblocks(
            function_name!(),
            3200,
            2,
            |ref mut peer_configs| {
                // build initial network topology
                assert_eq!(peer_configs.len(), 2);

                peer_configs[0].connection_opts.disable_block_advertisement = true;
                peer_configs[1].connection_opts.disable_block_advertisement = true;

                let peer_0 = peer_configs[0].to_neighbor();
                let peer_1 = peer_configs[1].to_neighbor();
                peer_configs[0].add_neighbor(&peer_1);
                peer_configs[1].add_neighbor(&peer_0);
            },
            |num_blocks, ref mut peers| {
                // build up block data to replicate
                let mut block_data = vec![];
                for _ in 0..num_blocks {
                    let (mut burn_ops, stacks_block, microblocks) = peers[1].make_default_tenure();

                    let (_, burn_header_hash, consensus_hash) =
                        peers[1].next_burnchain_block(burn_ops.clone());
                    peers[1].process_stacks_epoch_at_tip(&stacks_block, &microblocks);

                    TestPeer::set_ops_burn_header_hash(&mut burn_ops, &burn_header_hash);

                    peers[0].next_burnchain_block_raw(burn_ops);

                    let sn = SortitionDB::get_canonical_burn_chain_tip(
                        peers[1].sortdb.as_ref().unwrap().conn(),
                    )
                    .unwrap();
                    block_data.push((
                        sn.consensus_hash.clone(),
                        Some(stacks_block),
                        Some(microblocks),
                    ));
                }
                block_data
            },
            |_| {},
            |peer| {
                // check peer health
                // nothing should break
<<<<<<< HEAD
                match peer.network.block_downloader {
                    Some(ref dl) => {
                        assert!(dl.broken_peers.is_empty());
                        assert!(dl.dead_peers.is_empty());
                    }
                    None => {}
=======
                if let Some(ref dl) = peer.network.block_downloader {
                    assert_eq!(dl.broken_peers.len(), 0);
                    assert_eq!(dl.dead_peers.len(), 0);
>>>>>>> 037f0208
                }

                // no block advertisements (should be disabled)
                let _ = peer.for_each_convo_p2p(|event_id, convo| {
                    let cnt = *(convo
                        .stats
                        .msg_rx_counts
                        .get(&StacksMessageID::BlocksAvailable)
                        .unwrap_or(&0));
                    assert_eq!(
                        cnt, 0,
                        "neighbor event={event_id} got {cnt} BlocksAvailable messages"
                    );
                    Ok(())
                });

                true
            },
            |_| true,
        );
    })
}

fn make_contract_call_transaction(
    miner: &mut TestMiner,
    sortdb: &mut SortitionDB,
    chainstate: &mut StacksChainState,
    spending_account: &mut TestMiner,
    contract_address: StacksAddress,
    contract_name: &str,
    function_name: &str,
    args: Vec<Value>,
    consensus_hash: &ConsensusHash,
    block_hash: &BlockHeaderHash,
    nonce_offset: u64,
) -> StacksTransaction {
    let tx_cc = {
        let mut tx_cc = StacksTransaction::new(
            TransactionVersion::Testnet,
            spending_account.as_transaction_auth().unwrap(),
            TransactionPayload::new_contract_call(
                contract_address,
                contract_name,
                function_name,
                args,
            )
            .unwrap(),
        );

        let chain_tip = StacksBlockHeader::make_index_block_hash(consensus_hash, block_hash);
        let cur_nonce = chainstate
            .with_read_only_clarity_tx(&sortdb.index_handle_at_tip(), &chain_tip, |clarity_tx| {
                clarity_tx.with_clarity_db_readonly(|clarity_db| {
                    clarity_db
                        .get_account_nonce(&spending_account.origin_address().unwrap().into())
                        .unwrap()
                })
            })
            .unwrap()
            + nonce_offset;

        test_debug!(
            "Nonce of {:?} is {} (+{}) at {}/{}",
            &spending_account.origin_address().unwrap(),
            cur_nonce,
            nonce_offset,
            consensus_hash,
            block_hash
        );

        tx_cc.chain_id = 0x80000000;
        tx_cc.auth.set_origin_nonce(cur_nonce);
        tx_cc.set_tx_fee(MINIMUM_TX_FEE_RATE_PER_BYTE * 500);

        let mut tx_signer = StacksTransactionSigner::new(&tx_cc);
        spending_account.sign_as_origin(&mut tx_signer);

        let tx_cc_signed = tx_signer.get_tx().unwrap();

        test_debug!(
            "make transaction {:?} off of {:?}/{:?}: {:?}",
            &tx_cc_signed.txid(),
            consensus_hash,
            block_hash,
            &tx_cc_signed
        );

        spending_account.set_nonce(cur_nonce + 1);
        tx_cc_signed
    };

    tx_cc
}

#[test]
#[ignore]
pub fn test_get_blocks_and_microblocks_2_peers_download_plain_100_blocks() {
    // 20 reward cycles
    with_timeout(600, || {
        run_get_blocks_and_microblocks(
            "test_get_blocks_and_microblocks_2_peers_download_plain_100_blocks",
            32100,
            2,
            |ref mut peer_configs| {
                // build initial network topology
                assert_eq!(peer_configs.len(), 2);

                peer_configs[0].connection_opts.disable_block_advertisement = true;
                peer_configs[1].connection_opts.disable_block_advertisement = true;

                let peer_0 = peer_configs[0].to_neighbor();
                let peer_1 = peer_configs[1].to_neighbor();
                peer_configs[0].add_neighbor(&peer_1);
                peer_configs[1].add_neighbor(&peer_0);

                // peer[1] has a big initial balance
                let initial_balances = vec![(
                    PrincipalData::from(peer_configs[1].spending_account.origin_address().unwrap()),
                    1_000_000_000_000_000,
                )];

                peer_configs[0].initial_balances = initial_balances.clone();
                peer_configs[1].initial_balances = initial_balances;
            },
            |num_blocks, ref mut peers| {
                // build up block data to replicate
                let mut block_data = vec![];
                let spending_account = &mut peers[1].config.spending_account.clone();
                let burnchain = peers[1].config.burnchain.clone();

                // function to make a tenure in which a the peer's miner stacks its STX
                let mut make_stacking_tenure = |miner: &mut TestMiner,
                                                sortdb: &mut SortitionDB,
                                                chainstate: &mut StacksChainState,
                                                vrfproof: VRFProof,
                                                parent_opt: Option<&StacksBlock>,
                                                microblock_parent_opt: Option<
                    &StacksMicroblockHeader,
                >| {
                    let tip = SortitionDB::get_canonical_burn_chain_tip(sortdb.conn()).unwrap();

                    let stacks_tip_opt =
                        NakamotoChainState::get_canonical_block_header(chainstate.db(), sortdb)
                            .unwrap();
                    let parent_tip = match stacks_tip_opt {
                        None => StacksChainState::get_genesis_header_info(chainstate.db()).unwrap(),
                        Some(header) => {
                            let ic = sortdb.index_conn();
                            let snapshot =
                                SortitionDB::get_block_snapshot_for_winning_stacks_block(
                                    &ic,
                                    &tip.sortition_id,
                                    &header.anchored_header.block_hash(),
                                )
                                .unwrap()
                                .unwrap(); // succeeds because we don't fork
                            StacksChainState::get_anchored_block_header_info(
                                chainstate.db(),
                                &snapshot.consensus_hash,
                                &snapshot.winning_stacks_block_hash,
                            )
                            .unwrap()
                            .unwrap()
                        }
                    };

                    let parent_header_hash = parent_tip.anchored_header.block_hash();
                    let parent_consensus_hash = parent_tip.consensus_hash.clone();
                    let parent_index_hash = StacksBlockHeader::make_index_block_hash(
                        &parent_consensus_hash,
                        &parent_header_hash,
                    );

                    let coinbase_tx = make_coinbase_with_nonce(
                        miner,
                        parent_tip.stacks_block_height as usize,
                        miner.get_nonce(),
                        None,
                    );

                    let stack_tx = make_contract_call_transaction(
                            miner,
                            sortdb,
                            chainstate,
                            spending_account,
                            StacksAddress::burn_address(false),
                            "pox",
                            "stack-stx",
                            vec![
                                Value::UInt(1_000_000_000_000_000 / 2),
                                execute("{ version: 0x00, hashbytes: 0x1000000010000000100000010000000100000001 }").unwrap().unwrap(),
                                Value::UInt((tip.block_height + 1) as u128),
                                Value::UInt(12)
                            ],
                            &parent_consensus_hash,
                            &parent_header_hash,
                            0
                        );

                    let mblock_tx = make_contract_call_transaction(
                        miner,
                        sortdb,
                        chainstate,
                        spending_account,
                        StacksAddress::burn_address(false),
                        "pox",
                        "get-pox-info",
                        vec![],
                        &parent_consensus_hash,
                        &parent_header_hash,
                        4,
                    );

                    let mblock_privkey = StacksPrivateKey::random();

                    let mblock_pubkey_hash_bytes = Hash160::from_data(
                        &StacksPublicKey::from_private(&mblock_privkey).to_bytes(),
                    );

                    let mut builder = StacksBlockBuilder::make_block_builder(
                        &burnchain,
                        chainstate.mainnet,
                        &parent_tip,
                        vrfproof,
                        tip.total_burn,
                        mblock_pubkey_hash_bytes,
                    )
                    .unwrap();
                    builder.set_microblock_privkey(mblock_privkey);

                    let (anchored_block, _size, _cost, microblock_opt) =
                        StacksBlockBuilder::make_anchored_block_and_microblock_from_txs(
                            builder,
                            chainstate,
                            &sortdb.index_handle_at_tip(),
                            vec![coinbase_tx, stack_tx],
                            vec![mblock_tx],
                        )
                        .unwrap();

                    (anchored_block, vec![microblock_opt.unwrap()])
                };

                for i in 0..50 {
                    let (mut burn_ops, stacks_block, microblocks) = if i == 1 {
                        peers[1].make_tenure(&mut make_stacking_tenure)
                    } else {
                        peers[1].make_default_tenure()
                    };

                    let (_, burn_header_hash, consensus_hash) =
                        peers[1].next_burnchain_block(burn_ops.clone());
                    peers[1].process_stacks_epoch_at_tip(&stacks_block, &microblocks);

                    TestPeer::set_ops_burn_header_hash(&mut burn_ops, &burn_header_hash);

                    peers[0].next_burnchain_block_raw(burn_ops);

                    let sn = SortitionDB::get_canonical_burn_chain_tip(
                        peers[1].sortdb.as_ref().unwrap().conn(),
                    )
                    .unwrap();
                    block_data.push((
                        sn.consensus_hash.clone(),
                        Some(stacks_block),
                        Some(microblocks),
                    ));
                }
                block_data
            },
            |_| {},
            |peer| {
                // check peer health
                // nothing should break
<<<<<<< HEAD
                match peer.network.block_downloader {
                    Some(ref dl) => {
                        assert!(dl.broken_peers.is_empty());
                        assert!(dl.dead_peers.is_empty());
                    }
                    None => {}
=======
                if let Some(ref dl) = peer.network.block_downloader {
                    assert_eq!(dl.broken_peers.len(), 0);
                    assert_eq!(dl.dead_peers.len(), 0);
>>>>>>> 037f0208
                }

                // no block advertisements (should be disabled)
                let _ = peer.for_each_convo_p2p(|event_id, convo| {
                    let cnt = *(convo
                        .stats
                        .msg_rx_counts
                        .get(&StacksMessageID::BlocksAvailable)
                        .unwrap_or(&0));
                    assert_eq!(
                        cnt, 0,
                        "neighbor event={} got {} BlocksAvailable messages",
                        event_id, cnt
                    );
                    Ok(())
                });

                true
            },
            |_| true,
        );
    })
}

#[test]
#[ignore]
pub fn test_get_blocks_and_microblocks_5_peers_star() {
    with_timeout(600, || {
        run_get_blocks_and_microblocks(
            function_name!(),
            3210,
            5,
            |ref mut peer_configs| {
                // build initial network topology -- a star with
                // peers[0] at the center, with all the blocks
                assert_eq!(peer_configs.len(), 5);
                let mut neighbors = vec![];

                for p in peer_configs.iter_mut() {
                    p.connection_opts.disable_block_advertisement = true;
                    p.connection_opts.max_clients_per_host = 30;
                }

                let peer_0 = peer_configs[0].to_neighbor();
                for i in 1..peer_configs.len() {
                    neighbors.push(peer_configs[i].to_neighbor());
                    peer_configs[i].add_neighbor(&peer_0);
                }

                for n in neighbors.into_iter() {
                    peer_configs[0].add_neighbor(&n);
                }
            },
            |num_blocks, ref mut peers| {
                // build up block data to replicate
                let mut block_data = vec![];
                for _ in 0..num_blocks {
                    let (mut burn_ops, stacks_block, microblocks) = peers[0].make_default_tenure();

                    let (_, burn_header_hash, consensus_hash) =
                        peers[0].next_burnchain_block(burn_ops.clone());
                    peers[0].process_stacks_epoch_at_tip(&stacks_block, &microblocks);

                    TestPeer::set_ops_burn_header_hash(&mut burn_ops, &burn_header_hash);

                    for i in 1..peers.len() {
                        peers[i].next_burnchain_block_raw(burn_ops.clone());
                    }

                    let sn = SortitionDB::get_canonical_burn_chain_tip(
                        peers[0].sortdb.as_ref().unwrap().conn(),
                    )
                    .unwrap();
                    block_data.push((
                        sn.consensus_hash.clone(),
                        Some(stacks_block),
                        Some(microblocks),
                    ));
                }
                block_data
            },
            |_| {},
            |peer| {
                // check peer health
                // nothing should break
<<<<<<< HEAD
                match peer.network.block_downloader {
                    Some(ref dl) => {
                        assert!(dl.broken_peers.is_empty());
                        assert!(dl.dead_peers.is_empty());
                    }
                    None => {}
=======
                if let Some(ref dl) = peer.network.block_downloader {
                    assert_eq!(dl.broken_peers.len(), 0);
                    assert_eq!(dl.dead_peers.len(), 0);
>>>>>>> 037f0208
                }
                true
            },
            |_| true,
        );
    })
}

#[test]
#[ignore]
pub fn test_get_blocks_and_microblocks_5_peers_line() {
    with_timeout(600, || {
        run_get_blocks_and_microblocks(
            function_name!(),
            3220,
            5,
            |ref mut peer_configs| {
                // build initial network topology -- a line with
                // peers[0] at the left, with all the blocks
                assert_eq!(peer_configs.len(), 5);
                let mut neighbors = vec![];

                for p in peer_configs.iter_mut() {
                    p.connection_opts.disable_block_advertisement = true;
                    p.connection_opts.max_clients_per_host = 30;
                }

                for i in 0..peer_configs.len() {
                    neighbors.push(peer_configs[i].to_neighbor());
                }

                for i in 0..peer_configs.len() - 1 {
                    peer_configs[i].add_neighbor(&neighbors[i + 1]);
                    peer_configs[i + 1].add_neighbor(&neighbors[i]);
                }
            },
            |num_blocks, ref mut peers| {
                // build up block data to replicate
                let mut block_data = vec![];
                for _ in 0..num_blocks {
                    let (mut burn_ops, stacks_block, microblocks) = peers[0].make_default_tenure();

                    let (_, burn_header_hash, consensus_hash) =
                        peers[0].next_burnchain_block(burn_ops.clone());
                    peers[0].process_stacks_epoch_at_tip(&stacks_block, &microblocks);

                    TestPeer::set_ops_burn_header_hash(&mut burn_ops, &burn_header_hash);

                    for i in 1..peers.len() {
                        peers[i].next_burnchain_block_raw(burn_ops.clone());
                    }

                    let sn = SortitionDB::get_canonical_burn_chain_tip(
                        peers[0].sortdb.as_ref().unwrap().conn(),
                    )
                    .unwrap();
                    block_data.push((
                        sn.consensus_hash.clone(),
                        Some(stacks_block),
                        Some(microblocks),
                    ));
                }
                block_data
            },
            |_| {},
            |peer| {
                // check peer health
                // nothing should break
<<<<<<< HEAD
                match peer.network.block_downloader {
                    Some(ref dl) => {
                        assert!(dl.broken_peers.is_empty());
                        assert!(dl.dead_peers.is_empty());
                    }
                    None => {}
=======
                if let Some(ref dl) = peer.network.block_downloader {
                    assert_eq!(dl.broken_peers.len(), 0);
                    assert_eq!(dl.dead_peers.len(), 0);
>>>>>>> 037f0208
                }
                true
            },
            |_| true,
        );
    })
}

#[test]
#[ignore]
pub fn test_get_blocks_and_microblocks_overwhelmed_connections() {
    with_timeout(600, || {
        run_get_blocks_and_microblocks(
            function_name!(),
            3230,
            5,
            |ref mut peer_configs| {
                // build initial network topology -- a star with
                // peers[0] at the center, with all the blocks
                assert_eq!(peer_configs.len(), 5);
                let mut neighbors = vec![];

                for p in peer_configs.iter_mut() {
                    p.connection_opts.disable_block_advertisement = true;
                }

                let peer_0 = peer_configs[0].to_neighbor();

                for i in 1..peer_configs.len() {
                    neighbors.push(peer_configs[i].to_neighbor());
                    peer_configs[i].add_neighbor(&peer_0);

                    // severely restrict the number of allowed
                    // connections in each peer
                    peer_configs[i].connection_opts.max_clients_per_host = 1;
                    peer_configs[i].connection_opts.num_clients = 1;
                    peer_configs[i].connection_opts.idle_timeout = 1;
                    peer_configs[i].connection_opts.max_http_clients = 1;
                }

                for n in neighbors.into_iter() {
                    peer_configs[0].add_neighbor(&n);
                }
            },
            |num_blocks, ref mut peers| {
                // build up block data to replicate
                let mut block_data = vec![];
                for _ in 0..num_blocks {
                    let (mut burn_ops, stacks_block, microblocks) = peers[0].make_default_tenure();

                    let (_, burn_header_hash, consensus_hash) =
                        peers[0].next_burnchain_block(burn_ops.clone());
                    peers[0].process_stacks_epoch_at_tip(&stacks_block, &microblocks);

                    TestPeer::set_ops_burn_header_hash(&mut burn_ops, &burn_header_hash);

                    for i in 1..peers.len() {
                        peers[i].next_burnchain_block_raw(burn_ops.clone());
                    }

                    let sn = SortitionDB::get_canonical_burn_chain_tip(
                        peers[0].sortdb.as_ref().unwrap().conn(),
                    )
                    .unwrap();
                    block_data.push((
                        sn.consensus_hash.clone(),
                        Some(stacks_block),
                        Some(microblocks),
                    ));
                }
                block_data
            },
            |_| {},
            |peer| {
                // check peer health
                // nothing should break
<<<<<<< HEAD
                match peer.network.block_downloader {
                    Some(ref dl) => {
                        assert!(dl.broken_peers.is_empty());
                        assert!(dl.dead_peers.is_empty());
                    }
                    None => {}
=======
                if let Some(ref dl) = peer.network.block_downloader {
                    assert_eq!(dl.broken_peers.len(), 0);
                    assert_eq!(dl.dead_peers.len(), 0);
>>>>>>> 037f0208
                }
                true
            },
            |_| true,
        );
    })
}

#[test]
#[ignore]
pub fn test_get_blocks_and_microblocks_overwhelmed_sockets() {
    // this one can go for a while
    with_timeout(1200, || {
        run_get_blocks_and_microblocks(
            function_name!(),
            3240,
            5,
            |ref mut peer_configs| {
                // build initial network topology -- a star with
                // peers[0] at the center, with all the blocks
                assert_eq!(peer_configs.len(), 5);
                let mut neighbors = vec![];

                for p in peer_configs.iter_mut() {
                    p.connection_opts.disable_block_advertisement = true;
                }

                let peer_0 = peer_configs[0].to_neighbor();

                for i in 1..peer_configs.len() {
                    neighbors.push(peer_configs[i].to_neighbor());
                    peer_configs[i].add_neighbor(&peer_0);

                    // severely restrict the number of events
                    peer_configs[i].connection_opts.max_sockets = 10;
                }

                for n in neighbors.into_iter() {
                    peer_configs[0].add_neighbor(&n);
                }
            },
            |num_blocks, ref mut peers| {
                // build up block data to replicate
                let mut block_data = vec![];
                for _ in 0..num_blocks {
                    let (mut burn_ops, stacks_block, microblocks) = peers[0].make_default_tenure();

                    let (_, burn_header_hash, consensus_hash) =
                        peers[0].next_burnchain_block(burn_ops.clone());
                    peers[0].process_stacks_epoch_at_tip(&stacks_block, &microblocks);

                    TestPeer::set_ops_burn_header_hash(&mut burn_ops, &burn_header_hash);

                    for i in 1..peers.len() {
                        peers[i].next_burnchain_block_raw(burn_ops.clone());
                    }

                    let sn = SortitionDB::get_canonical_burn_chain_tip(
                        peers[0].sortdb.as_ref().unwrap().conn(),
                    )
                    .unwrap();
                    block_data.push((
                        sn.consensus_hash.clone(),
                        Some(stacks_block),
                        Some(microblocks),
                    ));
                }
                block_data
            },
            |_| {},
            |peer| {
                // check peer health
                // nothing should break
                if let Some(ref dl) = peer.network.block_downloader {
                    assert!(dl.broken_peers.is_empty());
                    assert!(dl.dead_peers.is_empty());
                }
                true
            },
            |_| true,
        );
    })
}

#[test]
#[ignore]
#[should_panic(expected = "blocked URL")]
pub fn test_get_blocks_and_microblocks_ban_url() {
    use std::net::TcpListener;
    use std::thread;

    let listener_1 = TcpListener::bind("127.0.0.1:3260").unwrap();
    let listener_2 = TcpListener::bind("127.0.0.1:3262").unwrap();

    let endpoint_thread_1 = thread::spawn(move || {
        let (sock, addr) = listener_1.accept().unwrap();
        test_debug!("Accepted 1 {:?}", &addr);
        sleep_ms(60_000);
    });

    let endpoint_thread_2 = thread::spawn(move || {
        let (sock, addr) = listener_2.accept().unwrap();
        test_debug!("Accepted 2 {:?}", &addr);
        sleep_ms(60_000);
    });

    run_get_blocks_and_microblocks(
        function_name!(),
        3250,
        2,
        |ref mut peer_configs| {
            // build initial network topology
            assert_eq!(peer_configs.len(), 2);

            peer_configs[0].connection_opts.disable_block_advertisement = true;
            peer_configs[1].connection_opts.disable_block_advertisement = true;

            // announce URLs to our fake handlers
            peer_configs[0].data_url =
                UrlString::try_from("http://127.0.0.1:3260".to_string()).unwrap();
            peer_configs[1].data_url =
                UrlString::try_from("http://127.0.0.1:3262".to_string()).unwrap();

            let peer_0 = peer_configs[0].to_neighbor();
            let peer_1 = peer_configs[1].to_neighbor();
            peer_configs[0].add_neighbor(&peer_1);
            peer_configs[1].add_neighbor(&peer_0);
        },
        |num_blocks, ref mut peers| {
            // build up block data to replicate
            let mut block_data = vec![];
            for _ in 0..num_blocks {
                let (mut burn_ops, stacks_block, microblocks) = peers[1].make_default_tenure();

                let (_, burn_header_hash, consensus_hash) =
                    peers[1].next_burnchain_block(burn_ops.clone());
                peers[1].process_stacks_epoch_at_tip(&stacks_block, &microblocks);

                TestPeer::set_ops_burn_header_hash(&mut burn_ops, &burn_header_hash);

                peers[0].next_burnchain_block_raw(burn_ops);

                let sn = SortitionDB::get_canonical_burn_chain_tip(
                    peers[1].sortdb.as_ref().unwrap().conn(),
                )
                .unwrap();
                block_data.push((
                    sn.consensus_hash.clone(),
                    Some(stacks_block),
                    Some(microblocks),
                ));
            }
            block_data
        },
        |_| {},
        |peer| {
            let mut blocked = 0;
            if let Some(ref dl) = peer.network.block_downloader {
                blocked = dl.blocked_urls.len();
            }
            if blocked >= 1 {
                // NOTE: this is the success criterion
                panic!("blocked URL");
            }
            true
        },
        |_| true,
    );

    endpoint_thread_1.join().unwrap();
    endpoint_thread_2.join().unwrap();
}

#[test]
#[ignore]
pub fn test_get_blocks_and_microblocks_2_peers_download_multiple_microblock_descendants() {
    with_timeout(600, || {
        run_get_blocks_and_microblocks(
            function_name!(),
            3260,
            2,
            |ref mut peer_configs| {
                // build initial network topology
                assert_eq!(peer_configs.len(), 2);

                peer_configs[0].connection_opts.disable_block_advertisement = true;
                peer_configs[1].connection_opts.disable_block_advertisement = true;

                let peer_0 = peer_configs[0].to_neighbor();
                let peer_1 = peer_configs[1].to_neighbor();
                peer_configs[0].add_neighbor(&peer_1);
                peer_configs[1].add_neighbor(&peer_0);
            },
            |num_blocks, ref mut peers| {
                // build up block data to replicate.
                // chainstate looks like this:
                //
                // [tenure-1] <- [mblock] <- [mblock] <- [mblock] <- [mblock] <- ...
                //             \           \           \           \
                //              \           \           \           \
                //               [tenure-2]  [tenure-3]  [tenure-4]  [tenure-5]  ...
                //
                let mut block_data = vec![];
                let mut microblock_stream = vec![];
                let mut first_block_height = 0;
                for i in 0..num_blocks {
                    if i == 0 {
                        let (mut burn_ops, stacks_block, mut microblocks) =
                            peers[1].make_default_tenure();

                        // extend to 10 microblocks
                        while microblocks.len() != num_blocks {
                            let next_microblock_payload = TransactionPayload::SmartContract(
                                TransactionSmartContract {
                                    name: ContractName::try_from(format!(
                                        "hello-world-{}",
                                        thread_rng().gen::<u64>()
                                    ))
                                    .expect("FATAL: valid name"),
                                    code_body: StacksString::from_str(
                                        "(begin (print \"hello world\"))",
                                    )
                                    .expect("FATAL: valid code"),
                                },
                                None,
                            );
                            let mut mblock = microblocks.last().unwrap().clone();
                            let last_nonce = mblock
                                .txs
                                .last()
                                .as_ref()
                                .unwrap()
                                .auth()
                                .get_origin_nonce();
                            let prev_block = mblock.block_hash();

                            let signed_tx = sign_standard_singlesig_tx(
                                next_microblock_payload,
                                &peers[1].miner.privks[0],
                                last_nonce + 1,
                                0,
                            );
                            let txids = vec![signed_tx.txid().as_bytes().to_vec()];
                            let merkle_tree = MerkleTree::<Sha512Trunc256Sum>::new(&txids);
                            let tx_merkle_root = merkle_tree.root();

                            mblock.txs = vec![signed_tx];
                            mblock.header.tx_merkle_root = tx_merkle_root;
                            mblock.header.prev_block = prev_block;
                            mblock.header.sequence += 1;
                            mblock
                                .header
                                .sign(peers[1].miner.microblock_privks.last().as_ref().unwrap())
                                .unwrap();

                            microblocks.push(mblock);
                        }

                        let (_, burn_header_hash, consensus_hash) =
                            peers[1].next_burnchain_block(burn_ops.clone());

                        peers[1].process_stacks_epoch(&stacks_block, &consensus_hash, &microblocks);

                        TestPeer::set_ops_burn_header_hash(&mut burn_ops, &burn_header_hash);

                        peers[0].next_burnchain_block_raw(burn_ops);

                        let sn = SortitionDB::get_canonical_burn_chain_tip(
                            peers[1].sortdb.as_ref().unwrap().conn(),
                        )
                        .unwrap();

                        microblock_stream = microblocks.clone();
                        first_block_height = sn.block_height as u32;

                        block_data.push((
                            sn.consensus_hash.clone(),
                            Some(stacks_block),
                            Some(microblocks),
                        ));
                    } else {
                        test_debug!("Build child block {}", i);
                        let tip = SortitionDB::get_canonical_burn_chain_tip(
                            peers[1].sortdb.as_ref().unwrap().conn(),
                        )
                        .unwrap();

                        let chainstate_path = peers[1].chainstate_path.clone();
                        let burnchain = peers[1].config.burnchain.clone();

                        let (mut burn_ops, stacks_block, _) = peers[1].make_tenure(
                            |ref mut miner,
                             ref mut sortdb,
                             ref mut chainstate,
                             vrf_proof,
                             ref parent_opt,
                             ref parent_microblock_header_opt| {
                                let mut parent_tip =
                                    StacksChainState::get_anchored_block_header_info(
                                        chainstate.db(),
                                        &block_data[0].0,
                                        &block_data[0].1.as_ref().unwrap().block_hash(),
                                    )
                                    .unwrap()
                                    .unwrap();

                                parent_tip.microblock_tail =
                                    Some(microblock_stream[i - 1].header.clone());

                                let mut mempool =
                                    MemPoolDB::open_test(false, 0x80000000, &chainstate_path)
                                        .unwrap();
                                let coinbase_tx =
                                    make_coinbase_with_nonce(miner, i, (i + 2) as u64, None);

                                let (anchored_block, block_size, block_execution_cost) =
                                    StacksBlockBuilder::build_anchored_block(
                                        chainstate,
                                        &sortdb.index_handle_at_tip(),
                                        &mut mempool,
                                        &parent_tip,
                                        parent_tip
                                            .anchored_header
                                            .as_stacks_epoch2()
                                            .unwrap()
                                            .total_work
                                            .burn
                                            + 1000,
                                        vrf_proof,
                                        Hash160([i as u8; 20]),
                                        &coinbase_tx,
                                        BlockBuilderSettings::max_value(),
                                        None,
                                        &burnchain,
                                    )
                                    .unwrap();
                                (anchored_block, vec![])
                            },
                        );

                        for burn_op in burn_ops.iter_mut() {
                            if let BlockstackOperationType::LeaderBlockCommit(ref mut op) = burn_op
                            {
                                op.parent_block_ptr = first_block_height;
                                op.block_header_hash = stacks_block.block_hash();
                            }
                        }

                        let (_, burn_header_hash, consensus_hash) =
                            peers[1].next_burnchain_block(burn_ops.clone());

                        peers[1].process_stacks_epoch(&stacks_block, &consensus_hash, &[]);

                        TestPeer::set_ops_burn_header_hash(&mut burn_ops, &burn_header_hash);

                        peers[0].next_burnchain_block_raw(burn_ops);

                        let sn = SortitionDB::get_canonical_burn_chain_tip(
                            peers[1].sortdb.as_ref().unwrap().conn(),
                        )
                        .unwrap();

                        block_data.push((
                            sn.consensus_hash.clone(),
                            Some(stacks_block),
                            Some(vec![]),
                        ));
                    }
                }
                block_data
            },
            |_| {},
            |peer| {
                // check peer health
                // nothing should break
<<<<<<< HEAD
                match peer.network.block_downloader {
                    Some(ref dl) => {
                        assert!(dl.broken_peers.is_empty());
                        assert!(dl.dead_peers.is_empty());
                    }
                    None => {}
=======
                if let Some(ref dl) = peer.network.block_downloader {
                    assert_eq!(dl.broken_peers.len(), 0);
                    assert_eq!(dl.dead_peers.len(), 0);
>>>>>>> 037f0208
                }

                // no block advertisements (should be disabled)
                let _ = peer.for_each_convo_p2p(|event_id, convo| {
                    let cnt = *(convo
                        .stats
                        .msg_rx_counts
                        .get(&StacksMessageID::BlocksAvailable)
                        .unwrap_or(&0));
                    assert_eq!(
                        cnt, 0,
                        "neighbor event={} got {} BlocksAvailable messages",
                        event_id, cnt
                    );
                    Ok(())
                });

                true
            },
            |_| true,
        );
    })
}<|MERGE_RESOLUTION|>--- conflicted
+++ resolved
@@ -171,31 +171,14 @@
             };
 
             // nothing should break
-<<<<<<< HEAD
-            match peer_1.network.inv_state {
-                Some(ref inv) => {
-                    assert!(inv.get_broken_peers().is_empty());
-                    assert!(inv.get_diverged_peers().is_empty());
-                }
-                None => {}
+            if let Some(ref inv) = peer_1.network.inv_state {
+                assert!(inv.get_broken_peers().is_empty());
+                assert!(inv.get_diverged_peers().is_empty());
             }
 
-            match peer_2.network.inv_state {
-                Some(ref inv) => {
-                    assert!(inv.get_broken_peers().is_empty());
-                    assert!(inv.get_diverged_peers().is_empty());
-                }
-                None => {}
-=======
-            if let Some(ref inv) = peer_1.network.inv_state {
-                assert_eq!(inv.get_broken_peers().len(), 0);
-                assert_eq!(inv.get_diverged_peers().len(), 0);
-            }
-
             if let Some(ref inv) = peer_2.network.inv_state {
-                assert_eq!(inv.get_broken_peers().len(), 0);
-                assert_eq!(inv.get_diverged_peers().len(), 0);
->>>>>>> 037f0208
+                assert!(inv.get_broken_peers().is_empty());
+                assert!(inv.get_diverged_peers().is_empty());
             }
 
             round += 1;
@@ -569,18 +552,9 @@
             |peer| {
                 // check peer health
                 // nothing should break
-<<<<<<< HEAD
-                match peer.network.block_downloader {
-                    Some(ref dl) => {
-                        assert!(dl.broken_peers.is_empty());
-                        assert!(dl.dead_peers.is_empty());
-                    }
-                    None => {}
-=======
                 if let Some(ref dl) = peer.network.block_downloader {
-                    assert_eq!(dl.broken_peers.len(), 0);
-                    assert_eq!(dl.dead_peers.len(), 0);
->>>>>>> 037f0208
+                    assert!(dl.broken_peers.is_empty());
+                    assert!(dl.dead_peers.is_empty());
                 }
 
                 // no block advertisements (should be disabled)
@@ -855,18 +829,9 @@
             |peer| {
                 // check peer health
                 // nothing should break
-<<<<<<< HEAD
-                match peer.network.block_downloader {
-                    Some(ref dl) => {
-                        assert!(dl.broken_peers.is_empty());
-                        assert!(dl.dead_peers.is_empty());
-                    }
-                    None => {}
-=======
                 if let Some(ref dl) = peer.network.block_downloader {
-                    assert_eq!(dl.broken_peers.len(), 0);
-                    assert_eq!(dl.dead_peers.len(), 0);
->>>>>>> 037f0208
+                    assert!(dl.broken_peers.is_empty());
+                    assert!(dl.dead_peers.is_empty());
                 }
 
                 // no block advertisements (should be disabled)
@@ -952,18 +917,9 @@
             |peer| {
                 // check peer health
                 // nothing should break
-<<<<<<< HEAD
-                match peer.network.block_downloader {
-                    Some(ref dl) => {
-                        assert!(dl.broken_peers.is_empty());
-                        assert!(dl.dead_peers.is_empty());
-                    }
-                    None => {}
-=======
                 if let Some(ref dl) = peer.network.block_downloader {
-                    assert_eq!(dl.broken_peers.len(), 0);
-                    assert_eq!(dl.dead_peers.len(), 0);
->>>>>>> 037f0208
+                    assert!(dl.broken_peers.is_empty());
+                    assert!(dl.dead_peers.is_empty());
                 }
                 true
             },
@@ -1032,18 +988,9 @@
             |peer| {
                 // check peer health
                 // nothing should break
-<<<<<<< HEAD
-                match peer.network.block_downloader {
-                    Some(ref dl) => {
-                        assert!(dl.broken_peers.is_empty());
-                        assert!(dl.dead_peers.is_empty());
-                    }
-                    None => {}
-=======
                 if let Some(ref dl) = peer.network.block_downloader {
-                    assert_eq!(dl.broken_peers.len(), 0);
-                    assert_eq!(dl.dead_peers.len(), 0);
->>>>>>> 037f0208
+                    assert!(dl.broken_peers.is_empty());
+                    assert!(dl.dead_peers.is_empty());
                 }
                 true
             },
@@ -1120,18 +1067,9 @@
             |peer| {
                 // check peer health
                 // nothing should break
-<<<<<<< HEAD
-                match peer.network.block_downloader {
-                    Some(ref dl) => {
-                        assert!(dl.broken_peers.is_empty());
-                        assert!(dl.dead_peers.is_empty());
-                    }
-                    None => {}
-=======
                 if let Some(ref dl) = peer.network.block_downloader {
-                    assert_eq!(dl.broken_peers.len(), 0);
-                    assert_eq!(dl.dead_peers.len(), 0);
->>>>>>> 037f0208
+                    assert!(dl.broken_peers.is_empty());
+                    assert!(dl.dead_peers.is_empty());
                 }
                 true
             },
@@ -1507,18 +1445,9 @@
             |peer| {
                 // check peer health
                 // nothing should break
-<<<<<<< HEAD
-                match peer.network.block_downloader {
-                    Some(ref dl) => {
-                        assert!(dl.broken_peers.is_empty());
-                        assert!(dl.dead_peers.is_empty());
-                    }
-                    None => {}
-=======
                 if let Some(ref dl) = peer.network.block_downloader {
-                    assert_eq!(dl.broken_peers.len(), 0);
-                    assert_eq!(dl.dead_peers.len(), 0);
->>>>>>> 037f0208
+                    assert!(dl.broken_peers.is_empty());
+                    assert!(dl.dead_peers.is_empty());
                 }
 
                 // no block advertisements (should be disabled)
