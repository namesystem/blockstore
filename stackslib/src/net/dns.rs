--- conflicted
+++ resolved
@@ -420,20 +420,10 @@
                 if resolved_addrs.contains_key(*name) {
                     continue;
                 }
-<<<<<<< HEAD
                 if let Some(addrs) = client.poll_lookup(name, 80).unwrap() {
-                    test_debug!("name {} addrs: {:?}", name, &addrs);
+                    test_debug!("name {name} addrs: {addrs:?}");
                     resolved_addrs.insert(name.to_string(), addrs);
                     break;
-=======
-                match client.poll_lookup(name, 80).unwrap() {
-                    Some(addrs) => {
-                        test_debug!("name {name} addrs: {addrs:?}");
-                        resolved_addrs.insert(name.to_string(), addrs);
-                        break;
-                    }
-                    None => {}
->>>>>>> 36d49b0e
                 }
             }
 
